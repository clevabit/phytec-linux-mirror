--- conflicted
+++ resolved
@@ -41,11 +41,6 @@
 		};
 		power-blue {
 			label = "power:blue";
-<<<<<<< HEAD
-			gpios = <&gpio1 11 0>;
-			linux,default-trigger = "timer";
-		};
-=======
 			gpios = <&gpio1 10 0>;
 			linux,default-trigger = "timer";
 		};
@@ -53,7 +48,6 @@
 			label = "power:red";
 			gpios = <&gpio1 11 0>;
 		};
->>>>>>> 9450d57e
 		usb1 {
 			label = "usb1:blue";
 			gpios = <&gpio1 12 0>;
