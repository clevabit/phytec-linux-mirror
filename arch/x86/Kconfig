# Select 32 or 64 bit
config 64BIT
	bool "64-bit kernel" if ARCH = "x86"
	default ARCH = "x86_64"
	---help---
	  Say yes to build a 64-bit kernel - formerly known as x86_64
	  Say no to build a 32-bit kernel - formerly known as i386

config X86_32
	def_bool !64BIT
	select CLKSRC_I8253

config X86_64
	def_bool 64BIT

### Arch settings
config X86
	def_bool y
	select HAVE_AOUT if X86_32
	select HAVE_UNSTABLE_SCHED_CLOCK
	select HAVE_IDE
	select HAVE_OPROFILE
	select HAVE_PCSPKR_PLATFORM
	select HAVE_PERF_EVENTS
	select HAVE_IRQ_WORK
	select HAVE_IOREMAP_PROT
	select HAVE_KPROBES
	select HAVE_MEMBLOCK
	select HAVE_MEMBLOCK_NODE_MAP
	select ARCH_DISCARD_MEMBLOCK
	select ARCH_WANT_OPTIONAL_GPIOLIB
	select ARCH_WANT_FRAME_POINTERS
	select HAVE_DMA_ATTRS
	select HAVE_KRETPROBES
	select HAVE_OPTPROBES
	select HAVE_FTRACE_MCOUNT_RECORD
	select HAVE_C_RECORDMCOUNT
	select HAVE_DYNAMIC_FTRACE
	select HAVE_FUNCTION_TRACER
	select HAVE_FUNCTION_GRAPH_TRACER
	select HAVE_FUNCTION_GRAPH_FP_TEST
	select HAVE_FUNCTION_TRACE_MCOUNT_TEST
	select HAVE_FTRACE_NMI_ENTER if DYNAMIC_FTRACE
	select HAVE_SYSCALL_TRACEPOINTS
	select HAVE_KVM
	select HAVE_ARCH_KGDB
	select HAVE_ARCH_TRACEHOOK
	select HAVE_GENERIC_DMA_COHERENT if X86_32
	select HAVE_EFFICIENT_UNALIGNED_ACCESS
	select USER_STACKTRACE_SUPPORT
	select HAVE_REGS_AND_STACK_ACCESS_API
	select HAVE_DMA_API_DEBUG
	select HAVE_KERNEL_GZIP
	select HAVE_KERNEL_BZIP2
	select HAVE_KERNEL_LZMA
	select HAVE_KERNEL_XZ
	select HAVE_KERNEL_LZO
	select HAVE_HW_BREAKPOINT
	select HAVE_MIXED_BREAKPOINTS_REGS
	select PERF_EVENTS
	select HAVE_PERF_EVENTS_NMI
	select ANON_INODES
	select HAVE_ALIGNED_STRUCT_PAGE if SLUB && !M386
	select HAVE_CMPXCHG_LOCAL if !M386
	select HAVE_CMPXCHG_DOUBLE
	select HAVE_ARCH_KMEMCHECK
	select HAVE_USER_RETURN_NOTIFIER
	select ARCH_BINFMT_ELF_RANDOMIZE_PIE
	select HAVE_ARCH_JUMP_LABEL
	select HAVE_TEXT_POKE_SMP
	select HAVE_GENERIC_HARDIRQS
	select HAVE_SPARSE_IRQ
	select SPARSE_IRQ
	select GENERIC_FIND_FIRST_BIT
	select GENERIC_IRQ_PROBE
	select GENERIC_PENDING_IRQ if SMP
	select GENERIC_IRQ_SHOW
	select GENERIC_CLOCKEVENTS_MIN_ADJUST
	select IRQ_FORCED_THREADING
	select USE_GENERIC_SMP_HELPERS if SMP
	select HAVE_BPF_JIT if (X86_64 && NET)
	select CLKEVT_I8253
	select ARCH_HAVE_NMI_SAFE_CMPXCHG
	select GENERIC_IOMAP

config INSTRUCTION_DECODER
	def_bool (KPROBES || PERF_EVENTS)

config OUTPUT_FORMAT
	string
	default "elf32-i386" if X86_32
	default "elf64-x86-64" if X86_64

config ARCH_DEFCONFIG
	string
	default "arch/x86/configs/i386_defconfig" if X86_32
	default "arch/x86/configs/x86_64_defconfig" if X86_64

config GENERIC_CMOS_UPDATE
	def_bool y

config CLOCKSOURCE_WATCHDOG
	def_bool y

config GENERIC_CLOCKEVENTS
	def_bool y

config ARCH_CLOCKSOURCE_DATA
	def_bool y
	depends on X86_64

config GENERIC_CLOCKEVENTS_BROADCAST
	def_bool y
	depends on X86_64 || (X86_32 && X86_LOCAL_APIC)

config LOCKDEP_SUPPORT
	def_bool y

config STACKTRACE_SUPPORT
	def_bool y

config HAVE_LATENCYTOP_SUPPORT
	def_bool y

config MMU
	def_bool y

config SBUS
	bool

config NEED_DMA_MAP_STATE
       def_bool (X86_64 || INTEL_IOMMU || DMA_API_DEBUG)

config NEED_SG_DMA_LENGTH
	def_bool y

config GENERIC_ISA_DMA
	def_bool ISA_DMA_API

config GENERIC_BUG
	def_bool y
	depends on BUG
	select GENERIC_BUG_RELATIVE_POINTERS if X86_64

config GENERIC_BUG_RELATIVE_POINTERS
	bool

config GENERIC_HWEIGHT
	def_bool y

config GENERIC_GPIO
	bool

config ARCH_MAY_HAVE_PC_FDC
	def_bool ISA_DMA_API

config RWSEM_GENERIC_SPINLOCK
	def_bool !X86_XADD

config RWSEM_XCHGADD_ALGORITHM
	def_bool X86_XADD

config ARCH_HAS_CPU_IDLE_WAIT
	def_bool y

config GENERIC_CALIBRATE_DELAY
	def_bool y

config GENERIC_TIME_VSYSCALL
	bool
	default X86_64

config ARCH_HAS_CPU_RELAX
	def_bool y

config ARCH_HAS_DEFAULT_IDLE
	def_bool y

config ARCH_HAS_CACHE_LINE_SIZE
	def_bool y

config HAVE_SETUP_PER_CPU_AREA
	def_bool y

config NEED_PER_CPU_EMBED_FIRST_CHUNK
	def_bool y

config NEED_PER_CPU_PAGE_FIRST_CHUNK
	def_bool y

config ARCH_HIBERNATION_POSSIBLE
	def_bool y

config ARCH_SUSPEND_POSSIBLE
	def_bool y

config ZONE_DMA32
	bool
	default X86_64

config AUDIT_ARCH
	bool
	default X86_64

config ARCH_SUPPORTS_OPTIMIZED_INLINING
	def_bool y

config ARCH_SUPPORTS_DEBUG_PAGEALLOC
	def_bool y

config HAVE_INTEL_TXT
	def_bool y
	depends on EXPERIMENTAL && INTEL_IOMMU && ACPI

config X86_32_SMP
	def_bool y
	depends on X86_32 && SMP

config X86_64_SMP
	def_bool y
	depends on X86_64 && SMP

config X86_HT
	def_bool y
	depends on SMP

config X86_32_LAZY_GS
	def_bool y
	depends on X86_32 && !CC_STACKPROTECTOR

config ARCH_HWEIGHT_CFLAGS
	string
	default "-fcall-saved-ecx -fcall-saved-edx" if X86_32
	default "-fcall-saved-rdi -fcall-saved-rsi -fcall-saved-rdx -fcall-saved-rcx -fcall-saved-r8 -fcall-saved-r9 -fcall-saved-r10 -fcall-saved-r11" if X86_64

config KTIME_SCALAR
	def_bool X86_32

config ARCH_CPU_PROBE_RELEASE
	def_bool y
	depends on HOTPLUG_CPU

source "init/Kconfig"
source "kernel/Kconfig.freezer"

menu "Processor type and features"

config ZONE_DMA
	bool "DMA memory allocation support" if EXPERT
	default y
	help
	  DMA memory allocation support allows devices with less than 32-bit
	  addressing to allocate within the first 16MB of address space.
	  Disable if no such devices will be used.

	  If unsure, say Y.

source "kernel/time/Kconfig"

config SMP
	bool "Symmetric multi-processing support"
	---help---
	  This enables support for systems with more than one CPU. If you have
	  a system with only one CPU, like most personal computers, say N. If
	  you have a system with more than one CPU, say Y.

	  If you say N here, the kernel will run on single and multiprocessor
	  machines, but will use only one CPU of a multiprocessor machine. If
	  you say Y here, the kernel will run on many, but not all,
	  singleprocessor machines. On a singleprocessor machine, the kernel
	  will run faster if you say N here.

	  Note that if you say Y here and choose architecture "586" or
	  "Pentium" under "Processor family", the kernel will not work on 486
	  architectures. Similarly, multiprocessor kernels for the "PPro"
	  architecture may not work on all Pentium based boards.

	  People using multiprocessor machines who say Y here should also say
	  Y to "Enhanced Real Time Clock Support", below. The "Advanced Power
	  Management" code will be disabled if you say Y here.

	  See also <file:Documentation/x86/i386/IO-APIC.txt>,
	  <file:Documentation/nmi_watchdog.txt> and the SMP-HOWTO available at
	  <http://www.tldp.org/docs.html#howto>.

	  If you don't know what to do here, say N.

config X86_X2APIC
	bool "Support x2apic"
	depends on X86_LOCAL_APIC && X86_64 && IRQ_REMAP
	---help---
	  This enables x2apic support on CPUs that have this feature.

	  This allows 32-bit apic IDs (so it can support very large systems),
	  and accesses the local apic via MSRs not via mmio.

	  If you don't know what to do here, say N.

config X86_MPPARSE
	bool "Enable MPS table" if ACPI
	default y
	depends on X86_LOCAL_APIC
	---help---
	  For old smp systems that do not have proper acpi support. Newer systems
	  (esp with 64bit cpus) with acpi support, MADT and DSDT will override it

config X86_BIGSMP
	bool "Support for big SMP systems with more than 8 CPUs"
	depends on X86_32 && SMP
	---help---
	  This option is needed for the systems that have more than 8 CPUs

if X86_32
config X86_EXTENDED_PLATFORM
	bool "Support for extended (non-PC) x86 platforms"
	default y
	---help---
	  If you disable this option then the kernel will only support
	  standard PC platforms. (which covers the vast majority of
	  systems out there.)

	  If you enable this option then you'll be able to select support
	  for the following (non-PC) 32 bit x86 platforms:
		AMD Elan
		NUMAQ (IBM/Sequent)
		RDC R-321x SoC
		SGI 320/540 (Visual Workstation)
		Summit/EXA (IBM x440)
		Unisys ES7000 IA32 series
		Moorestown MID devices

	  If you have one of these systems, or if you want to build a
	  generic distribution kernel, say Y here - otherwise say N.
endif

if X86_64
config X86_EXTENDED_PLATFORM
	bool "Support for extended (non-PC) x86 platforms"
	default y
	---help---
	  If you disable this option then the kernel will only support
	  standard PC platforms. (which covers the vast majority of
	  systems out there.)

	  If you enable this option then you'll be able to select support
	  for the following (non-PC) 64 bit x86 platforms:
		Numascale NumaChip
		ScaleMP vSMP
		SGI Ultraviolet

	  If you have one of these systems, or if you want to build a
	  generic distribution kernel, say Y here - otherwise say N.
endif
# This is an alphabetically sorted list of 64 bit extended platforms
# Please maintain the alphabetic order if and when there are additions
config X86_NUMACHIP
	bool "Numascale NumaChip"
	depends on X86_64
	depends on X86_EXTENDED_PLATFORM
	depends on NUMA
	depends on SMP
	depends on X86_X2APIC
<<<<<<< HEAD
	depends on !EDAC_AMD64
=======
>>>>>>> e2920638
	---help---
	  Adds support for Numascale NumaChip large-SMP systems. Needed to
	  enable more than ~168 cores.
	  If you don't have one of these, you should say N here.

config X86_VSMP
	bool "ScaleMP vSMP"
	select PARAVIRT_GUEST
	select PARAVIRT
	depends on X86_64 && PCI
	depends on X86_EXTENDED_PLATFORM
	---help---
	  Support for ScaleMP vSMP systems.  Say 'Y' here if this kernel is
	  supposed to run on these EM64T-based machines.  Only choose this option
	  if you have one of these machines.

config X86_UV
	bool "SGI Ultraviolet"
	depends on X86_64
	depends on X86_EXTENDED_PLATFORM
	depends on NUMA
	depends on X86_X2APIC
	---help---
	  This option is needed in order to support SGI Ultraviolet systems.
	  If you don't have one of these, you should say N here.

# Following is an alphabetically sorted list of 32 bit extended platforms
# Please maintain the alphabetic order if and when there are additions

config X86_INTEL_CE
	bool "CE4100 TV platform"
	depends on PCI
	depends on PCI_GODIRECT
	depends on X86_32
	depends on X86_EXTENDED_PLATFORM
	select X86_REBOOTFIXUPS
	select OF
	select OF_EARLY_FLATTREE
	---help---
	  Select for the Intel CE media processor (CE4100) SOC.
	  This option compiles in support for the CE4100 SOC for settop
	  boxes and media devices.

config X86_WANT_INTEL_MID
	bool "Intel MID platform support"
	depends on X86_32
	depends on X86_EXTENDED_PLATFORM
	---help---
	  Select to build a kernel capable of supporting Intel MID platform
	  systems which do not have the PCI legacy interfaces (Moorestown,
	  Medfield). If you are building for a PC class system say N here.

if X86_WANT_INTEL_MID

config X86_INTEL_MID
	bool

config X86_MRST
       bool "Moorestown MID platform"
	depends on PCI
	depends on PCI_GOANY
	depends on X86_IO_APIC
	select X86_INTEL_MID
	select SFI
	select DW_APB_TIMER
	select APB_TIMER
	select I2C
	select SPI
	select INTEL_SCU_IPC
	select X86_PLATFORM_DEVICES
	---help---
	  Moorestown is Intel's Low Power Intel Architecture (LPIA) based Moblin
	  Internet Device(MID) platform. Moorestown consists of two chips:
	  Lincroft (CPU core, graphics, and memory controller) and Langwell IOH.
	  Unlike standard x86 PCs, Moorestown does not have many legacy devices
	  nor standard legacy replacement devices/features. e.g. Moorestown does
	  not contain i8259, i8254, HPET, legacy BIOS, most of the io ports.

config X86_MDFLD
       bool "Medfield MID platform"
	depends on PCI
	depends on PCI_GOANY
	depends on X86_IO_APIC
	select X86_INTEL_MID
	select SFI
	select DW_APB_TIMER
	select APB_TIMER
	select I2C
	select SPI
	select INTEL_SCU_IPC
	select X86_PLATFORM_DEVICES
	---help---
	  Medfield is Intel's Low Power Intel Architecture (LPIA) based Moblin
	  Internet Device(MID) platform. 
	  Unlike standard x86 PCs, Medfield does not have many legacy devices
	  nor standard legacy replacement devices/features. e.g. Medfield does
	  not contain i8259, i8254, HPET, legacy BIOS, most of the io ports.

endif

config X86_RDC321X
	bool "RDC R-321x SoC"
	depends on X86_32
	depends on X86_EXTENDED_PLATFORM
	select M486
	select X86_REBOOTFIXUPS
	---help---
	  This option is needed for RDC R-321x system-on-chip, also known
	  as R-8610-(G).
	  If you don't have one of these chips, you should say N here.

config X86_32_NON_STANDARD
	bool "Support non-standard 32-bit SMP architectures"
	depends on X86_32 && SMP
	depends on X86_EXTENDED_PLATFORM
	---help---
	  This option compiles in the NUMAQ, Summit, bigsmp, ES7000, default
	  subarchitectures.  It is intended for a generic binary kernel.
	  if you select them all, kernel will probe it one by one. and will
	  fallback to default.

# Alphabetically sorted list of Non standard 32 bit platforms

config X86_NUMAQ
	bool "NUMAQ (IBM/Sequent)"
	depends on X86_32_NON_STANDARD
	depends on PCI
	select NUMA
	select X86_MPPARSE
	---help---
	  This option is used for getting Linux to run on a NUMAQ (IBM/Sequent)
	  NUMA multiquad box. This changes the way that processors are
	  bootstrapped, and uses Clustered Logical APIC addressing mode instead
	  of Flat Logical.  You will need a new lynxer.elf file to flash your
	  firmware with - send email to <Martin.Bligh@us.ibm.com>.

config X86_SUPPORTS_MEMORY_FAILURE
	def_bool y
	# MCE code calls memory_failure():
	depends on X86_MCE
	# On 32-bit this adds too big of NODES_SHIFT and we run out of page flags:
	depends on !X86_NUMAQ
	# On 32-bit SPARSEMEM adds too big of SECTIONS_WIDTH:
	depends on X86_64 || !SPARSEMEM
	select ARCH_SUPPORTS_MEMORY_FAILURE

config X86_VISWS
	bool "SGI 320/540 (Visual Workstation)"
	depends on X86_32 && PCI && X86_MPPARSE && PCI_GODIRECT
	depends on X86_32_NON_STANDARD
	---help---
	  The SGI Visual Workstation series is an IA32-based workstation
	  based on SGI systems chips with some legacy PC hardware attached.

	  Say Y here to create a kernel to run on the SGI 320 or 540.

	  A kernel compiled for the Visual Workstation will run on general
	  PCs as well. See <file:Documentation/sgi-visws.txt> for details.

config X86_SUMMIT
	bool "Summit/EXA (IBM x440)"
	depends on X86_32_NON_STANDARD
	---help---
	  This option is needed for IBM systems that use the Summit/EXA chipset.
	  In particular, it is needed for the x440.

config X86_ES7000
	bool "Unisys ES7000 IA32 series"
	depends on X86_32_NON_STANDARD && X86_BIGSMP
	---help---
	  Support for Unisys ES7000 systems.  Say 'Y' here if this kernel is
	  supposed to run on an IA32-based Unisys ES7000 system.

config X86_32_IRIS
	tristate "Eurobraille/Iris poweroff module"
	depends on X86_32
	---help---
	  The Iris machines from EuroBraille do not have APM or ACPI support
	  to shut themselves down properly.  A special I/O sequence is
	  needed to do so, which is what this module does at
	  kernel shutdown.

	  This is only for Iris machines from EuroBraille.

	  If unused, say N.

config SCHED_OMIT_FRAME_POINTER
	def_bool y
	prompt "Single-depth WCHAN output"
	depends on X86
	---help---
	  Calculate simpler /proc/<PID>/wchan values. If this option
	  is disabled then wchan values will recurse back to the
	  caller function. This provides more accurate wchan values,
	  at the expense of slightly more scheduling overhead.

	  If in doubt, say "Y".

menuconfig PARAVIRT_GUEST
	bool "Paravirtualized guest support"
	---help---
	  Say Y here to get to see options related to running Linux under
	  various hypervisors.  This option alone does not add any kernel code.

	  If you say N, all options in this submenu will be skipped and disabled.

if PARAVIRT_GUEST

config PARAVIRT_TIME_ACCOUNTING
	bool "Paravirtual steal time accounting"
	select PARAVIRT
	default n
	---help---
	  Select this option to enable fine granularity task steal time
	  accounting. Time spent executing other tasks in parallel with
	  the current vCPU is discounted from the vCPU power. To account for
	  that, there can be a small performance impact.

	  If in doubt, say N here.

source "arch/x86/xen/Kconfig"

config KVM_CLOCK
	bool "KVM paravirtualized clock"
	select PARAVIRT
	select PARAVIRT_CLOCK
	---help---
	  Turning on this option will allow you to run a paravirtualized clock
	  when running over the KVM hypervisor. Instead of relying on a PIT
	  (or probably other) emulation by the underlying device model, the host
	  provides the guest with timing infrastructure such as time of day, and
	  system time

config KVM_GUEST
	bool "KVM Guest support"
	select PARAVIRT
	---help---
	  This option enables various optimizations for running under the KVM
	  hypervisor.

source "arch/x86/lguest/Kconfig"

config PARAVIRT
	bool "Enable paravirtualization code"
	---help---
	  This changes the kernel so it can modify itself when it is run
	  under a hypervisor, potentially improving performance significantly
	  over full virtualization.  However, when run without a hypervisor
	  the kernel is theoretically slower and slightly larger.

config PARAVIRT_SPINLOCKS
	bool "Paravirtualization layer for spinlocks"
	depends on PARAVIRT && SMP && EXPERIMENTAL
	---help---
	  Paravirtualized spinlocks allow a pvops backend to replace the
	  spinlock implementation with something virtualization-friendly
	  (for example, block the virtual CPU rather than spinning).

	  Unfortunately the downside is an up to 5% performance hit on
	  native kernels, with various workloads.

	  If you are unsure how to answer this question, answer N.

config PARAVIRT_CLOCK
	bool

endif

config PARAVIRT_DEBUG
	bool "paravirt-ops debugging"
	depends on PARAVIRT && DEBUG_KERNEL
	---help---
	  Enable to debug paravirt_ops internals.  Specifically, BUG if
	  a paravirt_op is missing when it is called.

config NO_BOOTMEM
	def_bool y

config MEMTEST
	bool "Memtest"
	---help---
	  This option adds a kernel parameter 'memtest', which allows memtest
	  to be set.
	        memtest=0, mean disabled; -- default
	        memtest=1, mean do 1 test pattern;
	        ...
	        memtest=4, mean do 4 test patterns.
	  If you are unsure how to answer this question, answer N.

config X86_SUMMIT_NUMA
	def_bool y
	depends on X86_32 && NUMA && X86_32_NON_STANDARD

config X86_CYCLONE_TIMER
	def_bool y
	depends on X86_SUMMIT

source "arch/x86/Kconfig.cpu"

config HPET_TIMER
	def_bool X86_64
	prompt "HPET Timer Support" if X86_32
	---help---
	  Use the IA-PC HPET (High Precision Event Timer) to manage
	  time in preference to the PIT and RTC, if a HPET is
	  present.
	  HPET is the next generation timer replacing legacy 8254s.
	  The HPET provides a stable time base on SMP
	  systems, unlike the TSC, but it is more expensive to access,
	  as it is off-chip.  You can find the HPET spec at
	  <http://www.intel.com/hardwaredesign/hpetspec_1.pdf>.

	  You can safely choose Y here.  However, HPET will only be
	  activated if the platform and the BIOS support this feature.
	  Otherwise the 8254 will be used for timing services.

	  Choose N to continue using the legacy 8254 timer.

config HPET_EMULATE_RTC
	def_bool y
	depends on HPET_TIMER && (RTC=y || RTC=m || RTC_DRV_CMOS=m || RTC_DRV_CMOS=y)

config APB_TIMER
       def_bool y if X86_INTEL_MID
       prompt "Intel MID APB Timer Support" if X86_INTEL_MID
       select DW_APB_TIMER
       depends on X86_INTEL_MID && SFI
       help
         APB timer is the replacement for 8254, HPET on X86 MID platforms.
         The APBT provides a stable time base on SMP
         systems, unlike the TSC, but it is more expensive to access,
         as it is off-chip. APB timers are always running regardless of CPU
         C states, they are used as per CPU clockevent device when possible.

# Mark as expert because too many people got it wrong.
# The code disables itself when not needed.
config DMI
	default y
	bool "Enable DMI scanning" if EXPERT
	---help---
	  Enabled scanning of DMI to identify machine quirks. Say Y
	  here unless you have verified that your setup is not
	  affected by entries in the DMI blacklist. Required by PNP
	  BIOS code.

config GART_IOMMU
	bool "GART IOMMU support" if EXPERT
	default y
	select SWIOTLB
	depends on X86_64 && PCI && AMD_NB
	---help---
	  Support for full DMA access of devices with 32bit memory access only
	  on systems with more than 3GB. This is usually needed for USB,
	  sound, many IDE/SATA chipsets and some other devices.
	  Provides a driver for the AMD Athlon64/Opteron/Turion/Sempron GART
	  based hardware IOMMU and a software bounce buffer based IOMMU used
	  on Intel systems and as fallback.
	  The code is only active when needed (enough memory and limited
	  device) unless CONFIG_IOMMU_DEBUG or iommu=force is specified
	  too.

config CALGARY_IOMMU
	bool "IBM Calgary IOMMU support"
	select SWIOTLB
	depends on X86_64 && PCI && EXPERIMENTAL
	---help---
	  Support for hardware IOMMUs in IBM's xSeries x366 and x460
	  systems. Needed to run systems with more than 3GB of memory
	  properly with 32-bit PCI devices that do not support DAC
	  (Double Address Cycle). Calgary also supports bus level
	  isolation, where all DMAs pass through the IOMMU.  This
	  prevents them from going anywhere except their intended
	  destination. This catches hard-to-find kernel bugs and
	  mis-behaving drivers and devices that do not use the DMA-API
	  properly to set up their DMA buffers.  The IOMMU can be
	  turned off at boot time with the iommu=off parameter.
	  Normally the kernel will make the right choice by itself.
	  If unsure, say Y.

config CALGARY_IOMMU_ENABLED_BY_DEFAULT
	def_bool y
	prompt "Should Calgary be enabled by default?"
	depends on CALGARY_IOMMU
	---help---
	  Should Calgary be enabled by default? if you choose 'y', Calgary
	  will be used (if it exists). If you choose 'n', Calgary will not be
	  used even if it exists. If you choose 'n' and would like to use
	  Calgary anyway, pass 'iommu=calgary' on the kernel command line.
	  If unsure, say Y.

# need this always selected by IOMMU for the VIA workaround
config SWIOTLB
	def_bool y if X86_64
	---help---
	  Support for software bounce buffers used on x86-64 systems
	  which don't have a hardware IOMMU (e.g. the current generation
	  of Intel's x86-64 CPUs). Using this PCI devices which can only
	  access 32-bits of memory can be used on systems with more than
	  3 GB of memory. If unsure, say Y.

config IOMMU_HELPER
	def_bool (CALGARY_IOMMU || GART_IOMMU || SWIOTLB || AMD_IOMMU)

config MAXSMP
	bool "Enable Maximum number of SMP Processors and NUMA Nodes"
	depends on X86_64 && SMP && DEBUG_KERNEL && EXPERIMENTAL
	select CPUMASK_OFFSTACK
	---help---
	  Enable maximum number of CPUS and NUMA Nodes for this architecture.
	  If unsure, say N.

config NR_CPUS
	int "Maximum number of CPUs" if SMP && !MAXSMP
	range 2 8 if SMP && X86_32 && !X86_BIGSMP
	range 2 512 if SMP && !MAXSMP
	default "1" if !SMP
	default "4096" if MAXSMP
	default "32" if SMP && (X86_NUMAQ || X86_SUMMIT || X86_BIGSMP || X86_ES7000)
	default "8" if SMP
	---help---
	  This allows you to specify the maximum number of CPUs which this
	  kernel will support.  The maximum supported value is 512 and the
	  minimum value which makes sense is 2.

	  This is purely to save memory - each supported CPU adds
	  approximately eight kilobytes to the kernel image.

config SCHED_SMT
	bool "SMT (Hyperthreading) scheduler support"
	depends on X86_HT
	---help---
	  SMT scheduler support improves the CPU scheduler's decision making
	  when dealing with Intel Pentium 4 chips with HyperThreading at a
	  cost of slightly increased overhead in some places. If unsure say
	  N here.

config SCHED_MC
	def_bool y
	prompt "Multi-core scheduler support"
	depends on X86_HT
	---help---
	  Multi-core scheduler support improves the CPU scheduler's decision
	  making when dealing with multi-core CPU chips at a cost of slightly
	  increased overhead in some places. If unsure say N here.

config IRQ_TIME_ACCOUNTING
	bool "Fine granularity task level IRQ time accounting"
	default n
	---help---
	  Select this option to enable fine granularity task irq time
	  accounting. This is done by reading a timestamp on each
	  transitions between softirq and hardirq state, so there can be a
	  small performance impact.

	  If in doubt, say N here.

source "kernel/Kconfig.preempt"

config X86_UP_APIC
	bool "Local APIC support on uniprocessors"
	depends on X86_32 && !SMP && !X86_32_NON_STANDARD
	---help---
	  A local APIC (Advanced Programmable Interrupt Controller) is an
	  integrated interrupt controller in the CPU. If you have a single-CPU
	  system which has a processor with a local APIC, you can say Y here to
	  enable and use it. If you say Y here even though your machine doesn't
	  have a local APIC, then the kernel will still run with no slowdown at
	  all. The local APIC supports CPU-generated self-interrupts (timer,
	  performance counters), and the NMI watchdog which detects hard
	  lockups.

config X86_UP_IOAPIC
	bool "IO-APIC support on uniprocessors"
	depends on X86_UP_APIC
	---help---
	  An IO-APIC (I/O Advanced Programmable Interrupt Controller) is an
	  SMP-capable replacement for PC-style interrupt controllers. Most
	  SMP systems and many recent uniprocessor systems have one.

	  If you have a single-CPU system with an IO-APIC, you can say Y here
	  to use it. If you say Y here even though your machine doesn't have
	  an IO-APIC, then the kernel will still run with no slowdown at all.

config X86_LOCAL_APIC
	def_bool y
	depends on X86_64 || SMP || X86_32_NON_STANDARD || X86_UP_APIC

config X86_IO_APIC
	def_bool y
	depends on X86_64 || SMP || X86_32_NON_STANDARD || X86_UP_IOAPIC

config X86_VISWS_APIC
	def_bool y
	depends on X86_32 && X86_VISWS

config X86_REROUTE_FOR_BROKEN_BOOT_IRQS
	bool "Reroute for broken boot IRQs"
	depends on X86_IO_APIC
	---help---
	  This option enables a workaround that fixes a source of
	  spurious interrupts. This is recommended when threaded
	  interrupt handling is used on systems where the generation of
	  superfluous "boot interrupts" cannot be disabled.

	  Some chipsets generate a legacy INTx "boot IRQ" when the IRQ
	  entry in the chipset's IO-APIC is masked (as, e.g. the RT
	  kernel does during interrupt handling). On chipsets where this
	  boot IRQ generation cannot be disabled, this workaround keeps
	  the original IRQ line masked so that only the equivalent "boot
	  IRQ" is delivered to the CPUs. The workaround also tells the
	  kernel to set up the IRQ handler on the boot IRQ line. In this
	  way only one interrupt is delivered to the kernel. Otherwise
	  the spurious second interrupt may cause the kernel to bring
	  down (vital) interrupt lines.

	  Only affects "broken" chipsets. Interrupt sharing may be
	  increased on these systems.

config X86_MCE
	bool "Machine Check / overheating reporting"
	---help---
	  Machine Check support allows the processor to notify the
	  kernel if it detects a problem (e.g. overheating, data corruption).
	  The action the kernel takes depends on the severity of the problem,
	  ranging from warning messages to halting the machine.

config X86_MCE_INTEL
	def_bool y
	prompt "Intel MCE features"
	depends on X86_MCE && X86_LOCAL_APIC
	---help---
	   Additional support for intel specific MCE features such as
	   the thermal monitor.

config X86_MCE_AMD
	def_bool y
	prompt "AMD MCE features"
	depends on X86_MCE && X86_LOCAL_APIC
	---help---
	   Additional support for AMD specific MCE features such as
	   the DRAM Error Threshold.

config X86_ANCIENT_MCE
	bool "Support for old Pentium 5 / WinChip machine checks"
	depends on X86_32 && X86_MCE
	---help---
	  Include support for machine check handling on old Pentium 5 or WinChip
	  systems. These typically need to be enabled explicitely on the command
	  line.

config X86_MCE_THRESHOLD
	depends on X86_MCE_AMD || X86_MCE_INTEL
	def_bool y

config X86_MCE_INJECT
	depends on X86_MCE
	tristate "Machine check injector support"
	---help---
	  Provide support for injecting machine checks for testing purposes.
	  If you don't know what a machine check is and you don't do kernel
	  QA it is safe to say n.

config X86_THERMAL_VECTOR
	def_bool y
	depends on X86_MCE_INTEL

config VM86
	bool "Enable VM86 support" if EXPERT
	default y
	depends on X86_32
	---help---
	  This option is required by programs like DOSEMU to run 16-bit legacy
	  code on X86 processors. It also may be needed by software like
	  XFree86 to initialize some video cards via BIOS. Disabling this
	  option saves about 6k.

config TOSHIBA
	tristate "Toshiba Laptop support"
	depends on X86_32
	---help---
	  This adds a driver to safely access the System Management Mode of
	  the CPU on Toshiba portables with a genuine Toshiba BIOS. It does
	  not work on models with a Phoenix BIOS. The System Management Mode
	  is used to set the BIOS and power saving options on Toshiba portables.

	  For information on utilities to make use of this driver see the
	  Toshiba Linux utilities web site at:
	  <http://www.buzzard.org.uk/toshiba/>.

	  Say Y if you intend to run this kernel on a Toshiba portable.
	  Say N otherwise.

config I8K
	tristate "Dell laptop support"
	select HWMON
	---help---
	  This adds a driver to safely access the System Management Mode
	  of the CPU on the Dell Inspiron 8000. The System Management Mode
	  is used to read cpu temperature and cooling fan status and to
	  control the fans on the I8K portables.

	  This driver has been tested only on the Inspiron 8000 but it may
	  also work with other Dell laptops. You can force loading on other
	  models by passing the parameter `force=1' to the module. Use at
	  your own risk.

	  For information on utilities to make use of this driver see the
	  I8K Linux utilities web site at:
	  <http://people.debian.org/~dz/i8k/>

	  Say Y if you intend to run this kernel on a Dell Inspiron 8000.
	  Say N otherwise.

config X86_REBOOTFIXUPS
	bool "Enable X86 board specific fixups for reboot"
	depends on X86_32
	---help---
	  This enables chipset and/or board specific fixups to be done
	  in order to get reboot to work correctly. This is only needed on
	  some combinations of hardware and BIOS. The symptom, for which
	  this config is intended, is when reboot ends with a stalled/hung
	  system.

	  Currently, the only fixup is for the Geode machines using
	  CS5530A and CS5536 chipsets and the RDC R-321x SoC.

	  Say Y if you want to enable the fixup. Currently, it's safe to
	  enable this option even if you don't need it.
	  Say N otherwise.

config MICROCODE
	tristate "/dev/cpu/microcode - microcode support"
	select FW_LOADER
	---help---
	  If you say Y here, you will be able to update the microcode on
	  certain Intel and AMD processors. The Intel support is for the
	  IA32 family, e.g. Pentium Pro, Pentium II, Pentium III,
	  Pentium 4, Xeon etc. The AMD support is for family 0x10 and
	  0x11 processors, e.g. Opteron, Phenom and Turion 64 Ultra.
	  You will obviously need the actual microcode binary data itself
	  which is not shipped with the Linux kernel.

	  This option selects the general module only, you need to select
	  at least one vendor specific module as well.

	  To compile this driver as a module, choose M here: the
	  module will be called microcode.

config MICROCODE_INTEL
	bool "Intel microcode patch loading support"
	depends on MICROCODE
	default MICROCODE
	select FW_LOADER
	---help---
	  This options enables microcode patch loading support for Intel
	  processors.

	  For latest news and information on obtaining all the required
	  Intel ingredients for this driver, check:
	  <http://www.urbanmyth.org/microcode/>.

config MICROCODE_AMD
	bool "AMD microcode patch loading support"
	depends on MICROCODE
	select FW_LOADER
	---help---
	  If you select this option, microcode patch loading support for AMD
	  processors will be enabled.

config MICROCODE_OLD_INTERFACE
	def_bool y
	depends on MICROCODE

config X86_MSR
	tristate "/dev/cpu/*/msr - Model-specific register support"
	---help---
	  This device gives privileged processes access to the x86
	  Model-Specific Registers (MSRs).  It is a character device with
	  major 202 and minors 0 to 31 for /dev/cpu/0/msr to /dev/cpu/31/msr.
	  MSR accesses are directed to a specific CPU on multi-processor
	  systems.

config X86_CPUID
	tristate "/dev/cpu/*/cpuid - CPU information support"
	---help---
	  This device gives processes access to the x86 CPUID instruction to
	  be executed on a specific processor.  It is a character device
	  with major 203 and minors 0 to 31 for /dev/cpu/0/cpuid to
	  /dev/cpu/31/cpuid.

choice
	prompt "High Memory Support"
	default HIGHMEM64G if X86_NUMAQ
	default HIGHMEM4G
	depends on X86_32

config NOHIGHMEM
	bool "off"
	depends on !X86_NUMAQ
	---help---
	  Linux can use up to 64 Gigabytes of physical memory on x86 systems.
	  However, the address space of 32-bit x86 processors is only 4
	  Gigabytes large. That means that, if you have a large amount of
	  physical memory, not all of it can be "permanently mapped" by the
	  kernel. The physical memory that's not permanently mapped is called
	  "high memory".

	  If you are compiling a kernel which will never run on a machine with
	  more than 1 Gigabyte total physical RAM, answer "off" here (default
	  choice and suitable for most users). This will result in a "3GB/1GB"
	  split: 3GB are mapped so that each process sees a 3GB virtual memory
	  space and the remaining part of the 4GB virtual memory space is used
	  by the kernel to permanently map as much physical memory as
	  possible.

	  If the machine has between 1 and 4 Gigabytes physical RAM, then
	  answer "4GB" here.

	  If more than 4 Gigabytes is used then answer "64GB" here. This
	  selection turns Intel PAE (Physical Address Extension) mode on.
	  PAE implements 3-level paging on IA32 processors. PAE is fully
	  supported by Linux, PAE mode is implemented on all recent Intel
	  processors (Pentium Pro and better). NOTE: If you say "64GB" here,
	  then the kernel will not boot on CPUs that don't support PAE!

	  The actual amount of total physical memory will either be
	  auto detected or can be forced by using a kernel command line option
	  such as "mem=256M". (Try "man bootparam" or see the documentation of
	  your boot loader (lilo or loadlin) about how to pass options to the
	  kernel at boot time.)

	  If unsure, say "off".

config HIGHMEM4G
	bool "4GB"
	depends on !X86_NUMAQ
	---help---
	  Select this if you have a 32-bit processor and between 1 and 4
	  gigabytes of physical RAM.

config HIGHMEM64G
	bool "64GB"
	depends on !M386 && !M486
	select X86_PAE
	---help---
	  Select this if you have a 32-bit processor and more than 4
	  gigabytes of physical RAM.

endchoice

choice
	depends on EXPERIMENTAL
	prompt "Memory split" if EXPERT
	default VMSPLIT_3G
	depends on X86_32
	---help---
	  Select the desired split between kernel and user memory.

	  If the address range available to the kernel is less than the
	  physical memory installed, the remaining memory will be available
	  as "high memory". Accessing high memory is a little more costly
	  than low memory, as it needs to be mapped into the kernel first.
	  Note that increasing the kernel address space limits the range
	  available to user programs, making the address space there
	  tighter.  Selecting anything other than the default 3G/1G split
	  will also likely make your kernel incompatible with binary-only
	  kernel modules.

	  If you are not absolutely sure what you are doing, leave this
	  option alone!

	config VMSPLIT_3G
		bool "3G/1G user/kernel split"
	config VMSPLIT_3G_OPT
		depends on !X86_PAE
		bool "3G/1G user/kernel split (for full 1G low memory)"
	config VMSPLIT_2G
		bool "2G/2G user/kernel split"
	config VMSPLIT_2G_OPT
		depends on !X86_PAE
		bool "2G/2G user/kernel split (for full 2G low memory)"
	config VMSPLIT_1G
		bool "1G/3G user/kernel split"
endchoice

config PAGE_OFFSET
	hex
	default 0xB0000000 if VMSPLIT_3G_OPT
	default 0x80000000 if VMSPLIT_2G
	default 0x78000000 if VMSPLIT_2G_OPT
	default 0x40000000 if VMSPLIT_1G
	default 0xC0000000
	depends on X86_32

config HIGHMEM
	def_bool y
	depends on X86_32 && (HIGHMEM64G || HIGHMEM4G)

config X86_PAE
	bool "PAE (Physical Address Extension) Support"
	depends on X86_32 && !HIGHMEM4G
	---help---
	  PAE is required for NX support, and furthermore enables
	  larger swapspace support for non-overcommit purposes. It
	  has the cost of more pagetable lookup overhead, and also
	  consumes more pagetable space per process.

config ARCH_PHYS_ADDR_T_64BIT
	def_bool X86_64 || X86_PAE

config ARCH_DMA_ADDR_T_64BIT
	def_bool X86_64 || HIGHMEM64G

config DIRECT_GBPAGES
	bool "Enable 1GB pages for kernel pagetables" if EXPERT
	default y
	depends on X86_64
	---help---
	  Allow the kernel linear mapping to use 1GB pages on CPUs that
	  support it. This can improve the kernel's performance a tiny bit by
	  reducing TLB pressure. If in doubt, say "Y".

# Common NUMA Features
config NUMA
	bool "Numa Memory Allocation and Scheduler Support"
	depends on SMP
	depends on X86_64 || (X86_32 && HIGHMEM64G && (X86_NUMAQ || X86_BIGSMP || X86_SUMMIT && ACPI) && EXPERIMENTAL)
	default y if (X86_NUMAQ || X86_SUMMIT || X86_BIGSMP)
	---help---
	  Enable NUMA (Non Uniform Memory Access) support.

	  The kernel will try to allocate memory used by a CPU on the
	  local memory controller of the CPU and add some more
	  NUMA awareness to the kernel.

	  For 64-bit this is recommended if the system is Intel Core i7
	  (or later), AMD Opteron, or EM64T NUMA.

	  For 32-bit this is only needed on (rare) 32-bit-only platforms
	  that support NUMA topologies, such as NUMAQ / Summit, or if you
	  boot a 32-bit kernel on a 64-bit NUMA platform.

	  Otherwise, you should say N.

comment "NUMA (Summit) requires SMP, 64GB highmem support, ACPI"
	depends on X86_32 && X86_SUMMIT && (!HIGHMEM64G || !ACPI)

config AMD_NUMA
	def_bool y
	prompt "Old style AMD Opteron NUMA detection"
	depends on X86_64 && NUMA && PCI
	---help---
	  Enable AMD NUMA node topology detection.  You should say Y here if
	  you have a multi processor AMD system. This uses an old method to
	  read the NUMA configuration directly from the builtin Northbridge
	  of Opteron. It is recommended to use X86_64_ACPI_NUMA instead,
	  which also takes priority if both are compiled in.

config X86_64_ACPI_NUMA
	def_bool y
	prompt "ACPI NUMA detection"
	depends on X86_64 && NUMA && ACPI && PCI
	select ACPI_NUMA
	---help---
	  Enable ACPI SRAT based node topology detection.

# Some NUMA nodes have memory ranges that span
# other nodes.  Even though a pfn is valid and
# between a node's start and end pfns, it may not
# reside on that node.  See memmap_init_zone()
# for details.
config NODES_SPAN_OTHER_NODES
	def_bool y
	depends on X86_64_ACPI_NUMA

config NUMA_EMU
	bool "NUMA emulation"
	depends on NUMA
	---help---
	  Enable NUMA emulation. A flat machine will be split
	  into virtual nodes when booted with "numa=fake=N", where N is the
	  number of nodes. This is only useful for debugging.

config NODES_SHIFT
	int "Maximum NUMA Nodes (as a power of 2)" if !MAXSMP
	range 1 10
	default "10" if MAXSMP
	default "6" if X86_64
	default "4" if X86_NUMAQ
	default "3"
	depends on NEED_MULTIPLE_NODES
	---help---
	  Specify the maximum number of NUMA Nodes available on the target
	  system.  Increases memory reserved to accommodate various tables.

config HAVE_ARCH_BOOTMEM
	def_bool y
	depends on X86_32 && NUMA

config HAVE_ARCH_ALLOC_REMAP
	def_bool y
	depends on X86_32 && NUMA

config ARCH_HAVE_MEMORY_PRESENT
	def_bool y
	depends on X86_32 && DISCONTIGMEM

config NEED_NODE_MEMMAP_SIZE
	def_bool y
	depends on X86_32 && (DISCONTIGMEM || SPARSEMEM)

config ARCH_FLATMEM_ENABLE
	def_bool y
	depends on X86_32 && !NUMA

config ARCH_DISCONTIGMEM_ENABLE
	def_bool y
	depends on NUMA && X86_32

config ARCH_DISCONTIGMEM_DEFAULT
	def_bool y
	depends on NUMA && X86_32

config ARCH_SPARSEMEM_ENABLE
	def_bool y
	depends on X86_64 || NUMA || (EXPERIMENTAL && X86_32) || X86_32_NON_STANDARD
	select SPARSEMEM_STATIC if X86_32
	select SPARSEMEM_VMEMMAP_ENABLE if X86_64

config ARCH_SPARSEMEM_DEFAULT
	def_bool y
	depends on X86_64

config ARCH_SELECT_MEMORY_MODEL
	def_bool y
	depends on ARCH_SPARSEMEM_ENABLE

config ARCH_MEMORY_PROBE
	def_bool X86_64
	depends on MEMORY_HOTPLUG

config ARCH_PROC_KCORE_TEXT
	def_bool y
	depends on X86_64 && PROC_KCORE

config ILLEGAL_POINTER_VALUE
       hex
       default 0 if X86_32
       default 0xdead000000000000 if X86_64

source "mm/Kconfig"

config HIGHPTE
	bool "Allocate 3rd-level pagetables from highmem"
	depends on HIGHMEM
	---help---
	  The VM uses one page table entry for each page of physical memory.
	  For systems with a lot of RAM, this can be wasteful of precious
	  low memory.  Setting this option will put user-space page table
	  entries in high memory.

config X86_CHECK_BIOS_CORRUPTION
	bool "Check for low memory corruption"
	---help---
	  Periodically check for memory corruption in low memory, which
	  is suspected to be caused by BIOS.  Even when enabled in the
	  configuration, it is disabled at runtime.  Enable it by
	  setting "memory_corruption_check=1" on the kernel command
	  line.  By default it scans the low 64k of memory every 60
	  seconds; see the memory_corruption_check_size and
	  memory_corruption_check_period parameters in
	  Documentation/kernel-parameters.txt to adjust this.

	  When enabled with the default parameters, this option has
	  almost no overhead, as it reserves a relatively small amount
	  of memory and scans it infrequently.  It both detects corruption
	  and prevents it from affecting the running system.

	  It is, however, intended as a diagnostic tool; if repeatable
	  BIOS-originated corruption always affects the same memory,
	  you can use memmap= to prevent the kernel from using that
	  memory.

config X86_BOOTPARAM_MEMORY_CORRUPTION_CHECK
	bool "Set the default setting of memory_corruption_check"
	depends on X86_CHECK_BIOS_CORRUPTION
	default y
	---help---
	  Set whether the default state of memory_corruption_check is
	  on or off.

config X86_RESERVE_LOW
	int "Amount of low memory, in kilobytes, to reserve for the BIOS"
	default 64
	range 4 640
	---help---
	  Specify the amount of low memory to reserve for the BIOS.

	  The first page contains BIOS data structures that the kernel
	  must not use, so that page must always be reserved.

	  By default we reserve the first 64K of physical RAM, as a
	  number of BIOSes are known to corrupt that memory range
	  during events such as suspend/resume or monitor cable
	  insertion, so it must not be used by the kernel.

	  You can set this to 4 if you are absolutely sure that you
	  trust the BIOS to get all its memory reservations and usages
	  right.  If you know your BIOS have problems beyond the
	  default 64K area, you can set this to 640 to avoid using the
	  entire low memory range.

	  If you have doubts about the BIOS (e.g. suspend/resume does
	  not work or there's kernel crashes after certain hardware
	  hotplug events) then you might want to enable
	  X86_CHECK_BIOS_CORRUPTION=y to allow the kernel to check
	  typical corruption patterns.

	  Leave this to the default value of 64 if you are unsure.

config MATH_EMULATION
	bool
	prompt "Math emulation" if X86_32
	---help---
	  Linux can emulate a math coprocessor (used for floating point
	  operations) if you don't have one. 486DX and Pentium processors have
	  a math coprocessor built in, 486SX and 386 do not, unless you added
	  a 487DX or 387, respectively. (The messages during boot time can
	  give you some hints here ["man dmesg"].) Everyone needs either a
	  coprocessor or this emulation.

	  If you don't have a math coprocessor, you need to say Y here; if you
	  say Y here even though you have a coprocessor, the coprocessor will
	  be used nevertheless. (This behavior can be changed with the kernel
	  command line option "no387", which comes handy if your coprocessor
	  is broken. Try "man bootparam" or see the documentation of your boot
	  loader (lilo or loadlin) about how to pass options to the kernel at
	  boot time.) This means that it is a good idea to say Y here if you
	  intend to use this kernel on different machines.

	  More information about the internals of the Linux math coprocessor
	  emulation can be found in <file:arch/x86/math-emu/README>.

	  If you are not sure, say Y; apart from resulting in a 66 KB bigger
	  kernel, it won't hurt.

config MTRR
	def_bool y
	prompt "MTRR (Memory Type Range Register) support" if EXPERT
	---help---
	  On Intel P6 family processors (Pentium Pro, Pentium II and later)
	  the Memory Type Range Registers (MTRRs) may be used to control
	  processor access to memory ranges. This is most useful if you have
	  a video (VGA) card on a PCI or AGP bus. Enabling write-combining
	  allows bus write transfers to be combined into a larger transfer
	  before bursting over the PCI/AGP bus. This can increase performance
	  of image write operations 2.5 times or more. Saying Y here creates a
	  /proc/mtrr file which may be used to manipulate your processor's
	  MTRRs. Typically the X server should use this.

	  This code has a reasonably generic interface so that similar
	  control registers on other processors can be easily supported
	  as well:

	  The Cyrix 6x86, 6x86MX and M II processors have Address Range
	  Registers (ARRs) which provide a similar functionality to MTRRs. For
	  these, the ARRs are used to emulate the MTRRs.
	  The AMD K6-2 (stepping 8 and above) and K6-3 processors have two
	  MTRRs. The Centaur C6 (WinChip) has 8 MCRs, allowing
	  write-combining. All of these processors are supported by this code
	  and it makes sense to say Y here if you have one of them.

	  Saying Y here also fixes a problem with buggy SMP BIOSes which only
	  set the MTRRs for the boot CPU and not for the secondary CPUs. This
	  can lead to all sorts of problems, so it's good to say Y here.

	  You can safely say Y even if your machine doesn't have MTRRs, you'll
	  just add about 9 KB to your kernel.

	  See <file:Documentation/x86/mtrr.txt> for more information.

config MTRR_SANITIZER
	def_bool y
	prompt "MTRR cleanup support"
	depends on MTRR
	---help---
	  Convert MTRR layout from continuous to discrete, so X drivers can
	  add writeback entries.

	  Can be disabled with disable_mtrr_cleanup on the kernel command line.
	  The largest mtrr entry size for a continuous block can be set with
	  mtrr_chunk_size.

	  If unsure, say Y.

config MTRR_SANITIZER_ENABLE_DEFAULT
	int "MTRR cleanup enable value (0-1)"
	range 0 1
	default "0"
	depends on MTRR_SANITIZER
	---help---
	  Enable mtrr cleanup default value

config MTRR_SANITIZER_SPARE_REG_NR_DEFAULT
	int "MTRR cleanup spare reg num (0-7)"
	range 0 7
	default "1"
	depends on MTRR_SANITIZER
	---help---
	  mtrr cleanup spare entries default, it can be changed via
	  mtrr_spare_reg_nr=N on the kernel command line.

config X86_PAT
	def_bool y
	prompt "x86 PAT support" if EXPERT
	depends on MTRR
	---help---
	  Use PAT attributes to setup page level cache control.

	  PATs are the modern equivalents of MTRRs and are much more
	  flexible than MTRRs.

	  Say N here if you see bootup problems (boot crash, boot hang,
	  spontaneous reboots) or a non-working video driver.

	  If unsure, say Y.

config ARCH_USES_PG_UNCACHED
	def_bool y
	depends on X86_PAT

config ARCH_RANDOM
	def_bool y
	prompt "x86 architectural random number generator" if EXPERT
	---help---
	  Enable the x86 architectural RDRAND instruction
	  (Intel Bull Mountain technology) to generate random numbers.
	  If supported, this is a high bandwidth, cryptographically
	  secure hardware random number generator.

config EFI
	bool "EFI runtime service support"
	depends on ACPI
	---help---
	  This enables the kernel to use EFI runtime services that are
	  available (such as the EFI variable services).

	  This option is only useful on systems that have EFI firmware.
	  In addition, you should use the latest ELILO loader available
	  at <http://elilo.sourceforge.net> in order to take advantage
	  of EFI runtime services. However, even with this option, the
	  resultant kernel should continue to boot on existing non-EFI
	  platforms.

config EFI_STUB
       bool "EFI stub support"
       depends on EFI
       ---help---
          This kernel feature allows a bzImage to be loaded directly
	  by EFI firmware without the use of a bootloader.

config SECCOMP
	def_bool y
	prompt "Enable seccomp to safely compute untrusted bytecode"
	---help---
	  This kernel feature is useful for number crunching applications
	  that may need to compute untrusted bytecode during their
	  execution. By using pipes or other transports made available to
	  the process as file descriptors supporting the read/write
	  syscalls, it's possible to isolate those applications in
	  their own address space using seccomp. Once seccomp is
	  enabled via prctl(PR_SET_SECCOMP), it cannot be disabled
	  and the task is only allowed to execute a few safe syscalls
	  defined by each seccomp mode.

	  If unsure, say Y. Only embedded should say N here.

config CC_STACKPROTECTOR
	bool "Enable -fstack-protector buffer overflow detection (EXPERIMENTAL)"
	---help---
	  This option turns on the -fstack-protector GCC feature. This
	  feature puts, at the beginning of functions, a canary value on
	  the stack just before the return address, and validates
	  the value just before actually returning.  Stack based buffer
	  overflows (that need to overwrite this return address) now also
	  overwrite the canary, which gets detected and the attack is then
	  neutralized via a kernel panic.

	  This feature requires gcc version 4.2 or above, or a distribution
	  gcc with the feature backported. Older versions are automatically
	  detected and for those versions, this configuration option is
	  ignored. (and a warning is printed during bootup)

source kernel/Kconfig.hz

config KEXEC
	bool "kexec system call"
	---help---
	  kexec is a system call that implements the ability to shutdown your
	  current kernel, and to start another kernel.  It is like a reboot
	  but it is independent of the system firmware.   And like a reboot
	  you can start any kernel with it, not just Linux.

	  The name comes from the similarity to the exec system call.

	  It is an ongoing process to be certain the hardware in a machine
	  is properly shutdown, so do not be surprised if this code does not
	  initially work for you.  It may help to enable device hotplugging
	  support.  As of this writing the exact hardware interface is
	  strongly in flux, so no good recommendation can be made.

config CRASH_DUMP
	bool "kernel crash dumps"
	depends on X86_64 || (X86_32 && HIGHMEM)
	---help---
	  Generate crash dump after being started by kexec.
	  This should be normally only set in special crash dump kernels
	  which are loaded in the main kernel with kexec-tools into
	  a specially reserved region and then later executed after
	  a crash by kdump/kexec. The crash dump kernel must be compiled
	  to a memory address not used by the main kernel or BIOS using
	  PHYSICAL_START, or it must be built as a relocatable image
	  (CONFIG_RELOCATABLE=y).
	  For more details see Documentation/kdump/kdump.txt

config KEXEC_JUMP
	bool "kexec jump (EXPERIMENTAL)"
	depends on EXPERIMENTAL
	depends on KEXEC && HIBERNATION
	---help---
	  Jump between original kernel and kexeced kernel and invoke
	  code in physical address mode via KEXEC

config PHYSICAL_START
	hex "Physical address where the kernel is loaded" if (EXPERT || CRASH_DUMP)
	default "0x1000000"
	---help---
	  This gives the physical address where the kernel is loaded.

	  If kernel is a not relocatable (CONFIG_RELOCATABLE=n) then
	  bzImage will decompress itself to above physical address and
	  run from there. Otherwise, bzImage will run from the address where
	  it has been loaded by the boot loader and will ignore above physical
	  address.

	  In normal kdump cases one does not have to set/change this option
	  as now bzImage can be compiled as a completely relocatable image
	  (CONFIG_RELOCATABLE=y) and be used to load and run from a different
	  address. This option is mainly useful for the folks who don't want
	  to use a bzImage for capturing the crash dump and want to use a
	  vmlinux instead. vmlinux is not relocatable hence a kernel needs
	  to be specifically compiled to run from a specific memory area
	  (normally a reserved region) and this option comes handy.

	  So if you are using bzImage for capturing the crash dump,
	  leave the value here unchanged to 0x1000000 and set
	  CONFIG_RELOCATABLE=y.  Otherwise if you plan to use vmlinux
	  for capturing the crash dump change this value to start of
	  the reserved region.  In other words, it can be set based on
	  the "X" value as specified in the "crashkernel=YM@XM"
	  command line boot parameter passed to the panic-ed
	  kernel. Please take a look at Documentation/kdump/kdump.txt
	  for more details about crash dumps.

	  Usage of bzImage for capturing the crash dump is recommended as
	  one does not have to build two kernels. Same kernel can be used
	  as production kernel and capture kernel. Above option should have
	  gone away after relocatable bzImage support is introduced. But it
	  is present because there are users out there who continue to use
	  vmlinux for dump capture. This option should go away down the
	  line.

	  Don't change this unless you know what you are doing.

config RELOCATABLE
	bool "Build a relocatable kernel"
	default y
	---help---
	  This builds a kernel image that retains relocation information
	  so it can be loaded someplace besides the default 1MB.
	  The relocations tend to make the kernel binary about 10% larger,
	  but are discarded at runtime.

	  One use is for the kexec on panic case where the recovery kernel
	  must live at a different physical address than the primary
	  kernel.

	  Note: If CONFIG_RELOCATABLE=y, then the kernel runs from the address
	  it has been loaded at and the compile time physical address
	  (CONFIG_PHYSICAL_START) is ignored.

# Relocation on x86-32 needs some additional build support
config X86_NEED_RELOCS
	def_bool y
	depends on X86_32 && RELOCATABLE

config PHYSICAL_ALIGN
	hex "Alignment value to which kernel should be aligned" if X86_32
	default "0x1000000"
	range 0x2000 0x1000000
	---help---
	  This value puts the alignment restrictions on physical address
	  where kernel is loaded and run from. Kernel is compiled for an
	  address which meets above alignment restriction.

	  If bootloader loads the kernel at a non-aligned address and
	  CONFIG_RELOCATABLE is set, kernel will move itself to nearest
	  address aligned to above value and run from there.

	  If bootloader loads the kernel at a non-aligned address and
	  CONFIG_RELOCATABLE is not set, kernel will ignore the run time
	  load address and decompress itself to the address it has been
	  compiled for and run from there. The address for which kernel is
	  compiled already meets above alignment restrictions. Hence the
	  end result is that kernel runs from a physical address meeting
	  above alignment restrictions.

	  Don't change this unless you know what you are doing.

config HOTPLUG_CPU
	bool "Support for hot-pluggable CPUs"
	depends on SMP && HOTPLUG
	---help---
	  Say Y here to allow turning CPUs off and on. CPUs can be
	  controlled through /sys/devices/system/cpu.
	  ( Note: power management support will enable this option
	    automatically on SMP systems. )
	  Say N if you want to disable CPU hotplug.

config COMPAT_VDSO
	def_bool y
	prompt "Compat VDSO support"
	depends on X86_32 || IA32_EMULATION
	---help---
	  Map the 32-bit VDSO to the predictable old-style address too.

	  Say N here if you are running a sufficiently recent glibc
	  version (2.3.3 or later), to remove the high-mapped
	  VDSO mapping and to exclusively use the randomized VDSO.

	  If unsure, say Y.

config CMDLINE_BOOL
	bool "Built-in kernel command line"
	---help---
	  Allow for specifying boot arguments to the kernel at
	  build time.  On some systems (e.g. embedded ones), it is
	  necessary or convenient to provide some or all of the
	  kernel boot arguments with the kernel itself (that is,
	  to not rely on the boot loader to provide them.)

	  To compile command line arguments into the kernel,
	  set this option to 'Y', then fill in the
	  the boot arguments in CONFIG_CMDLINE.

	  Systems with fully functional boot loaders (i.e. non-embedded)
	  should leave this option set to 'N'.

config CMDLINE
	string "Built-in kernel command string"
	depends on CMDLINE_BOOL
	default ""
	---help---
	  Enter arguments here that should be compiled into the kernel
	  image and used at boot time.  If the boot loader provides a
	  command line at boot time, it is appended to this string to
	  form the full kernel command line, when the system boots.

	  However, you can use the CONFIG_CMDLINE_OVERRIDE option to
	  change this behavior.

	  In most cases, the command line (whether built-in or provided
	  by the boot loader) should specify the device for the root
	  file system.

config CMDLINE_OVERRIDE
	bool "Built-in command line overrides boot loader arguments"
	depends on CMDLINE_BOOL
	---help---
	  Set this option to 'Y' to have the kernel ignore the boot loader
	  command line, and use ONLY the built-in command line.

	  This is used to work around broken boot loaders.  This should
	  be set to 'N' under normal conditions.

endmenu

config ARCH_ENABLE_MEMORY_HOTPLUG
	def_bool y
	depends on X86_64 || (X86_32 && HIGHMEM)

config ARCH_ENABLE_MEMORY_HOTREMOVE
	def_bool y
	depends on MEMORY_HOTPLUG

config USE_PERCPU_NUMA_NODE_ID
	def_bool y
	depends on NUMA

menu "Power management and ACPI options"

config ARCH_HIBERNATION_HEADER
	def_bool y
	depends on X86_64 && HIBERNATION

source "kernel/power/Kconfig"

source "drivers/acpi/Kconfig"

source "drivers/sfi/Kconfig"

config X86_APM_BOOT
	def_bool y
	depends on APM

menuconfig APM
	tristate "APM (Advanced Power Management) BIOS support"
	depends on X86_32 && PM_SLEEP
	---help---
	  APM is a BIOS specification for saving power using several different
	  techniques. This is mostly useful for battery powered laptops with
	  APM compliant BIOSes. If you say Y here, the system time will be
	  reset after a RESUME operation, the /proc/apm device will provide
	  battery status information, and user-space programs will receive
	  notification of APM "events" (e.g. battery status change).

	  If you select "Y" here, you can disable actual use of the APM
	  BIOS by passing the "apm=off" option to the kernel at boot time.

	  Note that the APM support is almost completely disabled for
	  machines with more than one CPU.

	  In order to use APM, you will need supporting software. For location
	  and more information, read <file:Documentation/power/apm-acpi.txt>
	  and the Battery Powered Linux mini-HOWTO, available from
	  <http://www.tldp.org/docs.html#howto>.

	  This driver does not spin down disk drives (see the hdparm(8)
	  manpage ("man 8 hdparm") for that), and it doesn't turn off
	  VESA-compliant "green" monitors.

	  This driver does not support the TI 4000M TravelMate and the ACER
	  486/DX4/75 because they don't have compliant BIOSes. Many "green"
	  desktop machines also don't have compliant BIOSes, and this driver
	  may cause those machines to panic during the boot phase.

	  Generally, if you don't have a battery in your machine, there isn't
	  much point in using this driver and you should say N. If you get
	  random kernel OOPSes or reboots that don't seem to be related to
	  anything, try disabling/enabling this option (or disabling/enabling
	  APM in your BIOS).

	  Some other things you should try when experiencing seemingly random,
	  "weird" problems:

	  1) make sure that you have enough swap space and that it is
	  enabled.
	  2) pass the "no-hlt" option to the kernel
	  3) switch on floating point emulation in the kernel and pass
	  the "no387" option to the kernel
	  4) pass the "floppy=nodma" option to the kernel
	  5) pass the "mem=4M" option to the kernel (thereby disabling
	  all but the first 4 MB of RAM)
	  6) make sure that the CPU is not over clocked.
	  7) read the sig11 FAQ at <http://www.bitwizard.nl/sig11/>
	  8) disable the cache from your BIOS settings
	  9) install a fan for the video card or exchange video RAM
	  10) install a better fan for the CPU
	  11) exchange RAM chips
	  12) exchange the motherboard.

	  To compile this driver as a module, choose M here: the
	  module will be called apm.

if APM

config APM_IGNORE_USER_SUSPEND
	bool "Ignore USER SUSPEND"
	---help---
	  This option will ignore USER SUSPEND requests. On machines with a
	  compliant APM BIOS, you want to say N. However, on the NEC Versa M
	  series notebooks, it is necessary to say Y because of a BIOS bug.

config APM_DO_ENABLE
	bool "Enable PM at boot time"
	---help---
	  Enable APM features at boot time. From page 36 of the APM BIOS
	  specification: "When disabled, the APM BIOS does not automatically
	  power manage devices, enter the Standby State, enter the Suspend
	  State, or take power saving steps in response to CPU Idle calls."
	  This driver will make CPU Idle calls when Linux is idle (unless this
	  feature is turned off -- see "Do CPU IDLE calls", below). This
	  should always save battery power, but more complicated APM features
	  will be dependent on your BIOS implementation. You may need to turn
	  this option off if your computer hangs at boot time when using APM
	  support, or if it beeps continuously instead of suspending. Turn
	  this off if you have a NEC UltraLite Versa 33/C or a Toshiba
	  T400CDT. This is off by default since most machines do fine without
	  this feature.

config APM_CPU_IDLE
	bool "Make CPU Idle calls when idle"
	---help---
	  Enable calls to APM CPU Idle/CPU Busy inside the kernel's idle loop.
	  On some machines, this can activate improved power savings, such as
	  a slowed CPU clock rate, when the machine is idle. These idle calls
	  are made after the idle loop has run for some length of time (e.g.,
	  333 mS). On some machines, this will cause a hang at boot time or
	  whenever the CPU becomes idle. (On machines with more than one CPU,
	  this option does nothing.)

config APM_DISPLAY_BLANK
	bool "Enable console blanking using APM"
	---help---
	  Enable console blanking using the APM. Some laptops can use this to
	  turn off the LCD backlight when the screen blanker of the Linux
	  virtual console blanks the screen. Note that this is only used by
	  the virtual console screen blanker, and won't turn off the backlight
	  when using the X Window system. This also doesn't have anything to
	  do with your VESA-compliant power-saving monitor. Further, this
	  option doesn't work for all laptops -- it might not turn off your
	  backlight at all, or it might print a lot of errors to the console,
	  especially if you are using gpm.

config APM_ALLOW_INTS
	bool "Allow interrupts during APM BIOS calls"
	---help---
	  Normally we disable external interrupts while we are making calls to
	  the APM BIOS as a measure to lessen the effects of a badly behaving
	  BIOS implementation.  The BIOS should reenable interrupts if it
	  needs to.  Unfortunately, some BIOSes do not -- especially those in
	  many of the newer IBM Thinkpads.  If you experience hangs when you
	  suspend, try setting this to Y.  Otherwise, say N.

endif # APM

source "drivers/cpufreq/Kconfig"

source "drivers/cpuidle/Kconfig"

source "drivers/idle/Kconfig"

endmenu


menu "Bus options (PCI etc.)"

config PCI
	bool "PCI support"
	default y
	select ARCH_SUPPORTS_MSI if (X86_LOCAL_APIC && X86_IO_APIC)
	---help---
	  Find out whether you have a PCI motherboard. PCI is the name of a
	  bus system, i.e. the way the CPU talks to the other stuff inside
	  your box. Other bus systems are ISA, EISA, MicroChannel (MCA) or
	  VESA. If you have PCI, say Y, otherwise N.

choice
	prompt "PCI access mode"
	depends on X86_32 && PCI
	default PCI_GOANY
	---help---
	  On PCI systems, the BIOS can be used to detect the PCI devices and
	  determine their configuration. However, some old PCI motherboards
	  have BIOS bugs and may crash if this is done. Also, some embedded
	  PCI-based systems don't have any BIOS at all. Linux can also try to
	  detect the PCI hardware directly without using the BIOS.

	  With this option, you can specify how Linux should detect the
	  PCI devices. If you choose "BIOS", the BIOS will be used,
	  if you choose "Direct", the BIOS won't be used, and if you
	  choose "MMConfig", then PCI Express MMCONFIG will be used.
	  If you choose "Any", the kernel will try MMCONFIG, then the
	  direct access method and falls back to the BIOS if that doesn't
	  work. If unsure, go with the default, which is "Any".

config PCI_GOBIOS
	bool "BIOS"

config PCI_GOMMCONFIG
	bool "MMConfig"

config PCI_GODIRECT
	bool "Direct"

config PCI_GOOLPC
	bool "OLPC XO-1"
	depends on OLPC

config PCI_GOANY
	bool "Any"

endchoice

config PCI_BIOS
	def_bool y
	depends on X86_32 && PCI && (PCI_GOBIOS || PCI_GOANY)

# x86-64 doesn't support PCI BIOS access from long mode so always go direct.
config PCI_DIRECT
	def_bool y
	depends on PCI && (X86_64 || (PCI_GODIRECT || PCI_GOANY || PCI_GOOLPC || PCI_GOMMCONFIG))

config PCI_MMCONFIG
	def_bool y
	depends on X86_32 && PCI && (ACPI || SFI) && (PCI_GOMMCONFIG || PCI_GOANY)

config PCI_OLPC
	def_bool y
	depends on PCI && OLPC && (PCI_GOOLPC || PCI_GOANY)

config PCI_XEN
	def_bool y
	depends on PCI && XEN
	select SWIOTLB_XEN

config PCI_DOMAINS
	def_bool y
	depends on PCI

config PCI_MMCONFIG
	bool "Support mmconfig PCI config space access"
	depends on X86_64 && PCI && ACPI

config PCI_CNB20LE_QUIRK
	bool "Read CNB20LE Host Bridge Windows" if EXPERT
	default n
	depends on PCI && EXPERIMENTAL
	help
	  Read the PCI windows out of the CNB20LE host bridge. This allows
	  PCI hotplug to work on systems with the CNB20LE chipset which do
	  not have ACPI.

	  There's no public spec for this chipset, and this functionality
	  is known to be incomplete.

	  You should say N unless you know you need this.

source "drivers/pci/pcie/Kconfig"

source "drivers/pci/Kconfig"

# x86_64 have no ISA slots, but can have ISA-style DMA.
config ISA_DMA_API
	bool "ISA-style DMA support" if (X86_64 && EXPERT)
	default y
	help
	  Enables ISA-style DMA support for devices requiring such controllers.
	  If unsure, say Y.

if X86_32

config ISA
	bool "ISA support"
	---help---
	  Find out whether you have ISA slots on your motherboard.  ISA is the
	  name of a bus system, i.e. the way the CPU talks to the other stuff
	  inside your box.  Other bus systems are PCI, EISA, MicroChannel
	  (MCA) or VESA.  ISA is an older system, now being displaced by PCI;
	  newer boards don't support it.  If you have ISA, say Y, otherwise N.

config EISA
	bool "EISA support"
	depends on ISA
	---help---
	  The Extended Industry Standard Architecture (EISA) bus was
	  developed as an open alternative to the IBM MicroChannel bus.

	  The EISA bus provided some of the features of the IBM MicroChannel
	  bus while maintaining backward compatibility with cards made for
	  the older ISA bus.  The EISA bus saw limited use between 1988 and
	  1995 when it was made obsolete by the PCI bus.

	  Say Y here if you are building a kernel for an EISA-based machine.

	  Otherwise, say N.

source "drivers/eisa/Kconfig"

config MCA
	bool "MCA support"
	---help---
	  MicroChannel Architecture is found in some IBM PS/2 machines and
	  laptops.  It is a bus system similar to PCI or ISA. See
	  <file:Documentation/mca.txt> (and especially the web page given
	  there) before attempting to build an MCA bus kernel.

source "drivers/mca/Kconfig"

config SCx200
	tristate "NatSemi SCx200 support"
	---help---
	  This provides basic support for National Semiconductor's
	  (now AMD's) Geode processors.  The driver probes for the
	  PCI-IDs of several on-chip devices, so its a good dependency
	  for other scx200_* drivers.

	  If compiled as a module, the driver is named scx200.

config SCx200HR_TIMER
	tristate "NatSemi SCx200 27MHz High-Resolution Timer Support"
	depends on SCx200
	default y
	---help---
	  This driver provides a clocksource built upon the on-chip
	  27MHz high-resolution timer.  Its also a workaround for
	  NSC Geode SC-1100's buggy TSC, which loses time when the
	  processor goes idle (as is done by the scheduler).  The
	  other workaround is idle=poll boot option.

config OLPC
	bool "One Laptop Per Child support"
	depends on !X86_PAE
	select GPIOLIB
	select OF
	select OF_PROMTREE
	---help---
	  Add support for detecting the unique features of the OLPC
	  XO hardware.

config OLPC_XO1_PM
	bool "OLPC XO-1 Power Management"
	depends on OLPC && MFD_CS5535 && PM_SLEEP
	select MFD_CORE
	---help---
	  Add support for poweroff and suspend of the OLPC XO-1 laptop.

config OLPC_XO1_RTC
	bool "OLPC XO-1 Real Time Clock"
	depends on OLPC_XO1_PM && RTC_DRV_CMOS
	---help---
	  Add support for the XO-1 real time clock, which can be used as a
	  programmable wakeup source.

config OLPC_XO1_SCI
	bool "OLPC XO-1 SCI extras"
	depends on OLPC && OLPC_XO1_PM
	select POWER_SUPPLY
	select GPIO_CS5535
	select MFD_CORE
	---help---
	  Add support for SCI-based features of the OLPC XO-1 laptop:
	   - EC-driven system wakeups
	   - Power button
	   - Ebook switch
	   - Lid switch
	   - AC adapter status updates
	   - Battery status updates

config OLPC_XO15_SCI
	bool "OLPC XO-1.5 SCI extras"
	depends on OLPC && ACPI
	select POWER_SUPPLY
	---help---
	  Add support for SCI-based features of the OLPC XO-1.5 laptop:
	   - EC-driven system wakeups
	   - AC adapter status updates
	   - Battery status updates

config ALIX
	bool "PCEngines ALIX System Support (LED setup)"
	select GPIOLIB
	---help---
	  This option enables system support for the PCEngines ALIX.
	  At present this just sets up LEDs for GPIO control on
	  ALIX2/3/6 boards.  However, other system specific setup should
	  get added here.

	  Note: You must still enable the drivers for GPIO and LED support
	  (GPIO_CS5535 & LEDS_GPIO) to actually use the LEDs

	  Note: You have to set alix.force=1 for boards with Award BIOS.

endif # X86_32

config AMD_NB
	def_bool y
	depends on CPU_SUP_AMD && PCI

source "drivers/pcmcia/Kconfig"

source "drivers/pci/hotplug/Kconfig"

config RAPIDIO
	bool "RapidIO support"
	depends on PCI
	default n
	help
	  If you say Y here, the kernel will include drivers and
	  infrastructure code to support RapidIO interconnect devices.

source "drivers/rapidio/Kconfig"

endmenu


menu "Executable file formats / Emulations"

source "fs/Kconfig.binfmt"

config IA32_EMULATION
	bool "IA32 Emulation"
	depends on X86_64
	select COMPAT_BINFMT_ELF
	---help---
	  Include code to run 32-bit programs under a 64-bit kernel. You should
	  likely turn this on, unless you're 100% sure that you don't have any
	  32-bit programs left.

config IA32_AOUT
	tristate "IA32 a.out support"
	depends on IA32_EMULATION
	---help---
	  Support old a.out binaries in the 32bit emulation.

config COMPAT
	def_bool y
	depends on IA32_EMULATION

config COMPAT_FOR_U64_ALIGNMENT
	def_bool COMPAT
	depends on X86_64

config SYSVIPC_COMPAT
	def_bool y
	depends on COMPAT && SYSVIPC

config KEYS_COMPAT
	bool
	depends on COMPAT && KEYS
	default y

endmenu


config HAVE_ATOMIC_IOMAP
	def_bool y
	depends on X86_32

config HAVE_TEXT_POKE_SMP
	bool
	select STOP_MACHINE if SMP

source "net/Kconfig"

source "drivers/Kconfig"

source "drivers/firmware/Kconfig"

source "fs/Kconfig"

source "arch/x86/Kconfig.debug"

source "security/Kconfig"

source "crypto/Kconfig"

source "arch/x86/kvm/Kconfig"

source "lib/Kconfig"<|MERGE_RESOLUTION|>--- conflicted
+++ resolved
@@ -360,10 +360,6 @@
 	depends on NUMA
 	depends on SMP
 	depends on X86_X2APIC
-<<<<<<< HEAD
-	depends on !EDAC_AMD64
-=======
->>>>>>> e2920638
 	---help---
 	  Adds support for Numascale NumaChip large-SMP systems. Needed to
 	  enable more than ~168 cores.
