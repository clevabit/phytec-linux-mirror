/*
 * Based on arch/arm/kernel/process.c
 *
 * Original Copyright (C) 1995  Linus Torvalds
 * Copyright (C) 1996-2000 Russell King - Converted to ARM.
 * Copyright (C) 2012 ARM Ltd.
 *
 * This program is free software; you can redistribute it and/or modify
 * it under the terms of the GNU General Public License version 2 as
 * published by the Free Software Foundation.
 *
 * This program is distributed in the hope that it will be useful,
 * but WITHOUT ANY WARRANTY; without even the implied warranty of
 * MERCHANTABILITY or FITNESS FOR A PARTICULAR PURPOSE.  See the
 * GNU General Public License for more details.
 *
 * You should have received a copy of the GNU General Public License
 * along with this program.  If not, see <http://www.gnu.org/licenses/>.
 */

#include <stdarg.h>

#include <linux/export.h>
#include <linux/sched.h>
#include <linux/kernel.h>
#include <linux/mm.h>
#include <linux/stddef.h>
#include <linux/unistd.h>
#include <linux/user.h>
#include <linux/delay.h>
#include <linux/reboot.h>
#include <linux/interrupt.h>
#include <linux/kallsyms.h>
#include <linux/init.h>
#include <linux/cpu.h>
#include <linux/elfcore.h>
#include <linux/pm.h>
#include <linux/tick.h>
#include <linux/utsname.h>
#include <linux/uaccess.h>
#include <linux/random.h>
#include <linux/hw_breakpoint.h>
#include <linux/personality.h>
#include <linux/notifier.h>

#include <asm/compat.h>
#include <asm/cacheflush.h>
#include <asm/processor.h>
#include <asm/stacktrace.h>
#include <asm/fpsimd.h>

static void setup_restart(void)
{
	/*
	 * Tell the mm system that we are going to reboot -
	 * we may need it to insert some 1:1 mappings so that
	 * soft boot works.
	 */
	setup_mm_for_reboot();

	/* Clean and invalidate caches */
	flush_cache_all();

	/* Turn D-cache off */
	cpu_cache_off();

	/* Push out any further dirty data, and ensure cache is empty */
	flush_cache_all();
}

void soft_restart(unsigned long addr)
{
	setup_restart();
	cpu_reset(addr);
}

/*
 * Function pointers to optional machine specific functions
 */
void (*pm_power_off)(void);
EXPORT_SYMBOL_GPL(pm_power_off);

void (*pm_restart)(const char *cmd);
EXPORT_SYMBOL_GPL(pm_restart);


/*
 * This is our default idle handler.
 */
static void default_idle(void)
{
	/*
	 * This should do all the clock switching and wait for interrupt
	 * tricks
	 */
	cpu_do_idle();
	local_irq_enable();
}

void (*pm_idle)(void) = default_idle;
EXPORT_SYMBOL_GPL(pm_idle);

/*
 * The idle thread, has rather strange semantics for calling pm_idle,
 * but this is what x86 does and we need to do the same, so that
 * things like cpuidle get called in the same way.  The only difference
 * is that we always respect 'hlt_counter' to prevent low power idle.
 */
void cpu_idle(void)
{
	local_fiq_enable();

	/* endless idle loop with no priority at all */
	while (1) {
		tick_nohz_idle_enter();
		rcu_idle_enter();
		while (!need_resched()) {
			/*
			 * We need to disable interrupts here to ensure
			 * we don't miss a wakeup call.
			 */
			local_irq_disable();
			if (!need_resched()) {
				stop_critical_timings();
				pm_idle();
				start_critical_timings();
				/*
				 * pm_idle functions should always return
				 * with IRQs enabled.
				 */
				WARN_ON(irqs_disabled());
			} else {
				local_irq_enable();
			}
		}
		rcu_idle_exit();
		tick_nohz_idle_exit();
		schedule_preempt_disabled();
	}
}

void machine_shutdown(void)
{
#ifdef CONFIG_SMP
	smp_send_stop();
#endif
}

void machine_halt(void)
{
	machine_shutdown();
	while (1);
}

void machine_power_off(void)
{
	machine_shutdown();
	if (pm_power_off)
		pm_power_off();
}

void machine_restart(char *cmd)
{
	machine_shutdown();

	/* Disable interrupts first */
	local_irq_disable();
	local_fiq_disable();

	/* Now call the architecture specific reboot code. */
	if (pm_restart)
		pm_restart(cmd);

	/*
	 * Whoops - the architecture was unable to reboot.
	 */
	printk("Reboot failed -- System halted\n");
	while (1);
}

void __show_regs(struct pt_regs *regs)
{
	int i;

	printk("CPU: %d    %s  (%s %.*s)\n",
		raw_smp_processor_id(), print_tainted(),
		init_utsname()->release,
		(int)strcspn(init_utsname()->version, " "),
		init_utsname()->version);
	print_symbol("PC is at %s\n", instruction_pointer(regs));
	print_symbol("LR is at %s\n", regs->regs[30]);
	printk("pc : [<%016llx>] lr : [<%016llx>] pstate: %08llx\n",
	       regs->pc, regs->regs[30], regs->pstate);
	printk("sp : %016llx\n", regs->sp);
	for (i = 29; i >= 0; i--) {
		printk("x%-2d: %016llx ", i, regs->regs[i]);
		if (i % 2 == 0)
			printk("\n");
	}
	printk("\n");
}

void show_regs(struct pt_regs * regs)
{
	printk("\n");
	printk("Pid: %d, comm: %20s\n", task_pid_nr(current), current->comm);
	__show_regs(regs);
}

/*
 * Free current thread data structures etc..
 */
void exit_thread(void)
{
}

void flush_thread(void)
{
	fpsimd_flush_thread();
	flush_ptrace_hw_breakpoint(current);
}

void release_thread(struct task_struct *dead_task)
{
}

int arch_dup_task_struct(struct task_struct *dst, struct task_struct *src)
{
	fpsimd_save_state(&current->thread.fpsimd_state);
	*dst = *src;
	return 0;
}

asmlinkage void ret_from_fork(void) asm("ret_from_fork");

int copy_thread(unsigned long clone_flags, unsigned long stack_start,
		unsigned long stk_sz, struct task_struct *p,
		struct pt_regs *regs)
{
	struct pt_regs *childregs = task_pt_regs(p);
	unsigned long tls = p->thread.tp_value;

	memset(&p->thread.cpu_context, 0, sizeof(struct cpu_context));

	if (likely(regs)) {
		*childregs = *regs;
		childregs->regs[0] = 0;
		if (is_compat_thread(task_thread_info(p))) {
			childregs->compat_sp = stack_start;
		} else {
			/*
			 * Read the current TLS pointer from tpidr_el0 as it may be
			 * out-of-sync with the saved value.
			 */
			asm("mrs %0, tpidr_el0" : "=r" (tls));
			childregs->sp = stack_start;
		}
		/*
		 * If a TLS pointer was passed to clone (4th argument), use it
		 * for the new thread.
		 */
		if (clone_flags & CLONE_SETTLS)
			tls = regs->regs[3];
	} else {
		memset(childregs, 0, sizeof(struct pt_regs));
		childregs->pstate = PSR_MODE_EL1h;
		p->thread.cpu_context.x19 = stack_start;
		p->thread.cpu_context.x20 = stk_sz;
	}
	p->thread.cpu_context.pc = (unsigned long)ret_from_fork;
	p->thread.cpu_context.sp = (unsigned long)childregs;
	p->thread.tp_value = tls;

	ptrace_hw_copy_thread(p);

	return 0;
}

static void tls_thread_switch(struct task_struct *next)
{
	unsigned long tpidr, tpidrro;

	if (!is_compat_task()) {
		asm("mrs %0, tpidr_el0" : "=r" (tpidr));
		current->thread.tp_value = tpidr;
	}

	if (is_compat_thread(task_thread_info(next))) {
		tpidr = 0;
		tpidrro = next->thread.tp_value;
	} else {
		tpidr = next->thread.tp_value;
		tpidrro = 0;
	}

	asm(
	"	msr	tpidr_el0, %0\n"
	"	msr	tpidrro_el0, %1"
	: : "r" (tpidr), "r" (tpidrro));
}

/*
 * Thread switching.
 */
struct task_struct *__switch_to(struct task_struct *prev,
				struct task_struct *next)
{
	struct task_struct *last;

	fpsimd_thread_switch(next);
	tls_thread_switch(next);
	hw_breakpoint_thread_switch(next);

	/* the actual thread switch */
	last = cpu_switch_to(prev, next);

	return last;
}

/*
<<<<<<< HEAD
 * Fill in the task's elfregs structure for a core dump.
 */
int dump_task_regs(struct task_struct *t, elf_gregset_t *elfregs)
{
	elf_core_copy_regs(elfregs, task_pt_regs(t));
	return 1;
}

/*
 * fill in the fpe structure for a core dump...
 */
int dump_fpu (struct pt_regs *regs, struct user_fp *fp)
{
	return 0;
}
EXPORT_SYMBOL(dump_fpu);
=======
 * Shuffle the argument into the correct register before calling the
 * thread function.  x1 is the thread argument, x2 is the pointer to
 * the thread function, and x3 points to the exit function.
 */
extern void kernel_thread_helper(void);
asm(	".section .text\n"
"	.align\n"
"	.type	kernel_thread_helper, #function\n"
"kernel_thread_helper:\n"
"	mov	x0, x1\n"
"	mov	x30, x3\n"
"	br	x2\n"
"	.size	kernel_thread_helper, . - kernel_thread_helper\n"
"	.previous");

#define kernel_thread_exit	do_exit

/*
 * Create a kernel thread.
 */
pid_t kernel_thread(int (*fn)(void *), void *arg, unsigned long flags)
{
	struct pt_regs regs;

	memset(&regs, 0, sizeof(regs));

	regs.regs[1] = (unsigned long)arg;
	regs.regs[2] = (unsigned long)fn;
	regs.regs[3] = (unsigned long)kernel_thread_exit;
	regs.pc = (unsigned long)kernel_thread_helper;
	regs.pstate = PSR_MODE_EL1h;

	return do_fork(flags|CLONE_VM|CLONE_UNTRACED, 0, &regs, 0, NULL, NULL);
}
EXPORT_SYMBOL(kernel_thread);
>>>>>>> 77b67063

unsigned long get_wchan(struct task_struct *p)
{
	struct stackframe frame;
	int count = 0;
	if (!p || p == current || p->state == TASK_RUNNING)
		return 0;

	frame.fp = thread_saved_fp(p);
	frame.sp = thread_saved_sp(p);
	frame.pc = thread_saved_pc(p);
	do {
		int ret = unwind_frame(&frame);
		if (ret < 0)
			return 0;
		if (!in_sched_functions(frame.pc))
			return frame.pc;
	} while (count ++ < 16);
	return 0;
}

unsigned long arch_align_stack(unsigned long sp)
{
	if (!(current->personality & ADDR_NO_RANDOMIZE) && randomize_va_space)
		sp -= get_random_int() & ~PAGE_MASK;
	return sp & ~0xf;
}

static unsigned long randomize_base(unsigned long base)
{
	unsigned long range_end = base + (STACK_RND_MASK << PAGE_SHIFT) + 1;
	return randomize_range(base, range_end, 0) ? : base;
}

unsigned long arch_randomize_brk(struct mm_struct *mm)
{
	return randomize_base(mm->brk);
}

unsigned long randomize_et_dyn(unsigned long base)
{
	return randomize_base(base);
}<|MERGE_RESOLUTION|>--- conflicted
+++ resolved
@@ -317,62 +317,6 @@
 	return last;
 }
 
-/*
-<<<<<<< HEAD
- * Fill in the task's elfregs structure for a core dump.
- */
-int dump_task_regs(struct task_struct *t, elf_gregset_t *elfregs)
-{
-	elf_core_copy_regs(elfregs, task_pt_regs(t));
-	return 1;
-}
-
-/*
- * fill in the fpe structure for a core dump...
- */
-int dump_fpu (struct pt_regs *regs, struct user_fp *fp)
-{
-	return 0;
-}
-EXPORT_SYMBOL(dump_fpu);
-=======
- * Shuffle the argument into the correct register before calling the
- * thread function.  x1 is the thread argument, x2 is the pointer to
- * the thread function, and x3 points to the exit function.
- */
-extern void kernel_thread_helper(void);
-asm(	".section .text\n"
-"	.align\n"
-"	.type	kernel_thread_helper, #function\n"
-"kernel_thread_helper:\n"
-"	mov	x0, x1\n"
-"	mov	x30, x3\n"
-"	br	x2\n"
-"	.size	kernel_thread_helper, . - kernel_thread_helper\n"
-"	.previous");
-
-#define kernel_thread_exit	do_exit
-
-/*
- * Create a kernel thread.
- */
-pid_t kernel_thread(int (*fn)(void *), void *arg, unsigned long flags)
-{
-	struct pt_regs regs;
-
-	memset(&regs, 0, sizeof(regs));
-
-	regs.regs[1] = (unsigned long)arg;
-	regs.regs[2] = (unsigned long)fn;
-	regs.regs[3] = (unsigned long)kernel_thread_exit;
-	regs.pc = (unsigned long)kernel_thread_helper;
-	regs.pstate = PSR_MODE_EL1h;
-
-	return do_fork(flags|CLONE_VM|CLONE_UNTRACED, 0, &regs, 0, NULL, NULL);
-}
-EXPORT_SYMBOL(kernel_thread);
->>>>>>> 77b67063
-
 unsigned long get_wchan(struct task_struct *p)
 {
 	struct stackframe frame;
