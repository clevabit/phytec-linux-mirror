#undef TRACE_SYSTEM
#define TRACE_SYSTEM rcu

#if !defined(_TRACE_RCU_H) || defined(TRACE_HEADER_MULTI_READ)
#define _TRACE_RCU_H

#include <linux/tracepoint.h>

/*
 * Tracepoint for start/end markers used for utilization calculations.
 * By convention, the string is of the following forms:
 *
 * "Start <activity>" -- Mark the start of the specified activity,
 *			 such as "context switch".  Nesting is permitted.
 * "End <activity>" -- Mark the end of the specified activity.
 *
 * An "@" character within "<activity>" is a comment character: Data
 * reduction scripts will ignore the "@" and the remainder of the line.
 */
TRACE_EVENT(rcu_utilization,

	TP_PROTO(const char *s),

	TP_ARGS(s),

	TP_STRUCT__entry(
		__field(const char *, s)
	),

	TP_fast_assign(
		__entry->s = s;
	),

	TP_printk("%s", __entry->s)
);

#ifdef CONFIG_RCU_TRACE

#if defined(CONFIG_TREE_RCU) || defined(CONFIG_TREE_PREEMPT_RCU)

/*
 * Tracepoint for grace-period events.  Takes a string identifying the
 * RCU flavor, the grace-period number, and a string identifying the
 * grace-period-related event as follows:
 *
 *	"AccReadyCB": CPU acclerates new callbacks to RCU_NEXT_READY_TAIL.
 *	"AccWaitCB": CPU accelerates new callbacks to RCU_WAIT_TAIL.
 *	"newreq": Request a new grace period.
 *	"start": Start a grace period.
 *	"cpustart": CPU first notices a grace-period start.
 *	"cpuqs": CPU passes through a quiescent state.
 *	"cpuonl": CPU comes online.
 *	"cpuofl": CPU goes offline.
 *	"reqwait": GP kthread sleeps waiting for grace-period request.
 *	"reqwaitsig": GP kthread awakened by signal from reqwait state.
 *	"fqswait": GP kthread waiting until time to force quiescent states.
 *	"fqsstart": GP kthread starts forcing quiescent states.
 *	"fqsend": GP kthread done forcing quiescent states.
 *	"fqswaitsig": GP kthread awakened by signal from fqswait state.
 *	"end": End a grace period.
 *	"cpuend": CPU first notices a grace-period end.
 */
TRACE_EVENT(rcu_grace_period,

	TP_PROTO(const char *rcuname, unsigned long gpnum, const char *gpevent),

	TP_ARGS(rcuname, gpnum, gpevent),

	TP_STRUCT__entry(
		__field(const char *, rcuname)
		__field(unsigned long, gpnum)
		__field(const char *, gpevent)
	),

	TP_fast_assign(
		__entry->rcuname = rcuname;
		__entry->gpnum = gpnum;
		__entry->gpevent = gpevent;
	),

	TP_printk("%s %lu %s",
		  __entry->rcuname, __entry->gpnum, __entry->gpevent)
);

/*
 * Tracepoint for future grace-period events, including those for no-callbacks
 * CPUs.  The caller should pull the data from the rcu_node structure,
 * other than rcuname, which comes from the rcu_state structure, and event,
 * which is one of the following:
 *
 * "Startleaf": Request a nocb grace period based on leaf-node data.
 * "Startedleaf": Leaf-node start proved sufficient.
 * "Startedleafroot": Leaf-node start proved sufficient after checking root.
 * "Startedroot": Requested a nocb grace period based on root-node data.
 * "StartWait": Start waiting for the requested grace period.
 * "ResumeWait": Resume waiting after signal.
 * "EndWait": Complete wait.
 * "Cleanup": Clean up rcu_node structure after previous GP.
 * "CleanupMore": Clean up, and another no-CB GP is needed.
 */
TRACE_EVENT(rcu_future_grace_period,

	TP_PROTO(const char *rcuname, unsigned long gpnum, unsigned long completed,
		 unsigned long c, u8 level, int grplo, int grphi,
		 const char *gpevent),

	TP_ARGS(rcuname, gpnum, completed, c, level, grplo, grphi, gpevent),

	TP_STRUCT__entry(
		__field(const char *, rcuname)
		__field(unsigned long, gpnum)
		__field(unsigned long, completed)
		__field(unsigned long, c)
		__field(u8, level)
		__field(int, grplo)
		__field(int, grphi)
		__field(const char *, gpevent)
	),

	TP_fast_assign(
		__entry->rcuname = rcuname;
		__entry->gpnum = gpnum;
		__entry->completed = completed;
		__entry->c = c;
		__entry->level = level;
		__entry->grplo = grplo;
		__entry->grphi = grphi;
		__entry->gpevent = gpevent;
	),

	TP_printk("%s %lu %lu %lu %u %d %d %s",
		  __entry->rcuname, __entry->gpnum, __entry->completed,
		  __entry->c, __entry->level, __entry->grplo, __entry->grphi,
		  __entry->gpevent)
);

/*
 * Tracepoint for grace-period-initialization events.  These are
 * distinguished by the type of RCU, the new grace-period number, the
 * rcu_node structure level, the starting and ending CPU covered by the
 * rcu_node structure, and the mask of CPUs that will be waited for.
 * All but the type of RCU are extracted from the rcu_node structure.
 */
TRACE_EVENT(rcu_grace_period_init,

	TP_PROTO(const char *rcuname, unsigned long gpnum, u8 level,
		 int grplo, int grphi, unsigned long qsmask),

	TP_ARGS(rcuname, gpnum, level, grplo, grphi, qsmask),

	TP_STRUCT__entry(
		__field(const char *, rcuname)
		__field(unsigned long, gpnum)
		__field(u8, level)
		__field(int, grplo)
		__field(int, grphi)
		__field(unsigned long, qsmask)
	),

	TP_fast_assign(
		__entry->rcuname = rcuname;
		__entry->gpnum = gpnum;
		__entry->level = level;
		__entry->grplo = grplo;
		__entry->grphi = grphi;
		__entry->qsmask = qsmask;
	),

	TP_printk("%s %lu %u %d %d %lx",
		  __entry->rcuname, __entry->gpnum, __entry->level,
		  __entry->grplo, __entry->grphi, __entry->qsmask)
);

/*
 * Tracepoint for RCU no-CBs CPU callback handoffs.  This event is intended
 * to assist debugging of these handoffs.
 *
 * The first argument is the name of the RCU flavor, and the second is
 * the number of the offloaded CPU are extracted.  The third and final
 * argument is a string as follows:
 *
 *	"WakeEmpty": Wake rcuo kthread, first CB to empty list.
 *	"WakeOvf": Wake rcuo kthread, CB list is huge.
 *	"WakeNot": Don't wake rcuo kthread.
 *	"WakeNotPoll": Don't wake rcuo kthread because it is polling.
 *	"Poll": Start of new polling cycle for rcu_nocb_poll.
 *	"Sleep": Sleep waiting for CBs for !rcu_nocb_poll.
 *	"WokeEmpty": rcuo kthread woke to find empty list.
 *	"WokeNonEmpty": rcuo kthread woke to find non-empty list.
 *	"WaitQueue": Enqueue partially done, timed wait for it to complete.
 *	"WokeQueue": Partial enqueue now complete.
 */
TRACE_EVENT(rcu_nocb_wake,

	TP_PROTO(const char *rcuname, int cpu, const char *reason),

	TP_ARGS(rcuname, cpu, reason),

	TP_STRUCT__entry(
		__field(const char *, rcuname)
		__field(int, cpu)
		__field(const char *, reason)
	),

	TP_fast_assign(
		__entry->rcuname = rcuname;
		__entry->cpu = cpu;
		__entry->reason = reason;
	),

	TP_printk("%s %d %s", __entry->rcuname, __entry->cpu, __entry->reason)
);

/*
 * Tracepoint for tasks blocking within preemptible-RCU read-side
 * critical sections.  Track the type of RCU (which one day might
 * include SRCU), the grace-period number that the task is blocking
 * (the current or the next), and the task's PID.
 */
TRACE_EVENT(rcu_preempt_task,

	TP_PROTO(const char *rcuname, int pid, unsigned long gpnum),

	TP_ARGS(rcuname, pid, gpnum),

	TP_STRUCT__entry(
		__field(const char *, rcuname)
		__field(unsigned long, gpnum)
		__field(int, pid)
	),

	TP_fast_assign(
		__entry->rcuname = rcuname;
		__entry->gpnum = gpnum;
		__entry->pid = pid;
	),

	TP_printk("%s %lu %d",
		  __entry->rcuname, __entry->gpnum, __entry->pid)
);

/*
 * Tracepoint for tasks that blocked within a given preemptible-RCU
 * read-side critical section exiting that critical section.  Track the
 * type of RCU (which one day might include SRCU) and the task's PID.
 */
TRACE_EVENT(rcu_unlock_preempted_task,

	TP_PROTO(const char *rcuname, unsigned long gpnum, int pid),

	TP_ARGS(rcuname, gpnum, pid),

	TP_STRUCT__entry(
		__field(const char *, rcuname)
		__field(unsigned long, gpnum)
		__field(int, pid)
	),

	TP_fast_assign(
		__entry->rcuname = rcuname;
		__entry->gpnum = gpnum;
		__entry->pid = pid;
	),

	TP_printk("%s %lu %d", __entry->rcuname, __entry->gpnum, __entry->pid)
);

/*
 * Tracepoint for quiescent-state-reporting events.  These are
 * distinguished by the type of RCU, the grace-period number, the
 * mask of quiescent lower-level entities, the rcu_node structure level,
 * the starting and ending CPU covered by the rcu_node structure, and
 * whether there are any blocked tasks blocking the current grace period.
 * All but the type of RCU are extracted from the rcu_node structure.
 */
TRACE_EVENT(rcu_quiescent_state_report,

	TP_PROTO(const char *rcuname, unsigned long gpnum,
		 unsigned long mask, unsigned long qsmask,
		 u8 level, int grplo, int grphi, int gp_tasks),

	TP_ARGS(rcuname, gpnum, mask, qsmask, level, grplo, grphi, gp_tasks),

	TP_STRUCT__entry(
		__field(const char *, rcuname)
		__field(unsigned long, gpnum)
		__field(unsigned long, mask)
		__field(unsigned long, qsmask)
		__field(u8, level)
		__field(int, grplo)
		__field(int, grphi)
		__field(u8, gp_tasks)
	),

	TP_fast_assign(
		__entry->rcuname = rcuname;
		__entry->gpnum = gpnum;
		__entry->mask = mask;
		__entry->qsmask = qsmask;
		__entry->level = level;
		__entry->grplo = grplo;
		__entry->grphi = grphi;
		__entry->gp_tasks = gp_tasks;
	),

	TP_printk("%s %lu %lx>%lx %u %d %d %u",
		  __entry->rcuname, __entry->gpnum,
		  __entry->mask, __entry->qsmask, __entry->level,
		  __entry->grplo, __entry->grphi, __entry->gp_tasks)
);

/*
 * Tracepoint for quiescent states detected by force_quiescent_state().
 * These trace events include the type of RCU, the grace-period number
 * that was blocked by the CPU, the CPU itself, and the type of quiescent
 * state, which can be "dti" for dyntick-idle mode, "ofl" for CPU offline,
 * or "kick" when kicking a CPU that has been in dyntick-idle mode for
 * too long.
 */
TRACE_EVENT(rcu_fqs,

	TP_PROTO(const char *rcuname, unsigned long gpnum, int cpu, const char *qsevent),

	TP_ARGS(rcuname, gpnum, cpu, qsevent),

	TP_STRUCT__entry(
		__field(const char *, rcuname)
		__field(unsigned long, gpnum)
		__field(int, cpu)
		__field(const char *, qsevent)
	),

	TP_fast_assign(
		__entry->rcuname = rcuname;
		__entry->gpnum = gpnum;
		__entry->cpu = cpu;
		__entry->qsevent = qsevent;
	),

	TP_printk("%s %lu %d %s",
		  __entry->rcuname, __entry->gpnum,
		  __entry->cpu, __entry->qsevent)
);

#endif /* #if defined(CONFIG_TREE_RCU) || defined(CONFIG_TREE_PREEMPT_RCU) */

/*
 * Tracepoint for dyntick-idle entry/exit events.  These take a string
 * as argument: "Start" for entering dyntick-idle mode, "End" for
 * leaving it, "--=" for events moving towards idle, and "++=" for events
 * moving away from idle.  "Error on entry: not idle task" and "Error on
 * exit: not idle task" indicate that a non-idle task is erroneously
 * toying with the idle loop.
 *
 * These events also take a pair of numbers, which indicate the nesting
 * depth before and after the event of interest.  Note that task-related
 * events use the upper bits of each number, while interrupt-related
 * events use the lower bits.
 */
TRACE_EVENT(rcu_dyntick,

	TP_PROTO(const char *polarity, long long oldnesting, long long newnesting),

	TP_ARGS(polarity, oldnesting, newnesting),

	TP_STRUCT__entry(
		__field(const char *, polarity)
		__field(long long, oldnesting)
		__field(long long, newnesting)
	),

	TP_fast_assign(
		__entry->polarity = polarity;
		__entry->oldnesting = oldnesting;
		__entry->newnesting = newnesting;
	),

	TP_printk("%s %llx %llx", __entry->polarity,
		  __entry->oldnesting, __entry->newnesting)
);

/*
 * Tracepoint for RCU preparation for idle, the goal being to get RCU
 * processing done so that the current CPU can shut off its scheduling
 * clock and enter dyntick-idle mode.  One way to accomplish this is
 * to drain all RCU callbacks from this CPU, and the other is to have
 * done everything RCU requires for the current grace period.  In this
 * latter case, the CPU will be awakened at the end of the current grace
 * period in order to process the remainder of its callbacks.
 *
 * These tracepoints take a string as argument:
 *
 *	"No callbacks": Nothing to do, no callbacks on this CPU.
 *	"In holdoff": Nothing to do, holding off after unsuccessful attempt.
 *	"Begin holdoff": Attempt failed, don't retry until next jiffy.
 *	"Dyntick with callbacks": Entering dyntick-idle despite callbacks.
 *	"Dyntick with lazy callbacks": Entering dyntick-idle w/lazy callbacks.
 *	"More callbacks": Still more callbacks, try again to clear them out.
 *	"Callbacks drained": All callbacks processed, off to dyntick idle!
 *	"Timer": Timer fired to cause CPU to continue processing callbacks.
 *	"Demigrate": Timer fired on wrong CPU, woke up correct CPU.
 *	"Cleanup after idle": Idle exited, timer canceled.
 */
TRACE_EVENT(rcu_prep_idle,

	TP_PROTO(const char *reason),

	TP_ARGS(reason),

	TP_STRUCT__entry(
		__field(const char *, reason)
	),

	TP_fast_assign(
		__entry->reason = reason;
	),

	TP_printk("%s", __entry->reason)
);

/*
 * Tracepoint for the registration of a single RCU callback function.
 * The first argument is the type of RCU, the second argument is
 * a pointer to the RCU callback itself, the third element is the
 * number of lazy callbacks queued, and the fourth element is the
 * total number of callbacks queued.
 */
TRACE_EVENT(rcu_callback,

	TP_PROTO(const char *rcuname, struct rcu_head *rhp, long qlen_lazy,
		 long qlen),

	TP_ARGS(rcuname, rhp, qlen_lazy, qlen),

	TP_STRUCT__entry(
		__field(const char *, rcuname)
		__field(void *, rhp)
		__field(void *, func)
		__field(long, qlen_lazy)
		__field(long, qlen)
	),

	TP_fast_assign(
		__entry->rcuname = rcuname;
		__entry->rhp = rhp;
		__entry->func = rhp->func;
		__entry->qlen_lazy = qlen_lazy;
		__entry->qlen = qlen;
	),

	TP_printk("%s rhp=%p func=%pf %ld/%ld",
		  __entry->rcuname, __entry->rhp, __entry->func,
		  __entry->qlen_lazy, __entry->qlen)
);

/*
 * Tracepoint for the registration of a single RCU callback of the special
 * kfree() form.  The first argument is the RCU type, the second argument
 * is a pointer to the RCU callback, the third argument is the offset
 * of the callback within the enclosing RCU-protected data structure,
 * the fourth argument is the number of lazy callbacks queued, and the
 * fifth argument is the total number of callbacks queued.
 */
TRACE_EVENT(rcu_kfree_callback,

	TP_PROTO(const char *rcuname, struct rcu_head *rhp, unsigned long offset,
		 long qlen_lazy, long qlen),

	TP_ARGS(rcuname, rhp, offset, qlen_lazy, qlen),

	TP_STRUCT__entry(
		__field(const char *, rcuname)
		__field(void *, rhp)
		__field(unsigned long, offset)
		__field(long, qlen_lazy)
		__field(long, qlen)
	),

	TP_fast_assign(
		__entry->rcuname = rcuname;
		__entry->rhp = rhp;
		__entry->offset = offset;
		__entry->qlen_lazy = qlen_lazy;
		__entry->qlen = qlen;
	),

	TP_printk("%s rhp=%p func=%ld %ld/%ld",
		  __entry->rcuname, __entry->rhp, __entry->offset,
		  __entry->qlen_lazy, __entry->qlen)
);

/*
 * Tracepoint for marking the beginning rcu_do_batch, performed to start
 * RCU callback invocation.  The first argument is the RCU flavor,
 * the second is the number of lazy callbacks queued, the third is
 * the total number of callbacks queued, and the fourth argument is
 * the current RCU-callback batch limit.
 */
TRACE_EVENT(rcu_batch_start,

	TP_PROTO(const char *rcuname, long qlen_lazy, long qlen, long blimit),

	TP_ARGS(rcuname, qlen_lazy, qlen, blimit),

	TP_STRUCT__entry(
		__field(const char *, rcuname)
		__field(long, qlen_lazy)
		__field(long, qlen)
		__field(long, blimit)
	),

	TP_fast_assign(
		__entry->rcuname = rcuname;
		__entry->qlen_lazy = qlen_lazy;
		__entry->qlen = qlen;
		__entry->blimit = blimit;
	),

	TP_printk("%s CBs=%ld/%ld bl=%ld",
		  __entry->rcuname, __entry->qlen_lazy, __entry->qlen,
		  __entry->blimit)
);

/*
 * Tracepoint for the invocation of a single RCU callback function.
 * The first argument is the type of RCU, and the second argument is
 * a pointer to the RCU callback itself.
 */
TRACE_EVENT(rcu_invoke_callback,

	TP_PROTO(const char *rcuname, struct rcu_head *rhp),

	TP_ARGS(rcuname, rhp),

	TP_STRUCT__entry(
		__field(const char *, rcuname)
		__field(void *, rhp)
		__field(void *, func)
	),

	TP_fast_assign(
		__entry->rcuname = rcuname;
		__entry->rhp = rhp;
		__entry->func = rhp->func;
	),

	TP_printk("%s rhp=%p func=%pf",
		  __entry->rcuname, __entry->rhp, __entry->func)
);

/*
 * Tracepoint for the invocation of a single RCU callback of the special
 * kfree() form.  The first argument is the RCU flavor, the second
 * argument is a pointer to the RCU callback, and the third argument
 * is the offset of the callback within the enclosing RCU-protected
 * data structure.
 */
TRACE_EVENT(rcu_invoke_kfree_callback,

	TP_PROTO(const char *rcuname, struct rcu_head *rhp, unsigned long offset),

	TP_ARGS(rcuname, rhp, offset),

	TP_STRUCT__entry(
		__field(const char *, rcuname)
		__field(void *, rhp)
		__field(unsigned long, offset)
	),

	TP_fast_assign(
		__entry->rcuname = rcuname;
		__entry->rhp = rhp;
		__entry->offset	= offset;
	),

	TP_printk("%s rhp=%p func=%ld",
		  __entry->rcuname, __entry->rhp, __entry->offset)
);

/*
 * Tracepoint for exiting rcu_do_batch after RCU callbacks have been
 * invoked.  The first argument is the name of the RCU flavor,
 * the second argument is number of callbacks actually invoked,
 * the third argument (cb) is whether or not any of the callbacks that
 * were ready to invoke at the beginning of this batch are still
 * queued, the fourth argument (nr) is the return value of need_resched(),
 * the fifth argument (iit) is 1 if the current task is the idle task,
 * and the sixth argument (risk) is the return value from
 * rcu_is_callbacks_kthread().
 */
TRACE_EVENT(rcu_batch_end,

	TP_PROTO(const char *rcuname, int callbacks_invoked,
<<<<<<< HEAD
		 bool cb, bool nr, bool iit, bool risk),
=======
		 char cb, char nr, char iit, char risk),
>>>>>>> d8ec26d7

	TP_ARGS(rcuname, callbacks_invoked, cb, nr, iit, risk),

	TP_STRUCT__entry(
		__field(const char *, rcuname)
		__field(int, callbacks_invoked)
		__field(char, cb)
		__field(char, nr)
		__field(char, iit)
		__field(char, risk)
	),

	TP_fast_assign(
		__entry->rcuname = rcuname;
		__entry->callbacks_invoked = callbacks_invoked;
		__entry->cb = cb;
		__entry->nr = nr;
		__entry->iit = iit;
		__entry->risk = risk;
	),

	TP_printk("%s CBs-invoked=%d idle=%c%c%c%c",
		  __entry->rcuname, __entry->callbacks_invoked,
		  __entry->cb ? 'C' : '.',
		  __entry->nr ? 'S' : '.',
		  __entry->iit ? 'I' : '.',
		  __entry->risk ? 'R' : '.')
);

/*
 * Tracepoint for rcutorture readers.  The first argument is the name
 * of the RCU flavor from rcutorture's viewpoint and the second argument
 * is the callback address.
 */
TRACE_EVENT(rcu_torture_read,

	TP_PROTO(const char *rcutorturename, struct rcu_head *rhp,
		 unsigned long secs, unsigned long c_old, unsigned long c),

	TP_ARGS(rcutorturename, rhp, secs, c_old, c),

	TP_STRUCT__entry(
		__field(const char *, rcutorturename)
		__field(struct rcu_head *, rhp)
		__field(unsigned long, secs)
		__field(unsigned long, c_old)
		__field(unsigned long, c)
	),

	TP_fast_assign(
		__entry->rcutorturename = rcutorturename;
		__entry->rhp = rhp;
		__entry->secs = secs;
		__entry->c_old = c_old;
		__entry->c = c;
	),

	TP_printk("%s torture read %p %luus c: %lu %lu",
		  __entry->rcutorturename, __entry->rhp,
		  __entry->secs, __entry->c_old, __entry->c)
);

/*
 * Tracepoint for _rcu_barrier() execution.  The string "s" describes
 * the _rcu_barrier phase:
 *	"Begin": rcu_barrier_callback() started.
 *	"Check": rcu_barrier_callback() checking for piggybacking.
 *	"EarlyExit": rcu_barrier_callback() piggybacked, thus early exit.
 *	"Inc1": rcu_barrier_callback() piggyback check counter incremented.
 *	"Offline": rcu_barrier_callback() found offline CPU
 *	"OnlineNoCB": rcu_barrier_callback() found online no-CBs CPU.
 *	"OnlineQ": rcu_barrier_callback() found online CPU with callbacks.
 *	"OnlineNQ": rcu_barrier_callback() found online CPU, no callbacks.
 *	"IRQ": An rcu_barrier_callback() callback posted on remote CPU.
 *	"CB": An rcu_barrier_callback() invoked a callback, not the last.
 *	"LastCB": An rcu_barrier_callback() invoked the last callback.
 *	"Inc2": rcu_barrier_callback() piggyback check counter incremented.
 * The "cpu" argument is the CPU or -1 if meaningless, the "cnt" argument
 * is the count of remaining callbacks, and "done" is the piggybacking count.
 */
TRACE_EVENT(rcu_barrier,

	TP_PROTO(const char *rcuname, const char *s, int cpu, int cnt, unsigned long done),

	TP_ARGS(rcuname, s, cpu, cnt, done),

	TP_STRUCT__entry(
		__field(const char *, rcuname)
		__field(const char *, s)
		__field(int, cpu)
		__field(int, cnt)
		__field(unsigned long, done)
	),

	TP_fast_assign(
		__entry->rcuname = rcuname;
		__entry->s = s;
		__entry->cpu = cpu;
		__entry->cnt = cnt;
		__entry->done = done;
	),

	TP_printk("%s %s cpu %d remaining %d # %lu",
		  __entry->rcuname, __entry->s, __entry->cpu, __entry->cnt,
		  __entry->done)
);

#else /* #ifdef CONFIG_RCU_TRACE */

#define trace_rcu_grace_period(rcuname, gpnum, gpevent) do { } while (0)
#define trace_rcu_grace_period_init(rcuname, gpnum, level, grplo, grphi, \
				    qsmask) do { } while (0)
#define trace_rcu_future_grace_period(rcuname, gpnum, completed, c, \
				      level, grplo, grphi, event) \
				      do { } while (0)
#define trace_rcu_nocb_wake(rcuname, cpu, reason) do { } while (0)
#define trace_rcu_preempt_task(rcuname, pid, gpnum) do { } while (0)
#define trace_rcu_unlock_preempted_task(rcuname, gpnum, pid) do { } while (0)
#define trace_rcu_quiescent_state_report(rcuname, gpnum, mask, qsmask, level, \
					 grplo, grphi, gp_tasks) do { } \
	while (0)
#define trace_rcu_fqs(rcuname, gpnum, cpu, qsevent) do { } while (0)
#define trace_rcu_dyntick(polarity, oldnesting, newnesting) do { } while (0)
#define trace_rcu_prep_idle(reason) do { } while (0)
#define trace_rcu_callback(rcuname, rhp, qlen_lazy, qlen) do { } while (0)
#define trace_rcu_kfree_callback(rcuname, rhp, offset, qlen_lazy, qlen) \
	do { } while (0)
#define trace_rcu_batch_start(rcuname, qlen_lazy, qlen, blimit) \
	do { } while (0)
#define trace_rcu_invoke_callback(rcuname, rhp) do { } while (0)
#define trace_rcu_invoke_kfree_callback(rcuname, rhp, offset) do { } while (0)
#define trace_rcu_batch_end(rcuname, callbacks_invoked, cb, nr, iit, risk) \
	do { } while (0)
#define trace_rcu_torture_read(rcutorturename, rhp, secs, c_old, c) \
	do { } while (0)
#define trace_rcu_barrier(name, s, cpu, cnt, done) do { } while (0)

#endif /* #else #ifdef CONFIG_RCU_TRACE */

#endif /* _TRACE_RCU_H */

/* This part must be outside protection */
#include <trace/define_trace.h><|MERGE_RESOLUTION|>--- conflicted
+++ resolved
@@ -591,11 +591,7 @@
 TRACE_EVENT(rcu_batch_end,
 
 	TP_PROTO(const char *rcuname, int callbacks_invoked,
-<<<<<<< HEAD
-		 bool cb, bool nr, bool iit, bool risk),
-=======
 		 char cb, char nr, char iit, char risk),
->>>>>>> d8ec26d7
 
 	TP_ARGS(rcuname, callbacks_invoked, cb, nr, iit, risk),
 
