--- conflicted
+++ resolved
@@ -48,10 +48,7 @@
 	return 0;
 }
 
-<<<<<<< HEAD
-=======
 #ifdef CONFIG_NET
->>>>>>> 6fe4c6d4
 static int crypto_pcomp_report(struct sk_buff *skb, struct crypto_alg *alg)
 {
 	struct crypto_report_comp rpcomp;
@@ -66,15 +63,12 @@
 nla_put_failure:
 	return -EMSGSIZE;
 }
-<<<<<<< HEAD
-=======
 #else
 static int crypto_pcomp_report(struct sk_buff *skb, struct crypto_alg *alg)
 {
 	return -ENOSYS;
 }
 #endif
->>>>>>> 6fe4c6d4
 
 static void crypto_pcomp_show(struct seq_file *m, struct crypto_alg *alg)
 	__attribute__ ((unused));
