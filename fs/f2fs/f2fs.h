// SPDX-License-Identifier: GPL-2.0
/*
 * fs/f2fs/f2fs.h
 *
 * Copyright (c) 2012 Samsung Electronics Co., Ltd.
 *             http://www.samsung.com/
 */
#ifndef _LINUX_F2FS_H
#define _LINUX_F2FS_H

#include <linux/uio.h>
#include <linux/types.h>
#include <linux/page-flags.h>
#include <linux/buffer_head.h>
#include <linux/slab.h>
#include <linux/crc32.h>
#include <linux/magic.h>
#include <linux/kobject.h>
#include <linux/sched.h>
#include <linux/cred.h>
#include <linux/vmalloc.h>
#include <linux/bio.h>
#include <linux/blkdev.h>
#include <linux/quotaops.h>
#include <linux/part_stat.h>
#include <crypto/hash.h>

#include <linux/fscrypt.h>
#include <linux/fsverity.h>

#ifdef CONFIG_F2FS_CHECK_FS
#define f2fs_bug_on(sbi, condition)	BUG_ON(condition)
#else
#define f2fs_bug_on(sbi, condition)					\
	do {								\
		if (unlikely(condition)) {				\
			WARN_ON(1);					\
			set_sbi_flag(sbi, SBI_NEED_FSCK);		\
		}							\
	} while (0)
#endif

enum {
	FAULT_KMALLOC,
	FAULT_KVMALLOC,
	FAULT_PAGE_ALLOC,
	FAULT_PAGE_GET,
	FAULT_ALLOC_BIO,
	FAULT_ALLOC_NID,
	FAULT_ORPHAN,
	FAULT_BLOCK,
	FAULT_DIR_DEPTH,
	FAULT_EVICT_INODE,
	FAULT_TRUNCATE,
	FAULT_READ_IO,
	FAULT_CHECKPOINT,
	FAULT_DISCARD,
	FAULT_WRITE_IO,
	FAULT_MAX,
};

#ifdef CONFIG_F2FS_FAULT_INJECTION
#define F2FS_ALL_FAULT_TYPE		((1 << FAULT_MAX) - 1)

struct f2fs_fault_info {
	atomic_t inject_ops;
	unsigned int inject_rate;
	unsigned int inject_type;
};

extern const char *f2fs_fault_name[FAULT_MAX];
#define IS_FAULT_SET(fi, type) ((fi)->inject_type & (1 << (type)))
#endif

/*
 * For mount options
 */
#define F2FS_MOUNT_DISABLE_ROLL_FORWARD	0x00000002
#define F2FS_MOUNT_DISCARD		0x00000004
#define F2FS_MOUNT_NOHEAP		0x00000008
#define F2FS_MOUNT_XATTR_USER		0x00000010
#define F2FS_MOUNT_POSIX_ACL		0x00000020
#define F2FS_MOUNT_DISABLE_EXT_IDENTIFY	0x00000040
#define F2FS_MOUNT_INLINE_XATTR		0x00000080
#define F2FS_MOUNT_INLINE_DATA		0x00000100
#define F2FS_MOUNT_INLINE_DENTRY	0x00000200
#define F2FS_MOUNT_FLUSH_MERGE		0x00000400
#define F2FS_MOUNT_NOBARRIER		0x00000800
#define F2FS_MOUNT_FASTBOOT		0x00001000
#define F2FS_MOUNT_EXTENT_CACHE		0x00002000
#define F2FS_MOUNT_DATA_FLUSH		0x00008000
#define F2FS_MOUNT_FAULT_INJECTION	0x00010000
#define F2FS_MOUNT_USRQUOTA		0x00080000
#define F2FS_MOUNT_GRPQUOTA		0x00100000
#define F2FS_MOUNT_PRJQUOTA		0x00200000
#define F2FS_MOUNT_QUOTA		0x00400000
#define F2FS_MOUNT_INLINE_XATTR_SIZE	0x00800000
#define F2FS_MOUNT_RESERVE_ROOT		0x01000000
#define F2FS_MOUNT_DISABLE_CHECKPOINT	0x02000000
#define F2FS_MOUNT_NORECOVERY		0x04000000

#define F2FS_OPTION(sbi)	((sbi)->mount_opt)
#define clear_opt(sbi, option)	(F2FS_OPTION(sbi).opt &= ~F2FS_MOUNT_##option)
#define set_opt(sbi, option)	(F2FS_OPTION(sbi).opt |= F2FS_MOUNT_##option)
#define test_opt(sbi, option)	(F2FS_OPTION(sbi).opt & F2FS_MOUNT_##option)

#define ver_after(a, b)	(typecheck(unsigned long long, a) &&		\
		typecheck(unsigned long long, b) &&			\
		((long long)((a) - (b)) > 0))

typedef u32 block_t;	/*
			 * should not change u32, since it is the on-disk block
			 * address format, __le32.
			 */
typedef u32 nid_t;

#define COMPRESS_EXT_NUM		16

struct f2fs_mount_info {
	unsigned int opt;
	int write_io_size_bits;		/* Write IO size bits */
	block_t root_reserved_blocks;	/* root reserved blocks */
	kuid_t s_resuid;		/* reserved blocks for uid */
	kgid_t s_resgid;		/* reserved blocks for gid */
	int active_logs;		/* # of active logs */
	int inline_xattr_size;		/* inline xattr size */
#ifdef CONFIG_F2FS_FAULT_INJECTION
	struct f2fs_fault_info fault_info;	/* For fault injection */
#endif
#ifdef CONFIG_QUOTA
	/* Names of quota files with journalled quota */
	char *s_qf_names[MAXQUOTAS];
	int s_jquota_fmt;			/* Format of quota to use */
#endif
	/* For which write hints are passed down to block layer */
	int whint_mode;
	int alloc_mode;			/* segment allocation policy */
	int fsync_mode;			/* fsync policy */
	int fs_mode;			/* fs mode: LFS or ADAPTIVE */
	int bggc_mode;			/* bggc mode: off, on or sync */
	bool test_dummy_encryption;	/* test dummy encryption */
	block_t unusable_cap;		/* Amount of space allowed to be
					 * unusable when disabling checkpoint
					 */

	/* For compression */
	unsigned char compress_algorithm;	/* algorithm type */
	unsigned compress_log_size;		/* cluster log size */
	unsigned char compress_ext_cnt;		/* extension count */
	unsigned char extensions[COMPRESS_EXT_NUM][F2FS_EXTENSION_LEN];	/* extensions */
};

#define F2FS_FEATURE_ENCRYPT		0x0001
#define F2FS_FEATURE_BLKZONED		0x0002
#define F2FS_FEATURE_ATOMIC_WRITE	0x0004
#define F2FS_FEATURE_EXTRA_ATTR		0x0008
#define F2FS_FEATURE_PRJQUOTA		0x0010
#define F2FS_FEATURE_INODE_CHKSUM	0x0020
#define F2FS_FEATURE_FLEXIBLE_INLINE_XATTR	0x0040
#define F2FS_FEATURE_QUOTA_INO		0x0080
#define F2FS_FEATURE_INODE_CRTIME	0x0100
#define F2FS_FEATURE_LOST_FOUND		0x0200
#define F2FS_FEATURE_VERITY		0x0400
#define F2FS_FEATURE_SB_CHKSUM		0x0800
#define F2FS_FEATURE_CASEFOLD		0x1000
#define F2FS_FEATURE_COMPRESSION	0x2000

#define __F2FS_HAS_FEATURE(raw_super, mask)				\
	((raw_super->feature & cpu_to_le32(mask)) != 0)
#define F2FS_HAS_FEATURE(sbi, mask)	__F2FS_HAS_FEATURE(sbi->raw_super, mask)
#define F2FS_SET_FEATURE(sbi, mask)					\
	(sbi->raw_super->feature |= cpu_to_le32(mask))
#define F2FS_CLEAR_FEATURE(sbi, mask)					\
	(sbi->raw_super->feature &= ~cpu_to_le32(mask))

/*
 * Default values for user and/or group using reserved blocks
 */
#define	F2FS_DEF_RESUID		0
#define	F2FS_DEF_RESGID		0

/*
 * For checkpoint manager
 */
enum {
	NAT_BITMAP,
	SIT_BITMAP
};

#define	CP_UMOUNT	0x00000001
#define	CP_FASTBOOT	0x00000002
#define	CP_SYNC		0x00000004
#define	CP_RECOVERY	0x00000008
#define	CP_DISCARD	0x00000010
#define CP_TRIMMED	0x00000020
#define CP_PAUSE	0x00000040

#define MAX_DISCARD_BLOCKS(sbi)		BLKS_PER_SEC(sbi)
#define DEF_MAX_DISCARD_REQUEST		8	/* issue 8 discards per round */
#define DEF_MIN_DISCARD_ISSUE_TIME	50	/* 50 ms, if exists */
#define DEF_MID_DISCARD_ISSUE_TIME	500	/* 500 ms, if device busy */
#define DEF_MAX_DISCARD_ISSUE_TIME	60000	/* 60 s, if no candidates */
#define DEF_DISCARD_URGENT_UTIL		80	/* do more discard over 80% */
#define DEF_CP_INTERVAL			60	/* 60 secs */
#define DEF_IDLE_INTERVAL		5	/* 5 secs */
#define DEF_DISABLE_INTERVAL		5	/* 5 secs */
#define DEF_DISABLE_QUICK_INTERVAL	1	/* 1 secs */
#define DEF_UMOUNT_DISCARD_TIMEOUT	5	/* 5 secs */

struct cp_control {
	int reason;
	__u64 trim_start;
	__u64 trim_end;
	__u64 trim_minlen;
};

/*
 * indicate meta/data type
 */
enum {
	META_CP,
	META_NAT,
	META_SIT,
	META_SSA,
	META_MAX,
	META_POR,
	DATA_GENERIC,		/* check range only */
	DATA_GENERIC_ENHANCE,	/* strong check on range and segment bitmap */
	DATA_GENERIC_ENHANCE_READ,	/*
					 * strong check on range and segment
					 * bitmap but no warning due to race
					 * condition of read on truncated area
					 * by extent_cache
					 */
	META_GENERIC,
};

/* for the list of ino */
enum {
	ORPHAN_INO,		/* for orphan ino list */
	APPEND_INO,		/* for append ino list */
	UPDATE_INO,		/* for update ino list */
	TRANS_DIR_INO,		/* for trasactions dir ino list */
	FLUSH_INO,		/* for multiple device flushing */
	MAX_INO_ENTRY,		/* max. list */
};

struct ino_entry {
	struct list_head list;		/* list head */
	nid_t ino;			/* inode number */
	unsigned int dirty_device;	/* dirty device bitmap */
};

/* for the list of inodes to be GCed */
struct inode_entry {
	struct list_head list;	/* list head */
	struct inode *inode;	/* vfs inode pointer */
};

struct fsync_node_entry {
	struct list_head list;	/* list head */
	struct page *page;	/* warm node page pointer */
	unsigned int seq_id;	/* sequence id */
};

/* for the bitmap indicate blocks to be discarded */
struct discard_entry {
	struct list_head list;	/* list head */
	block_t start_blkaddr;	/* start blockaddr of current segment */
	unsigned char discard_map[SIT_VBLOCK_MAP_SIZE];	/* segment discard bitmap */
};

/* default discard granularity of inner discard thread, unit: block count */
#define DEFAULT_DISCARD_GRANULARITY		16

/* max discard pend list number */
#define MAX_PLIST_NUM		512
#define plist_idx(blk_num)	((blk_num) >= MAX_PLIST_NUM ?		\
					(MAX_PLIST_NUM - 1) : ((blk_num) - 1))

enum {
	D_PREP,			/* initial */
	D_PARTIAL,		/* partially submitted */
	D_SUBMIT,		/* all submitted */
	D_DONE,			/* finished */
};

struct discard_info {
	block_t lstart;			/* logical start address */
	block_t len;			/* length */
	block_t start;			/* actual start address in dev */
};

struct discard_cmd {
	struct rb_node rb_node;		/* rb node located in rb-tree */
	union {
		struct {
			block_t lstart;	/* logical start address */
			block_t len;	/* length */
			block_t start;	/* actual start address in dev */
		};
		struct discard_info di;	/* discard info */

	};
	struct list_head list;		/* command list */
	struct completion wait;		/* compleation */
	struct block_device *bdev;	/* bdev */
	unsigned short ref;		/* reference count */
	unsigned char state;		/* state */
	unsigned char queued;		/* queued discard */
	int error;			/* bio error */
	spinlock_t lock;		/* for state/bio_ref updating */
	unsigned short bio_ref;		/* bio reference count */
};

enum {
	DPOLICY_BG,
	DPOLICY_FORCE,
	DPOLICY_FSTRIM,
	DPOLICY_UMOUNT,
	MAX_DPOLICY,
};

struct discard_policy {
	int type;			/* type of discard */
	unsigned int min_interval;	/* used for candidates exist */
	unsigned int mid_interval;	/* used for device busy */
	unsigned int max_interval;	/* used for candidates not exist */
	unsigned int max_requests;	/* # of discards issued per round */
	unsigned int io_aware_gran;	/* minimum granularity discard not be aware of I/O */
	bool io_aware;			/* issue discard in idle time */
	bool sync;			/* submit discard with REQ_SYNC flag */
	bool ordered;			/* issue discard by lba order */
	bool timeout;			/* discard timeout for put_super */
	unsigned int granularity;	/* discard granularity */
};

struct discard_cmd_control {
	struct task_struct *f2fs_issue_discard;	/* discard thread */
	struct list_head entry_list;		/* 4KB discard entry list */
	struct list_head pend_list[MAX_PLIST_NUM];/* store pending entries */
	struct list_head wait_list;		/* store on-flushing entries */
	struct list_head fstrim_list;		/* in-flight discard from fstrim */
	wait_queue_head_t discard_wait_queue;	/* waiting queue for wake-up */
	unsigned int discard_wake;		/* to wake up discard thread */
	struct mutex cmd_lock;
	unsigned int nr_discards;		/* # of discards in the list */
	unsigned int max_discards;		/* max. discards to be issued */
	unsigned int discard_granularity;	/* discard granularity */
	unsigned int undiscard_blks;		/* # of undiscard blocks */
	unsigned int next_pos;			/* next discard position */
	atomic_t issued_discard;		/* # of issued discard */
	atomic_t queued_discard;		/* # of queued discard */
	atomic_t discard_cmd_cnt;		/* # of cached cmd count */
	struct rb_root_cached root;		/* root of discard rb-tree */
	bool rbtree_check;			/* config for consistence check */
};

/* for the list of fsync inodes, used only during recovery */
struct fsync_inode_entry {
	struct list_head list;	/* list head */
	struct inode *inode;	/* vfs inode pointer */
	block_t blkaddr;	/* block address locating the last fsync */
	block_t last_dentry;	/* block address locating the last dentry */
};

#define nats_in_cursum(jnl)		(le16_to_cpu((jnl)->n_nats))
#define sits_in_cursum(jnl)		(le16_to_cpu((jnl)->n_sits))

#define nat_in_journal(jnl, i)		((jnl)->nat_j.entries[i].ne)
#define nid_in_journal(jnl, i)		((jnl)->nat_j.entries[i].nid)
#define sit_in_journal(jnl, i)		((jnl)->sit_j.entries[i].se)
#define segno_in_journal(jnl, i)	((jnl)->sit_j.entries[i].segno)

#define MAX_NAT_JENTRIES(jnl)	(NAT_JOURNAL_ENTRIES - nats_in_cursum(jnl))
#define MAX_SIT_JENTRIES(jnl)	(SIT_JOURNAL_ENTRIES - sits_in_cursum(jnl))

static inline int update_nats_in_cursum(struct f2fs_journal *journal, int i)
{
	int before = nats_in_cursum(journal);

	journal->n_nats = cpu_to_le16(before + i);
	return before;
}

static inline int update_sits_in_cursum(struct f2fs_journal *journal, int i)
{
	int before = sits_in_cursum(journal);

	journal->n_sits = cpu_to_le16(before + i);
	return before;
}

static inline bool __has_cursum_space(struct f2fs_journal *journal,
							int size, int type)
{
	if (type == NAT_JOURNAL)
		return size <= MAX_NAT_JENTRIES(journal);
	return size <= MAX_SIT_JENTRIES(journal);
}

/*
 * ioctl commands
 */
#define F2FS_IOC_GETFLAGS		FS_IOC_GETFLAGS
#define F2FS_IOC_SETFLAGS		FS_IOC_SETFLAGS
#define F2FS_IOC_GETVERSION		FS_IOC_GETVERSION

#define F2FS_IOCTL_MAGIC		0xf5
#define F2FS_IOC_START_ATOMIC_WRITE	_IO(F2FS_IOCTL_MAGIC, 1)
#define F2FS_IOC_COMMIT_ATOMIC_WRITE	_IO(F2FS_IOCTL_MAGIC, 2)
#define F2FS_IOC_START_VOLATILE_WRITE	_IO(F2FS_IOCTL_MAGIC, 3)
#define F2FS_IOC_RELEASE_VOLATILE_WRITE	_IO(F2FS_IOCTL_MAGIC, 4)
#define F2FS_IOC_ABORT_VOLATILE_WRITE	_IO(F2FS_IOCTL_MAGIC, 5)
#define F2FS_IOC_GARBAGE_COLLECT	_IOW(F2FS_IOCTL_MAGIC, 6, __u32)
#define F2FS_IOC_WRITE_CHECKPOINT	_IO(F2FS_IOCTL_MAGIC, 7)
#define F2FS_IOC_DEFRAGMENT		_IOWR(F2FS_IOCTL_MAGIC, 8,	\
						struct f2fs_defragment)
#define F2FS_IOC_MOVE_RANGE		_IOWR(F2FS_IOCTL_MAGIC, 9,	\
						struct f2fs_move_range)
#define F2FS_IOC_FLUSH_DEVICE		_IOW(F2FS_IOCTL_MAGIC, 10,	\
						struct f2fs_flush_device)
#define F2FS_IOC_GARBAGE_COLLECT_RANGE	_IOW(F2FS_IOCTL_MAGIC, 11,	\
						struct f2fs_gc_range)
#define F2FS_IOC_GET_FEATURES		_IOR(F2FS_IOCTL_MAGIC, 12, __u32)
#define F2FS_IOC_SET_PIN_FILE		_IOW(F2FS_IOCTL_MAGIC, 13, __u32)
#define F2FS_IOC_GET_PIN_FILE		_IOR(F2FS_IOCTL_MAGIC, 14, __u32)
#define F2FS_IOC_PRECACHE_EXTENTS	_IO(F2FS_IOCTL_MAGIC, 15)
#define F2FS_IOC_RESIZE_FS		_IOW(F2FS_IOCTL_MAGIC, 16, __u64)
#define F2FS_IOC_GET_COMPRESS_BLOCKS	_IOR(F2FS_IOCTL_MAGIC, 17, __u64)

#define F2FS_IOC_GET_VOLUME_NAME	FS_IOC_GETFSLABEL
#define F2FS_IOC_SET_VOLUME_NAME	FS_IOC_SETFSLABEL

#define F2FS_IOC_SET_ENCRYPTION_POLICY	FS_IOC_SET_ENCRYPTION_POLICY
#define F2FS_IOC_GET_ENCRYPTION_POLICY	FS_IOC_GET_ENCRYPTION_POLICY
#define F2FS_IOC_GET_ENCRYPTION_PWSALT	FS_IOC_GET_ENCRYPTION_PWSALT

/*
 * should be same as XFS_IOC_GOINGDOWN.
 * Flags for going down operation used by FS_IOC_GOINGDOWN
 */
#define F2FS_IOC_SHUTDOWN	_IOR('X', 125, __u32)	/* Shutdown */
#define F2FS_GOING_DOWN_FULLSYNC	0x0	/* going down with full sync */
#define F2FS_GOING_DOWN_METASYNC	0x1	/* going down with metadata */
#define F2FS_GOING_DOWN_NOSYNC		0x2	/* going down */
#define F2FS_GOING_DOWN_METAFLUSH	0x3	/* going down with meta flush */
#define F2FS_GOING_DOWN_NEED_FSCK	0x4	/* going down to trigger fsck */

#if defined(__KERNEL__) && defined(CONFIG_COMPAT)
/*
 * ioctl commands in 32 bit emulation
 */
#define F2FS_IOC32_GETFLAGS		FS_IOC32_GETFLAGS
#define F2FS_IOC32_SETFLAGS		FS_IOC32_SETFLAGS
#define F2FS_IOC32_GETVERSION		FS_IOC32_GETVERSION
#endif

#define F2FS_IOC_FSGETXATTR		FS_IOC_FSGETXATTR
#define F2FS_IOC_FSSETXATTR		FS_IOC_FSSETXATTR

struct f2fs_gc_range {
	u32 sync;
	u64 start;
	u64 len;
};

struct f2fs_defragment {
	u64 start;
	u64 len;
};

struct f2fs_move_range {
	u32 dst_fd;		/* destination fd */
	u64 pos_in;		/* start position in src_fd */
	u64 pos_out;		/* start position in dst_fd */
	u64 len;		/* size to move */
};

struct f2fs_flush_device {
	u32 dev_num;		/* device number to flush */
	u32 segments;		/* # of segments to flush */
};

/* for inline stuff */
#define DEF_INLINE_RESERVED_SIZE	1
static inline int get_extra_isize(struct inode *inode);
static inline int get_inline_xattr_addrs(struct inode *inode);
#define MAX_INLINE_DATA(inode)	(sizeof(__le32) *			\
				(CUR_ADDRS_PER_INODE(inode) -		\
				get_inline_xattr_addrs(inode) -	\
				DEF_INLINE_RESERVED_SIZE))

/* for inline dir */
#define NR_INLINE_DENTRY(inode)	(MAX_INLINE_DATA(inode) * BITS_PER_BYTE / \
				((SIZE_OF_DIR_ENTRY + F2FS_SLOT_LEN) * \
				BITS_PER_BYTE + 1))
#define INLINE_DENTRY_BITMAP_SIZE(inode) \
	DIV_ROUND_UP(NR_INLINE_DENTRY(inode), BITS_PER_BYTE)
#define INLINE_RESERVED_SIZE(inode)	(MAX_INLINE_DATA(inode) - \
				((SIZE_OF_DIR_ENTRY + F2FS_SLOT_LEN) * \
				NR_INLINE_DENTRY(inode) + \
				INLINE_DENTRY_BITMAP_SIZE(inode)))

/*
 * For INODE and NODE manager
 */
/* for directory operations */
struct f2fs_dentry_ptr {
	struct inode *inode;
	void *bitmap;
	struct f2fs_dir_entry *dentry;
	__u8 (*filename)[F2FS_SLOT_LEN];
	int max;
	int nr_bitmap;
};

static inline void make_dentry_ptr_block(struct inode *inode,
		struct f2fs_dentry_ptr *d, struct f2fs_dentry_block *t)
{
	d->inode = inode;
	d->max = NR_DENTRY_IN_BLOCK;
	d->nr_bitmap = SIZE_OF_DENTRY_BITMAP;
	d->bitmap = t->dentry_bitmap;
	d->dentry = t->dentry;
	d->filename = t->filename;
}

static inline void make_dentry_ptr_inline(struct inode *inode,
					struct f2fs_dentry_ptr *d, void *t)
{
	int entry_cnt = NR_INLINE_DENTRY(inode);
	int bitmap_size = INLINE_DENTRY_BITMAP_SIZE(inode);
	int reserved_size = INLINE_RESERVED_SIZE(inode);

	d->inode = inode;
	d->max = entry_cnt;
	d->nr_bitmap = bitmap_size;
	d->bitmap = t;
	d->dentry = t + bitmap_size + reserved_size;
	d->filename = t + bitmap_size + reserved_size +
					SIZE_OF_DIR_ENTRY * entry_cnt;
}

/*
 * XATTR_NODE_OFFSET stores xattrs to one node block per file keeping -1
 * as its node offset to distinguish from index node blocks.
 * But some bits are used to mark the node block.
 */
#define XATTR_NODE_OFFSET	((((unsigned int)-1) << OFFSET_BIT_SHIFT) \
				>> OFFSET_BIT_SHIFT)
enum {
	ALLOC_NODE,			/* allocate a new node page if needed */
	LOOKUP_NODE,			/* look up a node without readahead */
	LOOKUP_NODE_RA,			/*
					 * look up a node with readahead called
					 * by get_data_block.
					 */
};

#define DEFAULT_RETRY_IO_COUNT	8	/* maximum retry read IO count */

/* congestion wait timeout value, default: 20ms */
#define	DEFAULT_IO_TIMEOUT	(msecs_to_jiffies(20))

/* maximum retry quota flush count */
#define DEFAULT_RETRY_QUOTA_FLUSH_COUNT		8

#define F2FS_LINK_MAX	0xffffffff	/* maximum link count per file */

#define MAX_DIR_RA_PAGES	4	/* maximum ra pages of dir */

/* for in-memory extent cache entry */
#define F2FS_MIN_EXTENT_LEN	64	/* minimum extent length */

/* number of extent info in extent cache we try to shrink */
#define EXTENT_CACHE_SHRINK_NUMBER	128

struct rb_entry {
	struct rb_node rb_node;		/* rb node located in rb-tree */
	unsigned int ofs;		/* start offset of the entry */
	unsigned int len;		/* length of the entry */
};

struct extent_info {
	unsigned int fofs;		/* start offset in a file */
	unsigned int len;		/* length of the extent */
	u32 blk;			/* start block address of the extent */
};

struct extent_node {
	struct rb_node rb_node;		/* rb node located in rb-tree */
	struct extent_info ei;		/* extent info */
	struct list_head list;		/* node in global extent list of sbi */
	struct extent_tree *et;		/* extent tree pointer */
};

struct extent_tree {
	nid_t ino;			/* inode number */
	struct rb_root_cached root;	/* root of extent info rb-tree */
	struct extent_node *cached_en;	/* recently accessed extent node */
	struct extent_info largest;	/* largested extent info */
	struct list_head list;		/* to be used by sbi->zombie_list */
	rwlock_t lock;			/* protect extent info rb-tree */
	atomic_t node_cnt;		/* # of extent node in rb-tree*/
	bool largest_updated;		/* largest extent updated */
};

/*
 * This structure is taken from ext4_map_blocks.
 *
 * Note that, however, f2fs uses NEW and MAPPED flags for f2fs_map_blocks().
 */
#define F2FS_MAP_NEW		(1 << BH_New)
#define F2FS_MAP_MAPPED		(1 << BH_Mapped)
#define F2FS_MAP_UNWRITTEN	(1 << BH_Unwritten)
#define F2FS_MAP_FLAGS		(F2FS_MAP_NEW | F2FS_MAP_MAPPED |\
				F2FS_MAP_UNWRITTEN)

struct f2fs_map_blocks {
	block_t m_pblk;
	block_t m_lblk;
	unsigned int m_len;
	unsigned int m_flags;
	pgoff_t *m_next_pgofs;		/* point next possible non-hole pgofs */
	pgoff_t *m_next_extent;		/* point to next possible extent */
	int m_seg_type;
	bool m_may_create;		/* indicate it is from write path */
};

/* for flag in get_data_block */
enum {
	F2FS_GET_BLOCK_DEFAULT,
	F2FS_GET_BLOCK_FIEMAP,
	F2FS_GET_BLOCK_BMAP,
	F2FS_GET_BLOCK_DIO,
	F2FS_GET_BLOCK_PRE_DIO,
	F2FS_GET_BLOCK_PRE_AIO,
	F2FS_GET_BLOCK_PRECACHE,
};

/*
 * i_advise uses FADVISE_XXX_BIT. We can add additional hints later.
 */
#define FADVISE_COLD_BIT	0x01
#define FADVISE_LOST_PINO_BIT	0x02
#define FADVISE_ENCRYPT_BIT	0x04
#define FADVISE_ENC_NAME_BIT	0x08
#define FADVISE_KEEP_SIZE_BIT	0x10
#define FADVISE_HOT_BIT		0x20
#define FADVISE_VERITY_BIT	0x40

#define FADVISE_MODIFIABLE_BITS	(FADVISE_COLD_BIT | FADVISE_HOT_BIT)

#define file_is_cold(inode)	is_file(inode, FADVISE_COLD_BIT)
#define file_wrong_pino(inode)	is_file(inode, FADVISE_LOST_PINO_BIT)
#define file_set_cold(inode)	set_file(inode, FADVISE_COLD_BIT)
#define file_lost_pino(inode)	set_file(inode, FADVISE_LOST_PINO_BIT)
#define file_clear_cold(inode)	clear_file(inode, FADVISE_COLD_BIT)
#define file_got_pino(inode)	clear_file(inode, FADVISE_LOST_PINO_BIT)
#define file_is_encrypt(inode)	is_file(inode, FADVISE_ENCRYPT_BIT)
#define file_set_encrypt(inode)	set_file(inode, FADVISE_ENCRYPT_BIT)
#define file_clear_encrypt(inode) clear_file(inode, FADVISE_ENCRYPT_BIT)
#define file_enc_name(inode)	is_file(inode, FADVISE_ENC_NAME_BIT)
#define file_set_enc_name(inode) set_file(inode, FADVISE_ENC_NAME_BIT)
#define file_keep_isize(inode)	is_file(inode, FADVISE_KEEP_SIZE_BIT)
#define file_set_keep_isize(inode) set_file(inode, FADVISE_KEEP_SIZE_BIT)
#define file_is_hot(inode)	is_file(inode, FADVISE_HOT_BIT)
#define file_set_hot(inode)	set_file(inode, FADVISE_HOT_BIT)
#define file_clear_hot(inode)	clear_file(inode, FADVISE_HOT_BIT)
#define file_is_verity(inode)	is_file(inode, FADVISE_VERITY_BIT)
#define file_set_verity(inode)	set_file(inode, FADVISE_VERITY_BIT)

#define DEF_DIR_LEVEL		0

enum {
	GC_FAILURE_PIN,
	GC_FAILURE_ATOMIC,
	MAX_GC_FAILURE
};

/* used for f2fs_inode_info->flags */
enum {
	FI_NEW_INODE,		/* indicate newly allocated inode */
	FI_DIRTY_INODE,		/* indicate inode is dirty or not */
	FI_AUTO_RECOVER,	/* indicate inode is recoverable */
	FI_DIRTY_DIR,		/* indicate directory has dirty pages */
	FI_INC_LINK,		/* need to increment i_nlink */
	FI_ACL_MODE,		/* indicate acl mode */
	FI_NO_ALLOC,		/* should not allocate any blocks */
	FI_FREE_NID,		/* free allocated nide */
	FI_NO_EXTENT,		/* not to use the extent cache */
	FI_INLINE_XATTR,	/* used for inline xattr */
	FI_INLINE_DATA,		/* used for inline data*/
	FI_INLINE_DENTRY,	/* used for inline dentry */
	FI_APPEND_WRITE,	/* inode has appended data */
	FI_UPDATE_WRITE,	/* inode has in-place-update data */
	FI_NEED_IPU,		/* used for ipu per file */
	FI_ATOMIC_FILE,		/* indicate atomic file */
	FI_ATOMIC_COMMIT,	/* indicate the state of atomical committing */
	FI_VOLATILE_FILE,	/* indicate volatile file */
	FI_FIRST_BLOCK_WRITTEN,	/* indicate #0 data block was written */
	FI_DROP_CACHE,		/* drop dirty page cache */
	FI_DATA_EXIST,		/* indicate data exists */
	FI_INLINE_DOTS,		/* indicate inline dot dentries */
	FI_DO_DEFRAG,		/* indicate defragment is running */
	FI_DIRTY_FILE,		/* indicate regular/symlink has dirty pages */
	FI_NO_PREALLOC,		/* indicate skipped preallocated blocks */
	FI_HOT_DATA,		/* indicate file is hot */
	FI_EXTRA_ATTR,		/* indicate file has extra attribute */
	FI_PROJ_INHERIT,	/* indicate file inherits projectid */
	FI_PIN_FILE,		/* indicate file should not be gced */
	FI_ATOMIC_REVOKE_REQUEST, /* request to drop atomic data */
	FI_VERITY_IN_PROGRESS,	/* building fs-verity Merkle tree */
	FI_COMPRESSED_FILE,	/* indicate file's data can be compressed */
	FI_MMAP_FILE,		/* indicate file was mmapped */
	FI_MAX,			/* max flag, never be used */
};

struct f2fs_inode_info {
	struct inode vfs_inode;		/* serve a vfs inode */
	unsigned long i_flags;		/* keep an inode flags for ioctl */
	unsigned char i_advise;		/* use to give file attribute hints */
	unsigned char i_dir_level;	/* use for dentry level for large dir */
	unsigned int i_current_depth;	/* only for directory depth */
	/* for gc failure statistic */
	unsigned int i_gc_failures[MAX_GC_FAILURE];
	unsigned int i_pino;		/* parent inode number */
	umode_t i_acl_mode;		/* keep file acl mode temporarily */

	/* Use below internally in f2fs*/
	unsigned long flags[BITS_TO_LONGS(FI_MAX)];	/* use to pass per-file flags */
	struct rw_semaphore i_sem;	/* protect fi info */
	atomic_t dirty_pages;		/* # of dirty pages */
	f2fs_hash_t chash;		/* hash value of given file name */
	unsigned int clevel;		/* maximum level of given file name */
	struct task_struct *task;	/* lookup and create consistency */
	struct task_struct *cp_task;	/* separate cp/wb IO stats*/
	nid_t i_xattr_nid;		/* node id that contains xattrs */
	loff_t	last_disk_size;		/* lastly written file size */
	spinlock_t i_size_lock;		/* protect last_disk_size */

#ifdef CONFIG_QUOTA
	struct dquot *i_dquot[MAXQUOTAS];

	/* quota space reservation, managed internally by quota code */
	qsize_t i_reserved_quota;
#endif
	struct list_head dirty_list;	/* dirty list for dirs and files */
	struct list_head gdirty_list;	/* linked in global dirty list */
	struct list_head inmem_ilist;	/* list for inmem inodes */
	struct list_head inmem_pages;	/* inmemory pages managed by f2fs */
	struct task_struct *inmem_task;	/* store inmemory task */
	struct mutex inmem_lock;	/* lock for inmemory pages */
	struct extent_tree *extent_tree;	/* cached extent_tree entry */

	/* avoid racing between foreground op and gc */
	struct rw_semaphore i_gc_rwsem[2];
	struct rw_semaphore i_mmap_sem;
	struct rw_semaphore i_xattr_sem; /* avoid racing between reading and changing EAs */

	int i_extra_isize;		/* size of extra space located in i_addr */
	kprojid_t i_projid;		/* id for project quota */
	int i_inline_xattr_size;	/* inline xattr size */
	struct timespec64 i_crtime;	/* inode creation time */
	struct timespec64 i_disk_time[4];/* inode disk times */

	/* for file compress */
	u64 i_compr_blocks;			/* # of compressed blocks */
	unsigned char i_compress_algorithm;	/* algorithm type */
	unsigned char i_log_cluster_size;	/* log of cluster size */
	unsigned int i_cluster_size;		/* cluster size */
};

static inline void get_extent_info(struct extent_info *ext,
					struct f2fs_extent *i_ext)
{
	ext->fofs = le32_to_cpu(i_ext->fofs);
	ext->blk = le32_to_cpu(i_ext->blk);
	ext->len = le32_to_cpu(i_ext->len);
}

static inline void set_raw_extent(struct extent_info *ext,
					struct f2fs_extent *i_ext)
{
	i_ext->fofs = cpu_to_le32(ext->fofs);
	i_ext->blk = cpu_to_le32(ext->blk);
	i_ext->len = cpu_to_le32(ext->len);
}

static inline void set_extent_info(struct extent_info *ei, unsigned int fofs,
						u32 blk, unsigned int len)
{
	ei->fofs = fofs;
	ei->blk = blk;
	ei->len = len;
}

static inline bool __is_discard_mergeable(struct discard_info *back,
			struct discard_info *front, unsigned int max_len)
{
	return (back->lstart + back->len == front->lstart) &&
		(back->len + front->len <= max_len);
}

static inline bool __is_discard_back_mergeable(struct discard_info *cur,
			struct discard_info *back, unsigned int max_len)
{
	return __is_discard_mergeable(back, cur, max_len);
}

static inline bool __is_discard_front_mergeable(struct discard_info *cur,
			struct discard_info *front, unsigned int max_len)
{
	return __is_discard_mergeable(cur, front, max_len);
}

static inline bool __is_extent_mergeable(struct extent_info *back,
						struct extent_info *front)
{
	return (back->fofs + back->len == front->fofs &&
			back->blk + back->len == front->blk);
}

static inline bool __is_back_mergeable(struct extent_info *cur,
						struct extent_info *back)
{
	return __is_extent_mergeable(back, cur);
}

static inline bool __is_front_mergeable(struct extent_info *cur,
						struct extent_info *front)
{
	return __is_extent_mergeable(cur, front);
}

extern void f2fs_mark_inode_dirty_sync(struct inode *inode, bool sync);
static inline void __try_update_largest_extent(struct extent_tree *et,
						struct extent_node *en)
{
	if (en->ei.len > et->largest.len) {
		et->largest = en->ei;
		et->largest_updated = true;
	}
}

/*
 * For free nid management
 */
enum nid_state {
	FREE_NID,		/* newly added to free nid list */
	PREALLOC_NID,		/* it is preallocated */
	MAX_NID_STATE,
};

struct f2fs_nm_info {
	block_t nat_blkaddr;		/* base disk address of NAT */
	nid_t max_nid;			/* maximum possible node ids */
	nid_t available_nids;		/* # of available node ids */
	nid_t next_scan_nid;		/* the next nid to be scanned */
	unsigned int ram_thresh;	/* control the memory footprint */
	unsigned int ra_nid_pages;	/* # of nid pages to be readaheaded */
	unsigned int dirty_nats_ratio;	/* control dirty nats ratio threshold */

	/* NAT cache management */
	struct radix_tree_root nat_root;/* root of the nat entry cache */
	struct radix_tree_root nat_set_root;/* root of the nat set cache */
	struct rw_semaphore nat_tree_lock;	/* protect nat_tree_lock */
	struct list_head nat_entries;	/* cached nat entry list (clean) */
	spinlock_t nat_list_lock;	/* protect clean nat entry list */
	unsigned int nat_cnt;		/* the # of cached nat entries */
	unsigned int dirty_nat_cnt;	/* total num of nat entries in set */
	unsigned int nat_blocks;	/* # of nat blocks */

	/* free node ids management */
	struct radix_tree_root free_nid_root;/* root of the free_nid cache */
	struct list_head free_nid_list;		/* list for free nids excluding preallocated nids */
	unsigned int nid_cnt[MAX_NID_STATE];	/* the number of free node id */
	spinlock_t nid_list_lock;	/* protect nid lists ops */
	struct mutex build_lock;	/* lock for build free nids */
	unsigned char **free_nid_bitmap;
	unsigned char *nat_block_bitmap;
	unsigned short *free_nid_count;	/* free nid count of NAT block */

	/* for checkpoint */
	char *nat_bitmap;		/* NAT bitmap pointer */

	unsigned int nat_bits_blocks;	/* # of nat bits blocks */
	unsigned char *nat_bits;	/* NAT bits blocks */
	unsigned char *full_nat_bits;	/* full NAT pages */
	unsigned char *empty_nat_bits;	/* empty NAT pages */
#ifdef CONFIG_F2FS_CHECK_FS
	char *nat_bitmap_mir;		/* NAT bitmap mirror */
#endif
	int bitmap_size;		/* bitmap size */
};

/*
 * this structure is used as one of function parameters.
 * all the information are dedicated to a given direct node block determined
 * by the data offset in a file.
 */
struct dnode_of_data {
	struct inode *inode;		/* vfs inode pointer */
	struct page *inode_page;	/* its inode page, NULL is possible */
	struct page *node_page;		/* cached direct node page */
	nid_t nid;			/* node id of the direct node block */
	unsigned int ofs_in_node;	/* data offset in the node page */
	bool inode_page_locked;		/* inode page is locked or not */
	bool node_changed;		/* is node block changed */
	char cur_level;			/* level of hole node page */
	char max_level;			/* level of current page located */
	block_t	data_blkaddr;		/* block address of the node block */
};

static inline void set_new_dnode(struct dnode_of_data *dn, struct inode *inode,
		struct page *ipage, struct page *npage, nid_t nid)
{
	memset(dn, 0, sizeof(*dn));
	dn->inode = inode;
	dn->inode_page = ipage;
	dn->node_page = npage;
	dn->nid = nid;
}

/*
 * For SIT manager
 *
 * By default, there are 6 active log areas across the whole main area.
 * When considering hot and cold data separation to reduce cleaning overhead,
 * we split 3 for data logs and 3 for node logs as hot, warm, and cold types,
 * respectively.
 * In the current design, you should not change the numbers intentionally.
 * Instead, as a mount option such as active_logs=x, you can use 2, 4, and 6
 * logs individually according to the underlying devices. (default: 6)
 * Just in case, on-disk layout covers maximum 16 logs that consist of 8 for
 * data and 8 for node logs.
 */
#define	NR_CURSEG_DATA_TYPE	(3)
#define NR_CURSEG_NODE_TYPE	(3)
#define NR_CURSEG_TYPE	(NR_CURSEG_DATA_TYPE + NR_CURSEG_NODE_TYPE)

enum {
	CURSEG_HOT_DATA	= 0,	/* directory entry blocks */
	CURSEG_WARM_DATA,	/* data blocks */
	CURSEG_COLD_DATA,	/* multimedia or GCed data blocks */
	CURSEG_HOT_NODE,	/* direct node blocks of directory files */
	CURSEG_WARM_NODE,	/* direct node blocks of normal files */
	CURSEG_COLD_NODE,	/* indirect node blocks */
	NO_CHECK_TYPE,
	CURSEG_COLD_DATA_PINNED,/* cold data for pinned file */
};

struct flush_cmd {
	struct completion wait;
	struct llist_node llnode;
	nid_t ino;
	int ret;
};

struct flush_cmd_control {
	struct task_struct *f2fs_issue_flush;	/* flush thread */
	wait_queue_head_t flush_wait_queue;	/* waiting queue for wake-up */
	atomic_t issued_flush;			/* # of issued flushes */
	atomic_t queued_flush;			/* # of queued flushes */
	struct llist_head issue_list;		/* list for command issue */
	struct llist_node *dispatch_list;	/* list for command dispatch */
};

struct f2fs_sm_info {
	struct sit_info *sit_info;		/* whole segment information */
	struct free_segmap_info *free_info;	/* free segment information */
	struct dirty_seglist_info *dirty_info;	/* dirty segment information */
	struct curseg_info *curseg_array;	/* active segment information */

	struct rw_semaphore curseg_lock;	/* for preventing curseg change */

	block_t seg0_blkaddr;		/* block address of 0'th segment */
	block_t main_blkaddr;		/* start block address of main area */
	block_t ssa_blkaddr;		/* start block address of SSA area */

	unsigned int segment_count;	/* total # of segments */
	unsigned int main_segments;	/* # of segments in main area */
	unsigned int reserved_segments;	/* # of reserved segments */
	unsigned int ovp_segments;	/* # of overprovision segments */

	/* a threshold to reclaim prefree segments */
	unsigned int rec_prefree_segments;

	/* for batched trimming */
	unsigned int trim_sections;		/* # of sections to trim */

	struct list_head sit_entry_set;	/* sit entry set list */

	unsigned int ipu_policy;	/* in-place-update policy */
	unsigned int min_ipu_util;	/* in-place-update threshold */
	unsigned int min_fsync_blocks;	/* threshold for fsync */
	unsigned int min_seq_blocks;	/* threshold for sequential blocks */
	unsigned int min_hot_blocks;	/* threshold for hot block allocation */
	unsigned int min_ssr_sections;	/* threshold to trigger SSR allocation */

	/* for flush command control */
	struct flush_cmd_control *fcc_info;

	/* for discard command control */
	struct discard_cmd_control *dcc_info;
};

/*
 * For superblock
 */
/*
 * COUNT_TYPE for monitoring
 *
 * f2fs monitors the number of several block types such as on-writeback,
 * dirty dentry blocks, dirty node blocks, and dirty meta blocks.
 */
#define WB_DATA_TYPE(p)	(__is_cp_guaranteed(p) ? F2FS_WB_CP_DATA : F2FS_WB_DATA)
enum count_type {
	F2FS_DIRTY_DENTS,
	F2FS_DIRTY_DATA,
	F2FS_DIRTY_QDATA,
	F2FS_DIRTY_NODES,
	F2FS_DIRTY_META,
	F2FS_INMEM_PAGES,
	F2FS_DIRTY_IMETA,
	F2FS_WB_CP_DATA,
	F2FS_WB_DATA,
	F2FS_RD_DATA,
	F2FS_RD_NODE,
	F2FS_RD_META,
	F2FS_DIO_WRITE,
	F2FS_DIO_READ,
	NR_COUNT_TYPE,
};

/*
 * The below are the page types of bios used in submit_bio().
 * The available types are:
 * DATA			User data pages. It operates as async mode.
 * NODE			Node pages. It operates as async mode.
 * META			FS metadata pages such as SIT, NAT, CP.
 * NR_PAGE_TYPE		The number of page types.
 * META_FLUSH		Make sure the previous pages are written
 *			with waiting the bio's completion
 * ...			Only can be used with META.
 */
#define PAGE_TYPE_OF_BIO(type)	((type) > META ? META : (type))
enum page_type {
	DATA,
	NODE,
	META,
	NR_PAGE_TYPE,
	META_FLUSH,
	INMEM,		/* the below types are used by tracepoints only. */
	INMEM_DROP,
	INMEM_INVALIDATE,
	INMEM_REVOKE,
	IPU,
	OPU,
};

enum temp_type {
	HOT = 0,	/* must be zero for meta bio */
	WARM,
	COLD,
	NR_TEMP_TYPE,
};

enum need_lock_type {
	LOCK_REQ = 0,
	LOCK_DONE,
	LOCK_RETRY,
};

enum cp_reason_type {
	CP_NO_NEEDED,
	CP_NON_REGULAR,
	CP_COMPRESSED,
	CP_HARDLINK,
	CP_SB_NEED_CP,
	CP_WRONG_PINO,
	CP_NO_SPC_ROLL,
	CP_NODE_NEED_CP,
	CP_FASTBOOT_MODE,
	CP_SPEC_LOG_NUM,
	CP_RECOVER_DIR,
};

enum iostat_type {
	APP_DIRECT_IO,			/* app direct IOs */
	APP_BUFFERED_IO,		/* app buffered IOs */
	APP_WRITE_IO,			/* app write IOs */
	APP_MAPPED_IO,			/* app mapped IOs */
	FS_DATA_IO,			/* data IOs from kworker/fsync/reclaimer */
	FS_NODE_IO,			/* node IOs from kworker/fsync/reclaimer */
	FS_META_IO,			/* meta IOs from kworker/reclaimer */
	FS_GC_DATA_IO,			/* data IOs from forground gc */
	FS_GC_NODE_IO,			/* node IOs from forground gc */
	FS_CP_DATA_IO,			/* data IOs from checkpoint */
	FS_CP_NODE_IO,			/* node IOs from checkpoint */
	FS_CP_META_IO,			/* meta IOs from checkpoint */
	FS_DISCARD,			/* discard */
	NR_IO_TYPE,
};

struct f2fs_io_info {
	struct f2fs_sb_info *sbi;	/* f2fs_sb_info pointer */
	nid_t ino;		/* inode number */
	enum page_type type;	/* contains DATA/NODE/META/META_FLUSH */
	enum temp_type temp;	/* contains HOT/WARM/COLD */
	int op;			/* contains REQ_OP_ */
	int op_flags;		/* req_flag_bits */
	block_t new_blkaddr;	/* new block address to be written */
	block_t old_blkaddr;	/* old block address before Cow */
	struct page *page;	/* page to be written */
	struct page *encrypted_page;	/* encrypted page */
	struct page *compressed_page;	/* compressed page */
	struct list_head list;		/* serialize IOs */
	bool submitted;		/* indicate IO submission */
	int need_lock;		/* indicate we need to lock cp_rwsem */
	bool in_list;		/* indicate fio is in io_list */
	bool is_por;		/* indicate IO is from recovery or not */
	bool retry;		/* need to reallocate block address */
	int compr_blocks;	/* # of compressed block addresses */
	bool encrypted;		/* indicate file is encrypted */
	enum iostat_type io_type;	/* io type */
	struct writeback_control *io_wbc; /* writeback control */
	struct bio **bio;		/* bio for ipu */
	sector_t *last_block;		/* last block number in bio */
	unsigned char version;		/* version of the node */
};

struct bio_entry {
	struct bio *bio;
	struct list_head list;
};

#define is_read_io(rw) ((rw) == READ)
struct f2fs_bio_info {
	struct f2fs_sb_info *sbi;	/* f2fs superblock */
	struct bio *bio;		/* bios to merge */
	sector_t last_block_in_bio;	/* last block number */
	struct f2fs_io_info fio;	/* store buffered io info. */
	struct rw_semaphore io_rwsem;	/* blocking op for bio */
	spinlock_t io_lock;		/* serialize DATA/NODE IOs */
	struct list_head io_list;	/* track fios */
	struct list_head bio_list;	/* bio entry list head */
	struct rw_semaphore bio_list_lock;	/* lock to protect bio entry list */
};

#define FDEV(i)				(sbi->devs[i])
#define RDEV(i)				(raw_super->devs[i])
struct f2fs_dev_info {
	struct block_device *bdev;
	char path[MAX_PATH_LEN];
	unsigned int total_segments;
	block_t start_blk;
	block_t end_blk;
#ifdef CONFIG_BLK_DEV_ZONED
	unsigned int nr_blkz;		/* Total number of zones */
	unsigned long *blkz_seq;	/* Bitmap indicating sequential zones */
#endif
};

enum inode_type {
	DIR_INODE,			/* for dirty dir inode */
	FILE_INODE,			/* for dirty regular/symlink inode */
	DIRTY_META,			/* for all dirtied inode metadata */
	ATOMIC_FILE,			/* for all atomic files */
	NR_INODE_TYPE,
};

/* for inner inode cache management */
struct inode_management {
	struct radix_tree_root ino_root;	/* ino entry array */
	spinlock_t ino_lock;			/* for ino entry lock */
	struct list_head ino_list;		/* inode list head */
	unsigned long ino_num;			/* number of entries */
};

/* For s_flag in struct f2fs_sb_info */
enum {
	SBI_IS_DIRTY,				/* dirty flag for checkpoint */
	SBI_IS_CLOSE,				/* specify unmounting */
	SBI_NEED_FSCK,				/* need fsck.f2fs to fix */
	SBI_POR_DOING,				/* recovery is doing or not */
	SBI_NEED_SB_WRITE,			/* need to recover superblock */
	SBI_NEED_CP,				/* need to checkpoint */
	SBI_IS_SHUTDOWN,			/* shutdown by ioctl */
	SBI_IS_RECOVERED,			/* recovered orphan/data */
	SBI_CP_DISABLED,			/* CP was disabled last mount */
	SBI_CP_DISABLED_QUICK,			/* CP was disabled quickly */
	SBI_QUOTA_NEED_FLUSH,			/* need to flush quota info in CP */
	SBI_QUOTA_SKIP_FLUSH,			/* skip flushing quota in current CP */
	SBI_QUOTA_NEED_REPAIR,			/* quota file may be corrupted */
	SBI_IS_RESIZEFS,			/* resizefs is in process */
};

enum {
	CP_TIME,
	REQ_TIME,
	DISCARD_TIME,
	GC_TIME,
	DISABLE_TIME,
	UMOUNT_DISCARD_TIMEOUT,
	MAX_TIME,
};

enum {
	GC_NORMAL,
	GC_IDLE_CB,
	GC_IDLE_GREEDY,
	GC_URGENT,
};

enum {
	BGGC_MODE_ON,		/* background gc is on */
	BGGC_MODE_OFF,		/* background gc is off */
	BGGC_MODE_SYNC,		/*
				 * background gc is on, migrating blocks
				 * like foreground gc
				 */
};

enum {
	FS_MODE_ADAPTIVE,	/* use both lfs/ssr allocation */
	FS_MODE_LFS,		/* use lfs allocation only */
};

enum {
	WHINT_MODE_OFF,		/* not pass down write hints */
	WHINT_MODE_USER,	/* try to pass down hints given by users */
	WHINT_MODE_FS,		/* pass down hints with F2FS policy */
};

enum {
	ALLOC_MODE_DEFAULT,	/* stay default */
	ALLOC_MODE_REUSE,	/* reuse segments as much as possible */
};

enum fsync_mode {
	FSYNC_MODE_POSIX,	/* fsync follows posix semantics */
	FSYNC_MODE_STRICT,	/* fsync behaves in line with ext4 */
	FSYNC_MODE_NOBARRIER,	/* fsync behaves nobarrier based on posix */
};

/*
 * this value is set in page as a private data which indicate that
 * the page is atomically written, and it is in inmem_pages list.
 */
#define ATOMIC_WRITTEN_PAGE		((unsigned long)-1)
#define DUMMY_WRITTEN_PAGE		((unsigned long)-2)

#define IS_ATOMIC_WRITTEN_PAGE(page)			\
		(page_private(page) == (unsigned long)ATOMIC_WRITTEN_PAGE)
#define IS_DUMMY_WRITTEN_PAGE(page)			\
		(page_private(page) == (unsigned long)DUMMY_WRITTEN_PAGE)

#ifdef CONFIG_FS_ENCRYPTION
#define DUMMY_ENCRYPTION_ENABLED(sbi) \
			(unlikely(F2FS_OPTION(sbi).test_dummy_encryption))
#else
#define DUMMY_ENCRYPTION_ENABLED(sbi) (0)
#endif

/* For compression */
enum compress_algorithm_type {
	COMPRESS_LZO,
	COMPRESS_LZ4,
<<<<<<< HEAD
	COMPRESS_MAX,
};

#define COMPRESS_DATA_RESERVED_SIZE		4
struct compress_data {
	__le32 clen;			/* compressed data size */
	__le32 chksum;			/* checksum of compressed data */
=======
	COMPRESS_ZSTD,
	COMPRESS_MAX,
};

#define COMPRESS_DATA_RESERVED_SIZE		5
struct compress_data {
	__le32 clen;			/* compressed data size */
>>>>>>> 04d5ce62
	__le32 reserved[COMPRESS_DATA_RESERVED_SIZE];	/* reserved */
	u8 cdata[];			/* compressed data */
};

#define COMPRESS_HEADER_SIZE	(sizeof(struct compress_data))

#define F2FS_COMPRESSED_PAGE_MAGIC	0xF5F2C000

/* compress context */
struct compress_ctx {
	struct inode *inode;		/* inode the context belong to */
	pgoff_t cluster_idx;		/* cluster index number */
	unsigned int cluster_size;	/* page count in cluster */
	unsigned int log_cluster_size;	/* log of cluster size */
	struct page **rpages;		/* pages store raw data in cluster */
	unsigned int nr_rpages;		/* total page number in rpages */
	struct page **cpages;		/* pages store compressed data in cluster */
	unsigned int nr_cpages;		/* total page number in cpages */
	void *rbuf;			/* virtual mapped address on rpages */
	struct compress_data *cbuf;	/* virtual mapped address on cpages */
	size_t rlen;			/* valid data length in rbuf */
	size_t clen;			/* valid data length in cbuf */
	void *private;			/* payload buffer for specified compression algorithm */
<<<<<<< HEAD
=======
	void *private2;			/* extra payload buffer */
>>>>>>> 04d5ce62
};

/* compress context for write IO path */
struct compress_io_ctx {
	u32 magic;			/* magic number to indicate page is compressed */
	struct inode *inode;		/* inode the context belong to */
	struct page **rpages;		/* pages store raw data in cluster */
	unsigned int nr_rpages;		/* total page number in rpages */
	refcount_t ref;			/* referrence count of raw page */
};

/* decompress io context for read IO path */
struct decompress_io_ctx {
	u32 magic;			/* magic number to indicate page is compressed */
	struct inode *inode;		/* inode the context belong to */
	pgoff_t cluster_idx;		/* cluster index number */
	unsigned int cluster_size;	/* page count in cluster */
	unsigned int log_cluster_size;	/* log of cluster size */
	struct page **rpages;		/* pages store raw data in cluster */
	unsigned int nr_rpages;		/* total page number in rpages */
	struct page **cpages;		/* pages store compressed data in cluster */
	unsigned int nr_cpages;		/* total page number in cpages */
	struct page **tpages;		/* temp pages to pad holes in cluster */
	void *rbuf;			/* virtual mapped address on rpages */
	struct compress_data *cbuf;	/* virtual mapped address on cpages */
	size_t rlen;			/* valid data length in rbuf */
	size_t clen;			/* valid data length in cbuf */
	refcount_t ref;			/* referrence count of compressed page */
	bool failed;			/* indicate IO error during decompression */
<<<<<<< HEAD
=======
	void *private;			/* payload buffer for specified decompression algorithm */
	void *private2;			/* extra payload buffer */
>>>>>>> 04d5ce62
};

#define NULL_CLUSTER			((unsigned int)(~0))
#define MIN_COMPRESS_LOG_SIZE		2
#define MAX_COMPRESS_LOG_SIZE		8
<<<<<<< HEAD
=======
#define MAX_COMPRESS_WINDOW_SIZE	((PAGE_SIZE) << MAX_COMPRESS_LOG_SIZE)
>>>>>>> 04d5ce62

struct f2fs_sb_info {
	struct super_block *sb;			/* pointer to VFS super block */
	struct proc_dir_entry *s_proc;		/* proc entry */
	struct f2fs_super_block *raw_super;	/* raw super block pointer */
	struct rw_semaphore sb_lock;		/* lock for raw super block */
	int valid_super_block;			/* valid super block no */
	unsigned long s_flag;				/* flags for sbi */
	struct mutex writepages;		/* mutex for writepages() */
#ifdef CONFIG_UNICODE
	struct unicode_map *s_encoding;
	__u16 s_encoding_flags;
#endif

#ifdef CONFIG_BLK_DEV_ZONED
	unsigned int blocks_per_blkz;		/* F2FS blocks per zone */
	unsigned int log_blocks_per_blkz;	/* log2 F2FS blocks per zone */
#endif

	/* for node-related operations */
	struct f2fs_nm_info *nm_info;		/* node manager */
	struct inode *node_inode;		/* cache node blocks */

	/* for segment-related operations */
	struct f2fs_sm_info *sm_info;		/* segment manager */

	/* for bio operations */
	struct f2fs_bio_info *write_io[NR_PAGE_TYPE];	/* for write bios */
	/* keep migration IO order for LFS mode */
	struct rw_semaphore io_order_lock;
	mempool_t *write_io_dummy;		/* Dummy pages */

	/* for checkpoint */
	struct f2fs_checkpoint *ckpt;		/* raw checkpoint pointer */
	int cur_cp_pack;			/* remain current cp pack */
	spinlock_t cp_lock;			/* for flag in ckpt */
	struct inode *meta_inode;		/* cache meta blocks */
	struct mutex cp_mutex;			/* checkpoint procedure lock */
	struct rw_semaphore cp_rwsem;		/* blocking FS operations */
	struct rw_semaphore node_write;		/* locking node writes */
	struct rw_semaphore node_change;	/* locking node change */
	wait_queue_head_t cp_wait;
	unsigned long last_time[MAX_TIME];	/* to store time in jiffies */
	long interval_time[MAX_TIME];		/* to store thresholds */

	struct inode_management im[MAX_INO_ENTRY];      /* manage inode cache */

	spinlock_t fsync_node_lock;		/* for node entry lock */
	struct list_head fsync_node_list;	/* node list head */
	unsigned int fsync_seg_id;		/* sequence id */
	unsigned int fsync_node_num;		/* number of node entries */

	/* for orphan inode, use 0'th array */
	unsigned int max_orphans;		/* max orphan inodes */

	/* for inode management */
	struct list_head inode_list[NR_INODE_TYPE];	/* dirty inode list */
	spinlock_t inode_lock[NR_INODE_TYPE];	/* for dirty inode list lock */
	struct mutex flush_lock;		/* for flush exclusion */

	/* for extent tree cache */
	struct radix_tree_root extent_tree_root;/* cache extent cache entries */
	struct mutex extent_tree_lock;	/* locking extent radix tree */
	struct list_head extent_list;		/* lru list for shrinker */
	spinlock_t extent_lock;			/* locking extent lru list */
	atomic_t total_ext_tree;		/* extent tree count */
	struct list_head zombie_list;		/* extent zombie tree list */
	atomic_t total_zombie_tree;		/* extent zombie tree count */
	atomic_t total_ext_node;		/* extent info count */

	/* basic filesystem units */
	unsigned int log_sectors_per_block;	/* log2 sectors per block */
	unsigned int log_blocksize;		/* log2 block size */
	unsigned int blocksize;			/* block size */
	unsigned int root_ino_num;		/* root inode number*/
	unsigned int node_ino_num;		/* node inode number*/
	unsigned int meta_ino_num;		/* meta inode number*/
	unsigned int log_blocks_per_seg;	/* log2 blocks per segment */
	unsigned int blocks_per_seg;		/* blocks per segment */
	unsigned int segs_per_sec;		/* segments per section */
	unsigned int secs_per_zone;		/* sections per zone */
	unsigned int total_sections;		/* total section count */
	struct mutex resize_mutex;		/* for resize exclusion */
	unsigned int total_node_count;		/* total node block count */
	unsigned int total_valid_node_count;	/* valid node block count */
	loff_t max_file_blocks;			/* max block index of file */
	int dir_level;				/* directory level */
	int readdir_ra;				/* readahead inode in readdir */

	block_t user_block_count;		/* # of user blocks */
	block_t total_valid_block_count;	/* # of valid blocks */
	block_t discard_blks;			/* discard command candidats */
	block_t last_valid_block_count;		/* for recovery */
	block_t reserved_blocks;		/* configurable reserved blocks */
	block_t current_reserved_blocks;	/* current reserved blocks */

	/* Additional tracking for no checkpoint mode */
	block_t unusable_block_count;		/* # of blocks saved by last cp */

	unsigned int nquota_files;		/* # of quota sysfile */
	struct rw_semaphore quota_sem;		/* blocking cp for flags */

	/* # of pages, see count_type */
	atomic_t nr_pages[NR_COUNT_TYPE];
	/* # of allocated blocks */
	struct percpu_counter alloc_valid_block_count;

	/* writeback control */
	atomic_t wb_sync_req[META];	/* count # of WB_SYNC threads */

	/* valid inode count */
	struct percpu_counter total_valid_inode_count;

	struct f2fs_mount_info mount_opt;	/* mount options */

	/* for cleaning operations */
	struct rw_semaphore gc_lock;		/*
						 * semaphore for GC, avoid
						 * race between GC and GC or CP
						 */
	struct f2fs_gc_kthread	*gc_thread;	/* GC thread */
	unsigned int cur_victim_sec;		/* current victim section num */
	unsigned int gc_mode;			/* current GC state */
	unsigned int next_victim_seg[2];	/* next segment in victim section */
	/* for skip statistic */
	unsigned int atomic_files;              /* # of opened atomic file */
	unsigned long long skipped_atomic_files[2];	/* FG_GC and BG_GC */
	unsigned long long skipped_gc_rwsem;		/* FG_GC only */

	/* threshold for gc trials on pinned files */
	u64 gc_pin_file_threshold;
	struct rw_semaphore pin_sem;

	/* maximum # of trials to find a victim segment for SSR and GC */
	unsigned int max_victim_search;
	/* migration granularity of garbage collection, unit: segment */
	unsigned int migration_granularity;

	/*
	 * for stat information.
	 * one is for the LFS mode, and the other is for the SSR mode.
	 */
#ifdef CONFIG_F2FS_STAT_FS
	struct f2fs_stat_info *stat_info;	/* FS status information */
	atomic_t meta_count[META_MAX];		/* # of meta blocks */
	unsigned int segment_count[2];		/* # of allocated segments */
	unsigned int block_count[2];		/* # of allocated blocks */
	atomic_t inplace_count;		/* # of inplace update */
	atomic64_t total_hit_ext;		/* # of lookup extent cache */
	atomic64_t read_hit_rbtree;		/* # of hit rbtree extent node */
	atomic64_t read_hit_largest;		/* # of hit largest extent node */
	atomic64_t read_hit_cached;		/* # of hit cached extent node */
	atomic_t inline_xattr;			/* # of inline_xattr inodes */
	atomic_t inline_inode;			/* # of inline_data inodes */
	atomic_t inline_dir;			/* # of inline_dentry inodes */
	atomic_t compr_inode;			/* # of compressed inodes */
	atomic_t compr_blocks;			/* # of compressed blocks */
	atomic_t vw_cnt;			/* # of volatile writes */
	atomic_t max_aw_cnt;			/* max # of atomic writes */
	atomic_t max_vw_cnt;			/* max # of volatile writes */
	unsigned int io_skip_bggc;		/* skip background gc for in-flight IO */
	unsigned int other_skip_bggc;		/* skip background gc for other reasons */
	unsigned int ndirty_inode[NR_INODE_TYPE];	/* # of dirty inodes */
#endif
	spinlock_t stat_lock;			/* lock for stat operations */

	/* For app/fs IO statistics */
	spinlock_t iostat_lock;
	unsigned long long write_iostat[NR_IO_TYPE];
	bool iostat_enable;

	/* For sysfs suppport */
	struct kobject s_kobj;
	struct completion s_kobj_unregister;

	/* For shrinker support */
	struct list_head s_list;
	int s_ndevs;				/* number of devices */
	struct f2fs_dev_info *devs;		/* for device list */
	unsigned int dirty_device;		/* for checkpoint data flush */
	spinlock_t dev_lock;			/* protect dirty_device */
	struct mutex umount_mutex;
	unsigned int shrinker_run_no;

	/* For write statistics */
	u64 sectors_written_start;
	u64 kbytes_written;

	/* Reference to checksum algorithm driver via cryptoapi */
	struct crypto_shash *s_chksum_driver;

	/* Precomputed FS UUID checksum for seeding other checksums */
	__u32 s_chksum_seed;

	struct workqueue_struct *post_read_wq;	/* post read workqueue */
<<<<<<< HEAD
=======

	struct kmem_cache *inline_xattr_slab;	/* inline xattr entry */
	unsigned int inline_xattr_slab_size;	/* default inline xattr slab size */
>>>>>>> 04d5ce62
};

struct f2fs_private_dio {
	struct inode *inode;
	void *orig_private;
	bio_end_io_t *orig_end_io;
	bool write;
};

#ifdef CONFIG_F2FS_FAULT_INJECTION
#define f2fs_show_injection_info(sbi, type)					\
	printk_ratelimited("%sF2FS-fs (%s) : inject %s in %s of %pS\n",	\
		KERN_INFO, sbi->sb->s_id,				\
		f2fs_fault_name[type],					\
		__func__, __builtin_return_address(0))
static inline bool time_to_inject(struct f2fs_sb_info *sbi, int type)
{
	struct f2fs_fault_info *ffi = &F2FS_OPTION(sbi).fault_info;

	if (!ffi->inject_rate)
		return false;

	if (!IS_FAULT_SET(ffi, type))
		return false;

	atomic_inc(&ffi->inject_ops);
	if (atomic_read(&ffi->inject_ops) >= ffi->inject_rate) {
		atomic_set(&ffi->inject_ops, 0);
		return true;
	}
	return false;
}
#else
#define f2fs_show_injection_info(sbi, type) do { } while (0)
static inline bool time_to_inject(struct f2fs_sb_info *sbi, int type)
{
	return false;
}
#endif

/*
 * Test if the mounted volume is a multi-device volume.
 *   - For a single regular disk volume, sbi->s_ndevs is 0.
 *   - For a single zoned disk volume, sbi->s_ndevs is 1.
 *   - For a multi-device volume, sbi->s_ndevs is always 2 or more.
 */
static inline bool f2fs_is_multi_device(struct f2fs_sb_info *sbi)
{
	return sbi->s_ndevs > 1;
}

/* For write statistics. Suppose sector size is 512 bytes,
 * and the return value is in kbytes. s is of struct f2fs_sb_info.
 */
#define BD_PART_WRITTEN(s)						 \
(((u64)part_stat_read((s)->sb->s_bdev->bd_part, sectors[STAT_WRITE]) -   \
		(s)->sectors_written_start) >> 1)

static inline void f2fs_update_time(struct f2fs_sb_info *sbi, int type)
{
	unsigned long now = jiffies;

	sbi->last_time[type] = now;

	/* DISCARD_TIME and GC_TIME are based on REQ_TIME */
	if (type == REQ_TIME) {
		sbi->last_time[DISCARD_TIME] = now;
		sbi->last_time[GC_TIME] = now;
	}
}

static inline bool f2fs_time_over(struct f2fs_sb_info *sbi, int type)
{
	unsigned long interval = sbi->interval_time[type] * HZ;

	return time_after(jiffies, sbi->last_time[type] + interval);
}

static inline unsigned int f2fs_time_to_wait(struct f2fs_sb_info *sbi,
						int type)
{
	unsigned long interval = sbi->interval_time[type] * HZ;
	unsigned int wait_ms = 0;
	long delta;

	delta = (sbi->last_time[type] + interval) - jiffies;
	if (delta > 0)
		wait_ms = jiffies_to_msecs(delta);

	return wait_ms;
}

/*
 * Inline functions
 */
static inline u32 __f2fs_crc32(struct f2fs_sb_info *sbi, u32 crc,
			      const void *address, unsigned int length)
{
	struct {
		struct shash_desc shash;
		char ctx[4];
	} desc;
	int err;

	BUG_ON(crypto_shash_descsize(sbi->s_chksum_driver) != sizeof(desc.ctx));

	desc.shash.tfm = sbi->s_chksum_driver;
	*(u32 *)desc.ctx = crc;

	err = crypto_shash_update(&desc.shash, address, length);
	BUG_ON(err);

	return *(u32 *)desc.ctx;
}

static inline u32 f2fs_crc32(struct f2fs_sb_info *sbi, const void *address,
			   unsigned int length)
{
	return __f2fs_crc32(sbi, F2FS_SUPER_MAGIC, address, length);
}

static inline bool f2fs_crc_valid(struct f2fs_sb_info *sbi, __u32 blk_crc,
				  void *buf, size_t buf_size)
{
	return f2fs_crc32(sbi, buf, buf_size) == blk_crc;
}

static inline u32 f2fs_chksum(struct f2fs_sb_info *sbi, u32 crc,
			      const void *address, unsigned int length)
{
	return __f2fs_crc32(sbi, crc, address, length);
}

static inline struct f2fs_inode_info *F2FS_I(struct inode *inode)
{
	return container_of(inode, struct f2fs_inode_info, vfs_inode);
}

static inline struct f2fs_sb_info *F2FS_SB(struct super_block *sb)
{
	return sb->s_fs_info;
}

static inline struct f2fs_sb_info *F2FS_I_SB(struct inode *inode)
{
	return F2FS_SB(inode->i_sb);
}

static inline struct f2fs_sb_info *F2FS_M_SB(struct address_space *mapping)
{
	return F2FS_I_SB(mapping->host);
}

static inline struct f2fs_sb_info *F2FS_P_SB(struct page *page)
{
	return F2FS_M_SB(page_file_mapping(page));
}

static inline struct f2fs_super_block *F2FS_RAW_SUPER(struct f2fs_sb_info *sbi)
{
	return (struct f2fs_super_block *)(sbi->raw_super);
}

static inline struct f2fs_checkpoint *F2FS_CKPT(struct f2fs_sb_info *sbi)
{
	return (struct f2fs_checkpoint *)(sbi->ckpt);
}

static inline struct f2fs_node *F2FS_NODE(struct page *page)
{
	return (struct f2fs_node *)page_address(page);
}

static inline struct f2fs_inode *F2FS_INODE(struct page *page)
{
	return &((struct f2fs_node *)page_address(page))->i;
}

static inline struct f2fs_nm_info *NM_I(struct f2fs_sb_info *sbi)
{
	return (struct f2fs_nm_info *)(sbi->nm_info);
}

static inline struct f2fs_sm_info *SM_I(struct f2fs_sb_info *sbi)
{
	return (struct f2fs_sm_info *)(sbi->sm_info);
}

static inline struct sit_info *SIT_I(struct f2fs_sb_info *sbi)
{
	return (struct sit_info *)(SM_I(sbi)->sit_info);
}

static inline struct free_segmap_info *FREE_I(struct f2fs_sb_info *sbi)
{
	return (struct free_segmap_info *)(SM_I(sbi)->free_info);
}

static inline struct dirty_seglist_info *DIRTY_I(struct f2fs_sb_info *sbi)
{
	return (struct dirty_seglist_info *)(SM_I(sbi)->dirty_info);
}

static inline struct address_space *META_MAPPING(struct f2fs_sb_info *sbi)
{
	return sbi->meta_inode->i_mapping;
}

static inline struct address_space *NODE_MAPPING(struct f2fs_sb_info *sbi)
{
	return sbi->node_inode->i_mapping;
}

static inline bool is_sbi_flag_set(struct f2fs_sb_info *sbi, unsigned int type)
{
	return test_bit(type, &sbi->s_flag);
}

static inline void set_sbi_flag(struct f2fs_sb_info *sbi, unsigned int type)
{
	set_bit(type, &sbi->s_flag);
}

static inline void clear_sbi_flag(struct f2fs_sb_info *sbi, unsigned int type)
{
	clear_bit(type, &sbi->s_flag);
}

static inline unsigned long long cur_cp_version(struct f2fs_checkpoint *cp)
{
	return le64_to_cpu(cp->checkpoint_ver);
}

static inline unsigned long f2fs_qf_ino(struct super_block *sb, int type)
{
	if (type < F2FS_MAX_QUOTAS)
		return le32_to_cpu(F2FS_SB(sb)->raw_super->qf_ino[type]);
	return 0;
}

static inline __u64 cur_cp_crc(struct f2fs_checkpoint *cp)
{
	size_t crc_offset = le32_to_cpu(cp->checksum_offset);
	return le32_to_cpu(*((__le32 *)((unsigned char *)cp + crc_offset)));
}

static inline bool __is_set_ckpt_flags(struct f2fs_checkpoint *cp, unsigned int f)
{
	unsigned int ckpt_flags = le32_to_cpu(cp->ckpt_flags);

	return ckpt_flags & f;
}

static inline bool is_set_ckpt_flags(struct f2fs_sb_info *sbi, unsigned int f)
{
	return __is_set_ckpt_flags(F2FS_CKPT(sbi), f);
}

static inline void __set_ckpt_flags(struct f2fs_checkpoint *cp, unsigned int f)
{
	unsigned int ckpt_flags;

	ckpt_flags = le32_to_cpu(cp->ckpt_flags);
	ckpt_flags |= f;
	cp->ckpt_flags = cpu_to_le32(ckpt_flags);
}

static inline void set_ckpt_flags(struct f2fs_sb_info *sbi, unsigned int f)
{
	unsigned long flags;

	spin_lock_irqsave(&sbi->cp_lock, flags);
	__set_ckpt_flags(F2FS_CKPT(sbi), f);
	spin_unlock_irqrestore(&sbi->cp_lock, flags);
}

static inline void __clear_ckpt_flags(struct f2fs_checkpoint *cp, unsigned int f)
{
	unsigned int ckpt_flags;

	ckpt_flags = le32_to_cpu(cp->ckpt_flags);
	ckpt_flags &= (~f);
	cp->ckpt_flags = cpu_to_le32(ckpt_flags);
}

static inline void clear_ckpt_flags(struct f2fs_sb_info *sbi, unsigned int f)
{
	unsigned long flags;

	spin_lock_irqsave(&sbi->cp_lock, flags);
	__clear_ckpt_flags(F2FS_CKPT(sbi), f);
	spin_unlock_irqrestore(&sbi->cp_lock, flags);
}

static inline void disable_nat_bits(struct f2fs_sb_info *sbi, bool lock)
{
	unsigned long flags;
	unsigned char *nat_bits;

	/*
	 * In order to re-enable nat_bits we need to call fsck.f2fs by
	 * set_sbi_flag(sbi, SBI_NEED_FSCK). But it may give huge cost,
	 * so let's rely on regular fsck or unclean shutdown.
	 */

	if (lock)
		spin_lock_irqsave(&sbi->cp_lock, flags);
	__clear_ckpt_flags(F2FS_CKPT(sbi), CP_NAT_BITS_FLAG);
	nat_bits = NM_I(sbi)->nat_bits;
	NM_I(sbi)->nat_bits = NULL;
	if (lock)
		spin_unlock_irqrestore(&sbi->cp_lock, flags);

	kvfree(nat_bits);
}

static inline bool enabled_nat_bits(struct f2fs_sb_info *sbi,
					struct cp_control *cpc)
{
	bool set = is_set_ckpt_flags(sbi, CP_NAT_BITS_FLAG);

	return (cpc) ? (cpc->reason & CP_UMOUNT) && set : set;
}

static inline void f2fs_lock_op(struct f2fs_sb_info *sbi)
{
	down_read(&sbi->cp_rwsem);
}

static inline int f2fs_trylock_op(struct f2fs_sb_info *sbi)
{
	return down_read_trylock(&sbi->cp_rwsem);
}

static inline void f2fs_unlock_op(struct f2fs_sb_info *sbi)
{
	up_read(&sbi->cp_rwsem);
}

static inline void f2fs_lock_all(struct f2fs_sb_info *sbi)
{
	down_write(&sbi->cp_rwsem);
}

static inline void f2fs_unlock_all(struct f2fs_sb_info *sbi)
{
	up_write(&sbi->cp_rwsem);
}

static inline int __get_cp_reason(struct f2fs_sb_info *sbi)
{
	int reason = CP_SYNC;

	if (test_opt(sbi, FASTBOOT))
		reason = CP_FASTBOOT;
	if (is_sbi_flag_set(sbi, SBI_IS_CLOSE))
		reason = CP_UMOUNT;
	return reason;
}

static inline bool __remain_node_summaries(int reason)
{
	return (reason & (CP_UMOUNT | CP_FASTBOOT));
}

static inline bool __exist_node_summaries(struct f2fs_sb_info *sbi)
{
	return (is_set_ckpt_flags(sbi, CP_UMOUNT_FLAG) ||
			is_set_ckpt_flags(sbi, CP_FASTBOOT_FLAG));
}

/*
 * Check whether the inode has blocks or not
 */
static inline int F2FS_HAS_BLOCKS(struct inode *inode)
{
	block_t xattr_block = F2FS_I(inode)->i_xattr_nid ? 1 : 0;

	return (inode->i_blocks >> F2FS_LOG_SECTORS_PER_BLOCK) > xattr_block;
}

static inline bool f2fs_has_xattr_block(unsigned int ofs)
{
	return ofs == XATTR_NODE_OFFSET;
}

static inline bool __allow_reserved_blocks(struct f2fs_sb_info *sbi,
					struct inode *inode, bool cap)
{
	if (!inode)
		return true;
	if (!test_opt(sbi, RESERVE_ROOT))
		return false;
	if (IS_NOQUOTA(inode))
		return true;
	if (uid_eq(F2FS_OPTION(sbi).s_resuid, current_fsuid()))
		return true;
	if (!gid_eq(F2FS_OPTION(sbi).s_resgid, GLOBAL_ROOT_GID) &&
					in_group_p(F2FS_OPTION(sbi).s_resgid))
		return true;
	if (cap && capable(CAP_SYS_RESOURCE))
		return true;
	return false;
}

static inline void f2fs_i_blocks_write(struct inode *, block_t, bool, bool);
static inline int inc_valid_block_count(struct f2fs_sb_info *sbi,
				 struct inode *inode, blkcnt_t *count)
{
	blkcnt_t diff = 0, release = 0;
	block_t avail_user_block_count;
	int ret;

	ret = dquot_reserve_block(inode, *count);
	if (ret)
		return ret;

	if (time_to_inject(sbi, FAULT_BLOCK)) {
		f2fs_show_injection_info(sbi, FAULT_BLOCK);
		release = *count;
		goto release_quota;
	}

	/*
	 * let's increase this in prior to actual block count change in order
	 * for f2fs_sync_file to avoid data races when deciding checkpoint.
	 */
	percpu_counter_add(&sbi->alloc_valid_block_count, (*count));

	spin_lock(&sbi->stat_lock);
	sbi->total_valid_block_count += (block_t)(*count);
	avail_user_block_count = sbi->user_block_count -
					sbi->current_reserved_blocks;

	if (!__allow_reserved_blocks(sbi, inode, true))
		avail_user_block_count -= F2FS_OPTION(sbi).root_reserved_blocks;
	if (unlikely(is_sbi_flag_set(sbi, SBI_CP_DISABLED))) {
		if (avail_user_block_count > sbi->unusable_block_count)
			avail_user_block_count -= sbi->unusable_block_count;
		else
			avail_user_block_count = 0;
	}
	if (unlikely(sbi->total_valid_block_count > avail_user_block_count)) {
		diff = sbi->total_valid_block_count - avail_user_block_count;
		if (diff > *count)
			diff = *count;
		*count -= diff;
		release = diff;
		sbi->total_valid_block_count -= diff;
		if (!*count) {
			spin_unlock(&sbi->stat_lock);
			goto enospc;
		}
	}
	spin_unlock(&sbi->stat_lock);

	if (unlikely(release)) {
		percpu_counter_sub(&sbi->alloc_valid_block_count, release);
		dquot_release_reservation_block(inode, release);
	}
	f2fs_i_blocks_write(inode, *count, true, true);
	return 0;

enospc:
	percpu_counter_sub(&sbi->alloc_valid_block_count, release);
release_quota:
	dquot_release_reservation_block(inode, release);
	return -ENOSPC;
}

__printf(2, 3)
void f2fs_printk(struct f2fs_sb_info *sbi, const char *fmt, ...);

#define f2fs_err(sbi, fmt, ...)						\
	f2fs_printk(sbi, KERN_ERR fmt, ##__VA_ARGS__)
#define f2fs_warn(sbi, fmt, ...)					\
	f2fs_printk(sbi, KERN_WARNING fmt, ##__VA_ARGS__)
#define f2fs_notice(sbi, fmt, ...)					\
	f2fs_printk(sbi, KERN_NOTICE fmt, ##__VA_ARGS__)
#define f2fs_info(sbi, fmt, ...)					\
	f2fs_printk(sbi, KERN_INFO fmt, ##__VA_ARGS__)
#define f2fs_debug(sbi, fmt, ...)					\
	f2fs_printk(sbi, KERN_DEBUG fmt, ##__VA_ARGS__)

static inline void dec_valid_block_count(struct f2fs_sb_info *sbi,
						struct inode *inode,
						block_t count)
{
	blkcnt_t sectors = count << F2FS_LOG_SECTORS_PER_BLOCK;

	spin_lock(&sbi->stat_lock);
	f2fs_bug_on(sbi, sbi->total_valid_block_count < (block_t) count);
	sbi->total_valid_block_count -= (block_t)count;
	if (sbi->reserved_blocks &&
		sbi->current_reserved_blocks < sbi->reserved_blocks)
		sbi->current_reserved_blocks = min(sbi->reserved_blocks,
					sbi->current_reserved_blocks + count);
	spin_unlock(&sbi->stat_lock);
	if (unlikely(inode->i_blocks < sectors)) {
		f2fs_warn(sbi, "Inconsistent i_blocks, ino:%lu, iblocks:%llu, sectors:%llu",
			  inode->i_ino,
			  (unsigned long long)inode->i_blocks,
			  (unsigned long long)sectors);
		set_sbi_flag(sbi, SBI_NEED_FSCK);
		return;
	}
	f2fs_i_blocks_write(inode, count, false, true);
}

static inline void inc_page_count(struct f2fs_sb_info *sbi, int count_type)
{
	atomic_inc(&sbi->nr_pages[count_type]);

	if (count_type == F2FS_DIRTY_DENTS ||
			count_type == F2FS_DIRTY_NODES ||
			count_type == F2FS_DIRTY_META ||
			count_type == F2FS_DIRTY_QDATA ||
			count_type == F2FS_DIRTY_IMETA)
		set_sbi_flag(sbi, SBI_IS_DIRTY);
}

static inline void inode_inc_dirty_pages(struct inode *inode)
{
	atomic_inc(&F2FS_I(inode)->dirty_pages);
	inc_page_count(F2FS_I_SB(inode), S_ISDIR(inode->i_mode) ?
				F2FS_DIRTY_DENTS : F2FS_DIRTY_DATA);
	if (IS_NOQUOTA(inode))
		inc_page_count(F2FS_I_SB(inode), F2FS_DIRTY_QDATA);
}

static inline void dec_page_count(struct f2fs_sb_info *sbi, int count_type)
{
	atomic_dec(&sbi->nr_pages[count_type]);
}

static inline void inode_dec_dirty_pages(struct inode *inode)
{
	if (!S_ISDIR(inode->i_mode) && !S_ISREG(inode->i_mode) &&
			!S_ISLNK(inode->i_mode))
		return;

	atomic_dec(&F2FS_I(inode)->dirty_pages);
	dec_page_count(F2FS_I_SB(inode), S_ISDIR(inode->i_mode) ?
				F2FS_DIRTY_DENTS : F2FS_DIRTY_DATA);
	if (IS_NOQUOTA(inode))
		dec_page_count(F2FS_I_SB(inode), F2FS_DIRTY_QDATA);
}

static inline s64 get_pages(struct f2fs_sb_info *sbi, int count_type)
{
	return atomic_read(&sbi->nr_pages[count_type]);
}

static inline int get_dirty_pages(struct inode *inode)
{
	return atomic_read(&F2FS_I(inode)->dirty_pages);
}

static inline int get_blocktype_secs(struct f2fs_sb_info *sbi, int block_type)
{
	unsigned int pages_per_sec = sbi->segs_per_sec * sbi->blocks_per_seg;
	unsigned int segs = (get_pages(sbi, block_type) + pages_per_sec - 1) >>
						sbi->log_blocks_per_seg;

	return segs / sbi->segs_per_sec;
}

static inline block_t valid_user_blocks(struct f2fs_sb_info *sbi)
{
	return sbi->total_valid_block_count;
}

static inline block_t discard_blocks(struct f2fs_sb_info *sbi)
{
	return sbi->discard_blks;
}

static inline unsigned long __bitmap_size(struct f2fs_sb_info *sbi, int flag)
{
	struct f2fs_checkpoint *ckpt = F2FS_CKPT(sbi);

	/* return NAT or SIT bitmap */
	if (flag == NAT_BITMAP)
		return le32_to_cpu(ckpt->nat_ver_bitmap_bytesize);
	else if (flag == SIT_BITMAP)
		return le32_to_cpu(ckpt->sit_ver_bitmap_bytesize);

	return 0;
}

static inline block_t __cp_payload(struct f2fs_sb_info *sbi)
{
	return le32_to_cpu(F2FS_RAW_SUPER(sbi)->cp_payload);
}

static inline void *__bitmap_ptr(struct f2fs_sb_info *sbi, int flag)
{
	struct f2fs_checkpoint *ckpt = F2FS_CKPT(sbi);
	int offset;

	if (is_set_ckpt_flags(sbi, CP_LARGE_NAT_BITMAP_FLAG)) {
		offset = (flag == SIT_BITMAP) ?
			le32_to_cpu(ckpt->nat_ver_bitmap_bytesize) : 0;
		/*
		 * if large_nat_bitmap feature is enabled, leave checksum
		 * protection for all nat/sit bitmaps.
		 */
		return &ckpt->sit_nat_version_bitmap + offset + sizeof(__le32);
	}

	if (__cp_payload(sbi) > 0) {
		if (flag == NAT_BITMAP)
			return &ckpt->sit_nat_version_bitmap;
		else
			return (unsigned char *)ckpt + F2FS_BLKSIZE;
	} else {
		offset = (flag == NAT_BITMAP) ?
			le32_to_cpu(ckpt->sit_ver_bitmap_bytesize) : 0;
		return &ckpt->sit_nat_version_bitmap + offset;
	}
}

static inline block_t __start_cp_addr(struct f2fs_sb_info *sbi)
{
	block_t start_addr = le32_to_cpu(F2FS_RAW_SUPER(sbi)->cp_blkaddr);

	if (sbi->cur_cp_pack == 2)
		start_addr += sbi->blocks_per_seg;
	return start_addr;
}

static inline block_t __start_cp_next_addr(struct f2fs_sb_info *sbi)
{
	block_t start_addr = le32_to_cpu(F2FS_RAW_SUPER(sbi)->cp_blkaddr);

	if (sbi->cur_cp_pack == 1)
		start_addr += sbi->blocks_per_seg;
	return start_addr;
}

static inline void __set_cp_next_pack(struct f2fs_sb_info *sbi)
{
	sbi->cur_cp_pack = (sbi->cur_cp_pack == 1) ? 2 : 1;
}

static inline block_t __start_sum_addr(struct f2fs_sb_info *sbi)
{
	return le32_to_cpu(F2FS_CKPT(sbi)->cp_pack_start_sum);
}

static inline int inc_valid_node_count(struct f2fs_sb_info *sbi,
					struct inode *inode, bool is_inode)
{
	block_t	valid_block_count;
	unsigned int valid_node_count, user_block_count;
	int err;

	if (is_inode) {
		if (inode) {
			err = dquot_alloc_inode(inode);
			if (err)
				return err;
		}
	} else {
		err = dquot_reserve_block(inode, 1);
		if (err)
			return err;
	}

	if (time_to_inject(sbi, FAULT_BLOCK)) {
		f2fs_show_injection_info(sbi, FAULT_BLOCK);
		goto enospc;
	}

	spin_lock(&sbi->stat_lock);

	valid_block_count = sbi->total_valid_block_count +
					sbi->current_reserved_blocks + 1;

	if (!__allow_reserved_blocks(sbi, inode, false))
		valid_block_count += F2FS_OPTION(sbi).root_reserved_blocks;
	user_block_count = sbi->user_block_count;
	if (unlikely(is_sbi_flag_set(sbi, SBI_CP_DISABLED)))
		user_block_count -= sbi->unusable_block_count;

	if (unlikely(valid_block_count > user_block_count)) {
		spin_unlock(&sbi->stat_lock);
		goto enospc;
	}

	valid_node_count = sbi->total_valid_node_count + 1;
	if (unlikely(valid_node_count > sbi->total_node_count)) {
		spin_unlock(&sbi->stat_lock);
		goto enospc;
	}

	sbi->total_valid_node_count++;
	sbi->total_valid_block_count++;
	spin_unlock(&sbi->stat_lock);

	if (inode) {
		if (is_inode)
			f2fs_mark_inode_dirty_sync(inode, true);
		else
			f2fs_i_blocks_write(inode, 1, true, true);
	}

	percpu_counter_inc(&sbi->alloc_valid_block_count);
	return 0;

enospc:
	if (is_inode) {
		if (inode)
			dquot_free_inode(inode);
	} else {
		dquot_release_reservation_block(inode, 1);
	}
	return -ENOSPC;
}

static inline void dec_valid_node_count(struct f2fs_sb_info *sbi,
					struct inode *inode, bool is_inode)
{
	spin_lock(&sbi->stat_lock);

	f2fs_bug_on(sbi, !sbi->total_valid_block_count);
	f2fs_bug_on(sbi, !sbi->total_valid_node_count);

	sbi->total_valid_node_count--;
	sbi->total_valid_block_count--;
	if (sbi->reserved_blocks &&
		sbi->current_reserved_blocks < sbi->reserved_blocks)
		sbi->current_reserved_blocks++;

	spin_unlock(&sbi->stat_lock);

	if (is_inode) {
		dquot_free_inode(inode);
	} else {
		if (unlikely(inode->i_blocks == 0)) {
			f2fs_warn(sbi, "dec_valid_node_count: inconsistent i_blocks, ino:%lu, iblocks:%llu",
				  inode->i_ino,
				  (unsigned long long)inode->i_blocks);
			set_sbi_flag(sbi, SBI_NEED_FSCK);
			return;
		}
		f2fs_i_blocks_write(inode, 1, false, true);
	}
}

static inline unsigned int valid_node_count(struct f2fs_sb_info *sbi)
{
	return sbi->total_valid_node_count;
}

static inline void inc_valid_inode_count(struct f2fs_sb_info *sbi)
{
	percpu_counter_inc(&sbi->total_valid_inode_count);
}

static inline void dec_valid_inode_count(struct f2fs_sb_info *sbi)
{
	percpu_counter_dec(&sbi->total_valid_inode_count);
}

static inline s64 valid_inode_count(struct f2fs_sb_info *sbi)
{
	return percpu_counter_sum_positive(&sbi->total_valid_inode_count);
}

static inline struct page *f2fs_grab_cache_page(struct address_space *mapping,
						pgoff_t index, bool for_write)
{
	struct page *page;

	if (IS_ENABLED(CONFIG_F2FS_FAULT_INJECTION)) {
		if (!for_write)
			page = find_get_page_flags(mapping, index,
							FGP_LOCK | FGP_ACCESSED);
		else
			page = find_lock_page(mapping, index);
		if (page)
			return page;

		if (time_to_inject(F2FS_M_SB(mapping), FAULT_PAGE_ALLOC)) {
			f2fs_show_injection_info(F2FS_M_SB(mapping),
							FAULT_PAGE_ALLOC);
			return NULL;
		}
	}

	if (!for_write)
		return grab_cache_page(mapping, index);
	return grab_cache_page_write_begin(mapping, index, AOP_FLAG_NOFS);
}

static inline struct page *f2fs_pagecache_get_page(
				struct address_space *mapping, pgoff_t index,
				int fgp_flags, gfp_t gfp_mask)
{
	if (time_to_inject(F2FS_M_SB(mapping), FAULT_PAGE_GET)) {
		f2fs_show_injection_info(F2FS_M_SB(mapping), FAULT_PAGE_GET);
		return NULL;
	}

	return pagecache_get_page(mapping, index, fgp_flags, gfp_mask);
}

static inline void f2fs_copy_page(struct page *src, struct page *dst)
{
	char *src_kaddr = kmap(src);
	char *dst_kaddr = kmap(dst);

	memcpy(dst_kaddr, src_kaddr, PAGE_SIZE);
	kunmap(dst);
	kunmap(src);
}

static inline void f2fs_put_page(struct page *page, int unlock)
{
	if (!page)
		return;

	if (unlock) {
		f2fs_bug_on(F2FS_P_SB(page), !PageLocked(page));
		unlock_page(page);
	}
	put_page(page);
}

static inline void f2fs_put_dnode(struct dnode_of_data *dn)
{
	if (dn->node_page)
		f2fs_put_page(dn->node_page, 1);
	if (dn->inode_page && dn->node_page != dn->inode_page)
		f2fs_put_page(dn->inode_page, 0);
	dn->node_page = NULL;
	dn->inode_page = NULL;
}

static inline struct kmem_cache *f2fs_kmem_cache_create(const char *name,
					size_t size)
{
	return kmem_cache_create(name, size, 0, SLAB_RECLAIM_ACCOUNT, NULL);
}

static inline void *f2fs_kmem_cache_alloc(struct kmem_cache *cachep,
						gfp_t flags)
{
	void *entry;

	entry = kmem_cache_alloc(cachep, flags);
	if (!entry)
		entry = kmem_cache_alloc(cachep, flags | __GFP_NOFAIL);
	return entry;
}

static inline bool is_idle(struct f2fs_sb_info *sbi, int type)
{
	if (sbi->gc_mode == GC_URGENT)
		return true;

	if (get_pages(sbi, F2FS_RD_DATA) || get_pages(sbi, F2FS_RD_NODE) ||
		get_pages(sbi, F2FS_RD_META) || get_pages(sbi, F2FS_WB_DATA) ||
		get_pages(sbi, F2FS_WB_CP_DATA) ||
		get_pages(sbi, F2FS_DIO_READ) ||
		get_pages(sbi, F2FS_DIO_WRITE))
		return false;

	if (type != DISCARD_TIME && SM_I(sbi) && SM_I(sbi)->dcc_info &&
			atomic_read(&SM_I(sbi)->dcc_info->queued_discard))
		return false;

	if (SM_I(sbi) && SM_I(sbi)->fcc_info &&
			atomic_read(&SM_I(sbi)->fcc_info->queued_flush))
		return false;

	return f2fs_time_over(sbi, type);
}

static inline void f2fs_radix_tree_insert(struct radix_tree_root *root,
				unsigned long index, void *item)
{
	while (radix_tree_insert(root, index, item))
		cond_resched();
}

#define RAW_IS_INODE(p)	((p)->footer.nid == (p)->footer.ino)

static inline bool IS_INODE(struct page *page)
{
	struct f2fs_node *p = F2FS_NODE(page);

	return RAW_IS_INODE(p);
}

static inline int offset_in_addr(struct f2fs_inode *i)
{
	return (i->i_inline & F2FS_EXTRA_ATTR) ?
			(le16_to_cpu(i->i_extra_isize) / sizeof(__le32)) : 0;
}

static inline __le32 *blkaddr_in_node(struct f2fs_node *node)
{
	return RAW_IS_INODE(node) ? node->i.i_addr : node->dn.addr;
}

static inline int f2fs_has_extra_attr(struct inode *inode);
static inline block_t data_blkaddr(struct inode *inode,
			struct page *node_page, unsigned int offset)
{
	struct f2fs_node *raw_node;
	__le32 *addr_array;
	int base = 0;
	bool is_inode = IS_INODE(node_page);

	raw_node = F2FS_NODE(node_page);

	if (is_inode) {
		if (!inode)
			/* from GC path only */
			base = offset_in_addr(&raw_node->i);
		else if (f2fs_has_extra_attr(inode))
			base = get_extra_isize(inode);
	}

	addr_array = blkaddr_in_node(raw_node);
	return le32_to_cpu(addr_array[base + offset]);
}

static inline block_t f2fs_data_blkaddr(struct dnode_of_data *dn)
{
	return data_blkaddr(dn->inode, dn->node_page, dn->ofs_in_node);
}

static inline int f2fs_test_bit(unsigned int nr, char *addr)
{
	int mask;

	addr += (nr >> 3);
	mask = 1 << (7 - (nr & 0x07));
	return mask & *addr;
}

static inline void f2fs_set_bit(unsigned int nr, char *addr)
{
	int mask;

	addr += (nr >> 3);
	mask = 1 << (7 - (nr & 0x07));
	*addr |= mask;
}

static inline void f2fs_clear_bit(unsigned int nr, char *addr)
{
	int mask;

	addr += (nr >> 3);
	mask = 1 << (7 - (nr & 0x07));
	*addr &= ~mask;
}

static inline int f2fs_test_and_set_bit(unsigned int nr, char *addr)
{
	int mask;
	int ret;

	addr += (nr >> 3);
	mask = 1 << (7 - (nr & 0x07));
	ret = mask & *addr;
	*addr |= mask;
	return ret;
}

static inline int f2fs_test_and_clear_bit(unsigned int nr, char *addr)
{
	int mask;
	int ret;

	addr += (nr >> 3);
	mask = 1 << (7 - (nr & 0x07));
	ret = mask & *addr;
	*addr &= ~mask;
	return ret;
}

static inline void f2fs_change_bit(unsigned int nr, char *addr)
{
	int mask;

	addr += (nr >> 3);
	mask = 1 << (7 - (nr & 0x07));
	*addr ^= mask;
}

/*
 * On-disk inode flags (f2fs_inode::i_flags)
 */
#define F2FS_COMPR_FL			0x00000004 /* Compress file */
#define F2FS_SYNC_FL			0x00000008 /* Synchronous updates */
#define F2FS_IMMUTABLE_FL		0x00000010 /* Immutable file */
#define F2FS_APPEND_FL			0x00000020 /* writes to file may only append */
#define F2FS_NODUMP_FL			0x00000040 /* do not dump file */
#define F2FS_NOATIME_FL			0x00000080 /* do not update atime */
#define F2FS_NOCOMP_FL			0x00000400 /* Don't compress */
#define F2FS_INDEX_FL			0x00001000 /* hash-indexed directory */
#define F2FS_DIRSYNC_FL			0x00010000 /* dirsync behaviour (directories only) */
#define F2FS_PROJINHERIT_FL		0x20000000 /* Create with parents projid */
#define F2FS_CASEFOLD_FL		0x40000000 /* Casefolded file */

/* Flags that should be inherited by new inodes from their parent. */
#define F2FS_FL_INHERITED (F2FS_SYNC_FL | F2FS_NODUMP_FL | F2FS_NOATIME_FL | \
			   F2FS_DIRSYNC_FL | F2FS_PROJINHERIT_FL | \
			   F2FS_CASEFOLD_FL | F2FS_COMPR_FL | F2FS_NOCOMP_FL)

/* Flags that are appropriate for regular files (all but dir-specific ones). */
#define F2FS_REG_FLMASK		(~(F2FS_DIRSYNC_FL | F2FS_PROJINHERIT_FL | \
				F2FS_CASEFOLD_FL))

/* Flags that are appropriate for non-directories/regular files. */
#define F2FS_OTHER_FLMASK	(F2FS_NODUMP_FL | F2FS_NOATIME_FL)

static inline __u32 f2fs_mask_flags(umode_t mode, __u32 flags)
{
	if (S_ISDIR(mode))
		return flags;
	else if (S_ISREG(mode))
		return flags & F2FS_REG_FLMASK;
	else
		return flags & F2FS_OTHER_FLMASK;
}

<<<<<<< HEAD
/* used for f2fs_inode_info->flags */
enum {
	FI_NEW_INODE,		/* indicate newly allocated inode */
	FI_DIRTY_INODE,		/* indicate inode is dirty or not */
	FI_AUTO_RECOVER,	/* indicate inode is recoverable */
	FI_DIRTY_DIR,		/* indicate directory has dirty pages */
	FI_INC_LINK,		/* need to increment i_nlink */
	FI_ACL_MODE,		/* indicate acl mode */
	FI_NO_ALLOC,		/* should not allocate any blocks */
	FI_FREE_NID,		/* free allocated nide */
	FI_NO_EXTENT,		/* not to use the extent cache */
	FI_INLINE_XATTR,	/* used for inline xattr */
	FI_INLINE_DATA,		/* used for inline data*/
	FI_INLINE_DENTRY,	/* used for inline dentry */
	FI_APPEND_WRITE,	/* inode has appended data */
	FI_UPDATE_WRITE,	/* inode has in-place-update data */
	FI_NEED_IPU,		/* used for ipu per file */
	FI_ATOMIC_FILE,		/* indicate atomic file */
	FI_ATOMIC_COMMIT,	/* indicate the state of atomical committing */
	FI_VOLATILE_FILE,	/* indicate volatile file */
	FI_FIRST_BLOCK_WRITTEN,	/* indicate #0 data block was written */
	FI_DROP_CACHE,		/* drop dirty page cache */
	FI_DATA_EXIST,		/* indicate data exists */
	FI_INLINE_DOTS,		/* indicate inline dot dentries */
	FI_DO_DEFRAG,		/* indicate defragment is running */
	FI_DIRTY_FILE,		/* indicate regular/symlink has dirty pages */
	FI_NO_PREALLOC,		/* indicate skipped preallocated blocks */
	FI_HOT_DATA,		/* indicate file is hot */
	FI_EXTRA_ATTR,		/* indicate file has extra attribute */
	FI_PROJ_INHERIT,	/* indicate file inherits projectid */
	FI_PIN_FILE,		/* indicate file should not be gced */
	FI_ATOMIC_REVOKE_REQUEST, /* request to drop atomic data */
	FI_VERITY_IN_PROGRESS,	/* building fs-verity Merkle tree */
	FI_COMPRESSED_FILE,	/* indicate file's data can be compressed */
	FI_MMAP_FILE,		/* indicate file was mmapped */
};

=======
>>>>>>> 04d5ce62
static inline void __mark_inode_dirty_flag(struct inode *inode,
						int flag, bool set)
{
	switch (flag) {
	case FI_INLINE_XATTR:
	case FI_INLINE_DATA:
	case FI_INLINE_DENTRY:
	case FI_NEW_INODE:
		if (set)
			return;
		/* fall through */
	case FI_DATA_EXIST:
	case FI_INLINE_DOTS:
	case FI_PIN_FILE:
	case FI_COMPRESSED_FILE:
		f2fs_mark_inode_dirty_sync(inode, true);
	}
}

static inline void set_inode_flag(struct inode *inode, int flag)
{
	test_and_set_bit(flag, F2FS_I(inode)->flags);
	__mark_inode_dirty_flag(inode, flag, true);
}

static inline int is_inode_flag_set(struct inode *inode, int flag)
{
	return test_bit(flag, F2FS_I(inode)->flags);
}

static inline void clear_inode_flag(struct inode *inode, int flag)
{
	test_and_clear_bit(flag, F2FS_I(inode)->flags);
	__mark_inode_dirty_flag(inode, flag, false);
}

static inline bool f2fs_verity_in_progress(struct inode *inode)
{
	return IS_ENABLED(CONFIG_FS_VERITY) &&
	       is_inode_flag_set(inode, FI_VERITY_IN_PROGRESS);
}

static inline void set_acl_inode(struct inode *inode, umode_t mode)
{
	F2FS_I(inode)->i_acl_mode = mode;
	set_inode_flag(inode, FI_ACL_MODE);
	f2fs_mark_inode_dirty_sync(inode, false);
}

static inline void f2fs_i_links_write(struct inode *inode, bool inc)
{
	if (inc)
		inc_nlink(inode);
	else
		drop_nlink(inode);
	f2fs_mark_inode_dirty_sync(inode, true);
}

static inline void f2fs_i_blocks_write(struct inode *inode,
					block_t diff, bool add, bool claim)
{
	bool clean = !is_inode_flag_set(inode, FI_DIRTY_INODE);
	bool recover = is_inode_flag_set(inode, FI_AUTO_RECOVER);

	/* add = 1, claim = 1 should be dquot_reserve_block in pair */
	if (add) {
		if (claim)
			dquot_claim_block(inode, diff);
		else
			dquot_alloc_block_nofail(inode, diff);
	} else {
		dquot_free_block(inode, diff);
	}

	f2fs_mark_inode_dirty_sync(inode, true);
	if (clean || recover)
		set_inode_flag(inode, FI_AUTO_RECOVER);
}

static inline void f2fs_i_size_write(struct inode *inode, loff_t i_size)
{
	bool clean = !is_inode_flag_set(inode, FI_DIRTY_INODE);
	bool recover = is_inode_flag_set(inode, FI_AUTO_RECOVER);

	if (i_size_read(inode) == i_size)
		return;

	i_size_write(inode, i_size);
	f2fs_mark_inode_dirty_sync(inode, true);
	if (clean || recover)
		set_inode_flag(inode, FI_AUTO_RECOVER);
}

static inline void f2fs_i_depth_write(struct inode *inode, unsigned int depth)
{
	F2FS_I(inode)->i_current_depth = depth;
	f2fs_mark_inode_dirty_sync(inode, true);
}

static inline void f2fs_i_gc_failures_write(struct inode *inode,
					unsigned int count)
{
	F2FS_I(inode)->i_gc_failures[GC_FAILURE_PIN] = count;
	f2fs_mark_inode_dirty_sync(inode, true);
}

static inline void f2fs_i_xnid_write(struct inode *inode, nid_t xnid)
{
	F2FS_I(inode)->i_xattr_nid = xnid;
	f2fs_mark_inode_dirty_sync(inode, true);
}

static inline void f2fs_i_pino_write(struct inode *inode, nid_t pino)
{
	F2FS_I(inode)->i_pino = pino;
	f2fs_mark_inode_dirty_sync(inode, true);
}

static inline void get_inline_info(struct inode *inode, struct f2fs_inode *ri)
{
	struct f2fs_inode_info *fi = F2FS_I(inode);

	if (ri->i_inline & F2FS_INLINE_XATTR)
		set_bit(FI_INLINE_XATTR, fi->flags);
	if (ri->i_inline & F2FS_INLINE_DATA)
		set_bit(FI_INLINE_DATA, fi->flags);
	if (ri->i_inline & F2FS_INLINE_DENTRY)
		set_bit(FI_INLINE_DENTRY, fi->flags);
	if (ri->i_inline & F2FS_DATA_EXIST)
		set_bit(FI_DATA_EXIST, fi->flags);
	if (ri->i_inline & F2FS_INLINE_DOTS)
		set_bit(FI_INLINE_DOTS, fi->flags);
	if (ri->i_inline & F2FS_EXTRA_ATTR)
		set_bit(FI_EXTRA_ATTR, fi->flags);
	if (ri->i_inline & F2FS_PIN_FILE)
		set_bit(FI_PIN_FILE, fi->flags);
}

static inline void set_raw_inline(struct inode *inode, struct f2fs_inode *ri)
{
	ri->i_inline = 0;

	if (is_inode_flag_set(inode, FI_INLINE_XATTR))
		ri->i_inline |= F2FS_INLINE_XATTR;
	if (is_inode_flag_set(inode, FI_INLINE_DATA))
		ri->i_inline |= F2FS_INLINE_DATA;
	if (is_inode_flag_set(inode, FI_INLINE_DENTRY))
		ri->i_inline |= F2FS_INLINE_DENTRY;
	if (is_inode_flag_set(inode, FI_DATA_EXIST))
		ri->i_inline |= F2FS_DATA_EXIST;
	if (is_inode_flag_set(inode, FI_INLINE_DOTS))
		ri->i_inline |= F2FS_INLINE_DOTS;
	if (is_inode_flag_set(inode, FI_EXTRA_ATTR))
		ri->i_inline |= F2FS_EXTRA_ATTR;
	if (is_inode_flag_set(inode, FI_PIN_FILE))
		ri->i_inline |= F2FS_PIN_FILE;
}

static inline int f2fs_has_extra_attr(struct inode *inode)
{
	return is_inode_flag_set(inode, FI_EXTRA_ATTR);
}

static inline int f2fs_has_inline_xattr(struct inode *inode)
{
	return is_inode_flag_set(inode, FI_INLINE_XATTR);
}

static inline int f2fs_compressed_file(struct inode *inode)
{
	return S_ISREG(inode->i_mode) &&
		is_inode_flag_set(inode, FI_COMPRESSED_FILE);
}

static inline unsigned int addrs_per_inode(struct inode *inode)
{
	unsigned int addrs = CUR_ADDRS_PER_INODE(inode) -
				get_inline_xattr_addrs(inode);

	if (!f2fs_compressed_file(inode))
		return addrs;
	return ALIGN_DOWN(addrs, F2FS_I(inode)->i_cluster_size);
}

static inline unsigned int addrs_per_block(struct inode *inode)
{
	if (!f2fs_compressed_file(inode))
		return DEF_ADDRS_PER_BLOCK;
	return ALIGN_DOWN(DEF_ADDRS_PER_BLOCK, F2FS_I(inode)->i_cluster_size);
}

static inline void *inline_xattr_addr(struct inode *inode, struct page *page)
{
	struct f2fs_inode *ri = F2FS_INODE(page);

	return (void *)&(ri->i_addr[DEF_ADDRS_PER_INODE -
					get_inline_xattr_addrs(inode)]);
}

static inline int inline_xattr_size(struct inode *inode)
{
	if (f2fs_has_inline_xattr(inode))
		return get_inline_xattr_addrs(inode) * sizeof(__le32);
	return 0;
}

static inline int f2fs_has_inline_data(struct inode *inode)
{
	return is_inode_flag_set(inode, FI_INLINE_DATA);
}

static inline int f2fs_exist_data(struct inode *inode)
{
	return is_inode_flag_set(inode, FI_DATA_EXIST);
}

static inline int f2fs_has_inline_dots(struct inode *inode)
{
	return is_inode_flag_set(inode, FI_INLINE_DOTS);
}

static inline int f2fs_is_mmap_file(struct inode *inode)
{
	return is_inode_flag_set(inode, FI_MMAP_FILE);
}

static inline bool f2fs_is_pinned_file(struct inode *inode)
{
	return is_inode_flag_set(inode, FI_PIN_FILE);
}

static inline bool f2fs_is_atomic_file(struct inode *inode)
{
	return is_inode_flag_set(inode, FI_ATOMIC_FILE);
}

static inline bool f2fs_is_commit_atomic_write(struct inode *inode)
{
	return is_inode_flag_set(inode, FI_ATOMIC_COMMIT);
}

static inline bool f2fs_is_volatile_file(struct inode *inode)
{
	return is_inode_flag_set(inode, FI_VOLATILE_FILE);
}

static inline bool f2fs_is_first_block_written(struct inode *inode)
{
	return is_inode_flag_set(inode, FI_FIRST_BLOCK_WRITTEN);
}

static inline bool f2fs_is_drop_cache(struct inode *inode)
{
	return is_inode_flag_set(inode, FI_DROP_CACHE);
}

static inline void *inline_data_addr(struct inode *inode, struct page *page)
{
	struct f2fs_inode *ri = F2FS_INODE(page);
	int extra_size = get_extra_isize(inode);

	return (void *)&(ri->i_addr[extra_size + DEF_INLINE_RESERVED_SIZE]);
}

static inline int f2fs_has_inline_dentry(struct inode *inode)
{
	return is_inode_flag_set(inode, FI_INLINE_DENTRY);
}

static inline int is_file(struct inode *inode, int type)
{
	return F2FS_I(inode)->i_advise & type;
}

static inline void set_file(struct inode *inode, int type)
{
	F2FS_I(inode)->i_advise |= type;
	f2fs_mark_inode_dirty_sync(inode, true);
}

static inline void clear_file(struct inode *inode, int type)
{
	F2FS_I(inode)->i_advise &= ~type;
	f2fs_mark_inode_dirty_sync(inode, true);
}

static inline bool f2fs_is_time_consistent(struct inode *inode)
{
	if (!timespec64_equal(F2FS_I(inode)->i_disk_time, &inode->i_atime))
		return false;
	if (!timespec64_equal(F2FS_I(inode)->i_disk_time + 1, &inode->i_ctime))
		return false;
	if (!timespec64_equal(F2FS_I(inode)->i_disk_time + 2, &inode->i_mtime))
		return false;
	if (!timespec64_equal(F2FS_I(inode)->i_disk_time + 3,
						&F2FS_I(inode)->i_crtime))
		return false;
	return true;
}

static inline bool f2fs_skip_inode_update(struct inode *inode, int dsync)
{
	bool ret;

	if (dsync) {
		struct f2fs_sb_info *sbi = F2FS_I_SB(inode);

		spin_lock(&sbi->inode_lock[DIRTY_META]);
		ret = list_empty(&F2FS_I(inode)->gdirty_list);
		spin_unlock(&sbi->inode_lock[DIRTY_META]);
		return ret;
	}
	if (!is_inode_flag_set(inode, FI_AUTO_RECOVER) ||
			file_keep_isize(inode) ||
			i_size_read(inode) & ~PAGE_MASK)
		return false;

	if (!f2fs_is_time_consistent(inode))
		return false;

	spin_lock(&F2FS_I(inode)->i_size_lock);
	ret = F2FS_I(inode)->last_disk_size == i_size_read(inode);
	spin_unlock(&F2FS_I(inode)->i_size_lock);

	return ret;
}

static inline bool f2fs_readonly(struct super_block *sb)
{
	return sb_rdonly(sb);
}

static inline bool f2fs_cp_error(struct f2fs_sb_info *sbi)
{
	return is_set_ckpt_flags(sbi, CP_ERROR_FLAG);
}

static inline bool is_dot_dotdot(const struct qstr *str)
{
	if (str->len == 1 && str->name[0] == '.')
		return true;

	if (str->len == 2 && str->name[0] == '.' && str->name[1] == '.')
		return true;

	return false;
}

static inline bool f2fs_may_extent_tree(struct inode *inode)
{
	struct f2fs_sb_info *sbi = F2FS_I_SB(inode);

	if (!test_opt(sbi, EXTENT_CACHE) ||
			is_inode_flag_set(inode, FI_NO_EXTENT) ||
			is_inode_flag_set(inode, FI_COMPRESSED_FILE))
		return false;

	/*
	 * for recovered files during mount do not create extents
	 * if shrinker is not registered.
	 */
	if (list_empty(&sbi->s_list))
		return false;

	return S_ISREG(inode->i_mode);
}

static inline void *f2fs_kmalloc(struct f2fs_sb_info *sbi,
					size_t size, gfp_t flags)
{
	void *ret;

	if (time_to_inject(sbi, FAULT_KMALLOC)) {
		f2fs_show_injection_info(sbi, FAULT_KMALLOC);
		return NULL;
	}

	ret = kmalloc(size, flags);
	if (ret)
		return ret;

	return kvmalloc(size, flags);
}

static inline void *f2fs_kzalloc(struct f2fs_sb_info *sbi,
					size_t size, gfp_t flags)
{
	return f2fs_kmalloc(sbi, size, flags | __GFP_ZERO);
}

static inline void *f2fs_kvmalloc(struct f2fs_sb_info *sbi,
					size_t size, gfp_t flags)
{
	if (time_to_inject(sbi, FAULT_KVMALLOC)) {
		f2fs_show_injection_info(sbi, FAULT_KVMALLOC);
		return NULL;
	}

	return kvmalloc(size, flags);
}

static inline void *f2fs_kvzalloc(struct f2fs_sb_info *sbi,
					size_t size, gfp_t flags)
{
	return f2fs_kvmalloc(sbi, size, flags | __GFP_ZERO);
}

static inline int get_extra_isize(struct inode *inode)
{
	return F2FS_I(inode)->i_extra_isize / sizeof(__le32);
}

static inline int get_inline_xattr_addrs(struct inode *inode)
{
	return F2FS_I(inode)->i_inline_xattr_size;
}

#define f2fs_get_inode_mode(i) \
	((is_inode_flag_set(i, FI_ACL_MODE)) ? \
	 (F2FS_I(i)->i_acl_mode) : ((i)->i_mode))

#define F2FS_TOTAL_EXTRA_ATTR_SIZE			\
	(offsetof(struct f2fs_inode, i_extra_end) -	\
	offsetof(struct f2fs_inode, i_extra_isize))	\

#define F2FS_OLD_ATTRIBUTE_SIZE	(offsetof(struct f2fs_inode, i_addr))
#define F2FS_FITS_IN_INODE(f2fs_inode, extra_isize, field)		\
		((offsetof(typeof(*(f2fs_inode)), field) +	\
		sizeof((f2fs_inode)->field))			\
		<= (F2FS_OLD_ATTRIBUTE_SIZE + (extra_isize)))	\

static inline void f2fs_reset_iostat(struct f2fs_sb_info *sbi)
{
	int i;

	spin_lock(&sbi->iostat_lock);
	for (i = 0; i < NR_IO_TYPE; i++)
		sbi->write_iostat[i] = 0;
	spin_unlock(&sbi->iostat_lock);
}

static inline void f2fs_update_iostat(struct f2fs_sb_info *sbi,
			enum iostat_type type, unsigned long long io_bytes)
{
	if (!sbi->iostat_enable)
		return;
	spin_lock(&sbi->iostat_lock);
	sbi->write_iostat[type] += io_bytes;

	if (type == APP_WRITE_IO || type == APP_DIRECT_IO)
		sbi->write_iostat[APP_BUFFERED_IO] =
			sbi->write_iostat[APP_WRITE_IO] -
			sbi->write_iostat[APP_DIRECT_IO];
	spin_unlock(&sbi->iostat_lock);
}

#define __is_large_section(sbi)		((sbi)->segs_per_sec > 1)

#define __is_meta_io(fio) (PAGE_TYPE_OF_BIO((fio)->type) == META)

bool f2fs_is_valid_blkaddr(struct f2fs_sb_info *sbi,
					block_t blkaddr, int type);
static inline void verify_blkaddr(struct f2fs_sb_info *sbi,
					block_t blkaddr, int type)
{
	if (!f2fs_is_valid_blkaddr(sbi, blkaddr, type)) {
		f2fs_err(sbi, "invalid blkaddr: %u, type: %d, run fsck to fix.",
			 blkaddr, type);
		f2fs_bug_on(sbi, 1);
	}
}

static inline bool __is_valid_data_blkaddr(block_t blkaddr)
{
	if (blkaddr == NEW_ADDR || blkaddr == NULL_ADDR ||
			blkaddr == COMPRESS_ADDR)
		return false;
	return true;
}

static inline void f2fs_set_page_private(struct page *page,
						unsigned long data)
{
	if (PagePrivate(page))
		return;

	get_page(page);
	SetPagePrivate(page);
	set_page_private(page, data);
}

static inline void f2fs_clear_page_private(struct page *page)
{
	if (!PagePrivate(page))
		return;

	set_page_private(page, 0);
	ClearPagePrivate(page);
	f2fs_put_page(page, 0);
}

/*
 * file.c
 */
int f2fs_sync_file(struct file *file, loff_t start, loff_t end, int datasync);
void f2fs_truncate_data_blocks(struct dnode_of_data *dn);
int f2fs_truncate_blocks(struct inode *inode, u64 from, bool lock);
int f2fs_truncate(struct inode *inode);
int f2fs_getattr(const struct path *path, struct kstat *stat,
			u32 request_mask, unsigned int flags);
int f2fs_setattr(struct dentry *dentry, struct iattr *attr);
int f2fs_truncate_hole(struct inode *inode, pgoff_t pg_start, pgoff_t pg_end);
void f2fs_truncate_data_blocks_range(struct dnode_of_data *dn, int count);
int f2fs_precache_extents(struct inode *inode);
long f2fs_ioctl(struct file *filp, unsigned int cmd, unsigned long arg);
long f2fs_compat_ioctl(struct file *file, unsigned int cmd, unsigned long arg);
int f2fs_transfer_project_quota(struct inode *inode, kprojid_t kprojid);
int f2fs_pin_file_control(struct inode *inode, bool inc);

/*
 * inode.c
 */
void f2fs_set_inode_flags(struct inode *inode);
bool f2fs_inode_chksum_verify(struct f2fs_sb_info *sbi, struct page *page);
void f2fs_inode_chksum_set(struct f2fs_sb_info *sbi, struct page *page);
struct inode *f2fs_iget(struct super_block *sb, unsigned long ino);
struct inode *f2fs_iget_retry(struct super_block *sb, unsigned long ino);
int f2fs_try_to_free_nats(struct f2fs_sb_info *sbi, int nr_shrink);
void f2fs_update_inode(struct inode *inode, struct page *node_page);
void f2fs_update_inode_page(struct inode *inode);
int f2fs_write_inode(struct inode *inode, struct writeback_control *wbc);
void f2fs_evict_inode(struct inode *inode);
void f2fs_handle_failed_inode(struct inode *inode);

/*
 * namei.c
 */
int f2fs_update_extension_list(struct f2fs_sb_info *sbi, const char *name,
							bool hot, bool set);
struct dentry *f2fs_get_parent(struct dentry *child);

extern int f2fs_ci_compare(const struct inode *parent,
			   const struct qstr *name,
			   const struct qstr *entry,
			   bool quick);

/*
 * dir.c
 */
unsigned char f2fs_get_de_type(struct f2fs_dir_entry *de);
struct f2fs_dir_entry *f2fs_find_target_dentry(struct fscrypt_name *fname,
			f2fs_hash_t namehash, int *max_slots,
			struct f2fs_dentry_ptr *d);
int f2fs_fill_dentries(struct dir_context *ctx, struct f2fs_dentry_ptr *d,
			unsigned int start_pos, struct fscrypt_str *fstr);
void f2fs_do_make_empty_dir(struct inode *inode, struct inode *parent,
			struct f2fs_dentry_ptr *d);
struct page *f2fs_init_inode_metadata(struct inode *inode, struct inode *dir,
			const struct qstr *new_name,
			const struct qstr *orig_name, struct page *dpage);
void f2fs_update_parent_metadata(struct inode *dir, struct inode *inode,
			unsigned int current_depth);
int f2fs_room_for_filename(const void *bitmap, int slots, int max_slots);
void f2fs_drop_nlink(struct inode *dir, struct inode *inode);
struct f2fs_dir_entry *__f2fs_find_entry(struct inode *dir,
			struct fscrypt_name *fname, struct page **res_page);
struct f2fs_dir_entry *f2fs_find_entry(struct inode *dir,
			const struct qstr *child, struct page **res_page);
struct f2fs_dir_entry *f2fs_parent_dir(struct inode *dir, struct page **p);
ino_t f2fs_inode_by_name(struct inode *dir, const struct qstr *qstr,
			struct page **page);
void f2fs_set_link(struct inode *dir, struct f2fs_dir_entry *de,
			struct page *page, struct inode *inode);
bool f2fs_has_enough_room(struct inode *dir, struct page *ipage,
			struct fscrypt_name *fname);
void f2fs_update_dentry(nid_t ino, umode_t mode, struct f2fs_dentry_ptr *d,
			const struct qstr *name, f2fs_hash_t name_hash,
			unsigned int bit_pos);
int f2fs_add_regular_entry(struct inode *dir, const struct qstr *new_name,
			const struct qstr *orig_name,
			struct inode *inode, nid_t ino, umode_t mode);
int f2fs_add_dentry(struct inode *dir, struct fscrypt_name *fname,
			struct inode *inode, nid_t ino, umode_t mode);
int f2fs_do_add_link(struct inode *dir, const struct qstr *name,
			struct inode *inode, nid_t ino, umode_t mode);
void f2fs_delete_entry(struct f2fs_dir_entry *dentry, struct page *page,
			struct inode *dir, struct inode *inode);
int f2fs_do_tmpfile(struct inode *inode, struct inode *dir);
bool f2fs_empty_dir(struct inode *dir);

static inline int f2fs_add_link(struct dentry *dentry, struct inode *inode)
{
	return f2fs_do_add_link(d_inode(dentry->d_parent), &dentry->d_name,
				inode, inode->i_ino, inode->i_mode);
}

/*
 * super.c
 */
int f2fs_inode_dirtied(struct inode *inode, bool sync);
void f2fs_inode_synced(struct inode *inode);
int f2fs_enable_quota_files(struct f2fs_sb_info *sbi, bool rdonly);
int f2fs_quota_sync(struct super_block *sb, int type);
void f2fs_quota_off_umount(struct super_block *sb);
int f2fs_commit_super(struct f2fs_sb_info *sbi, bool recover);
int f2fs_sync_fs(struct super_block *sb, int sync);
int f2fs_sanity_check_ckpt(struct f2fs_sb_info *sbi);

/*
 * hash.c
 */
f2fs_hash_t f2fs_dentry_hash(const struct inode *dir,
		const struct qstr *name_info, struct fscrypt_name *fname);

/*
 * node.c
 */
struct dnode_of_data;
struct node_info;

int f2fs_check_nid_range(struct f2fs_sb_info *sbi, nid_t nid);
bool f2fs_available_free_memory(struct f2fs_sb_info *sbi, int type);
bool f2fs_in_warm_node_list(struct f2fs_sb_info *sbi, struct page *page);
void f2fs_init_fsync_node_info(struct f2fs_sb_info *sbi);
void f2fs_del_fsync_node_entry(struct f2fs_sb_info *sbi, struct page *page);
void f2fs_reset_fsync_node_info(struct f2fs_sb_info *sbi);
int f2fs_need_dentry_mark(struct f2fs_sb_info *sbi, nid_t nid);
bool f2fs_is_checkpointed_node(struct f2fs_sb_info *sbi, nid_t nid);
bool f2fs_need_inode_block_update(struct f2fs_sb_info *sbi, nid_t ino);
int f2fs_get_node_info(struct f2fs_sb_info *sbi, nid_t nid,
						struct node_info *ni);
pgoff_t f2fs_get_next_page_offset(struct dnode_of_data *dn, pgoff_t pgofs);
int f2fs_get_dnode_of_data(struct dnode_of_data *dn, pgoff_t index, int mode);
int f2fs_truncate_inode_blocks(struct inode *inode, pgoff_t from);
int f2fs_truncate_xattr_node(struct inode *inode);
int f2fs_wait_on_node_pages_writeback(struct f2fs_sb_info *sbi,
					unsigned int seq_id);
int f2fs_remove_inode_page(struct inode *inode);
struct page *f2fs_new_inode_page(struct inode *inode);
struct page *f2fs_new_node_page(struct dnode_of_data *dn, unsigned int ofs);
void f2fs_ra_node_page(struct f2fs_sb_info *sbi, nid_t nid);
struct page *f2fs_get_node_page(struct f2fs_sb_info *sbi, pgoff_t nid);
struct page *f2fs_get_node_page_ra(struct page *parent, int start);
int f2fs_move_node_page(struct page *node_page, int gc_type);
int f2fs_fsync_node_pages(struct f2fs_sb_info *sbi, struct inode *inode,
			struct writeback_control *wbc, bool atomic,
			unsigned int *seq_id);
int f2fs_sync_node_pages(struct f2fs_sb_info *sbi,
			struct writeback_control *wbc,
			bool do_balance, enum iostat_type io_type);
int f2fs_build_free_nids(struct f2fs_sb_info *sbi, bool sync, bool mount);
bool f2fs_alloc_nid(struct f2fs_sb_info *sbi, nid_t *nid);
void f2fs_alloc_nid_done(struct f2fs_sb_info *sbi, nid_t nid);
void f2fs_alloc_nid_failed(struct f2fs_sb_info *sbi, nid_t nid);
int f2fs_try_to_free_nids(struct f2fs_sb_info *sbi, int nr_shrink);
void f2fs_recover_inline_xattr(struct inode *inode, struct page *page);
int f2fs_recover_xattr_data(struct inode *inode, struct page *page);
int f2fs_recover_inode_page(struct f2fs_sb_info *sbi, struct page *page);
int f2fs_restore_node_summary(struct f2fs_sb_info *sbi,
			unsigned int segno, struct f2fs_summary_block *sum);
int f2fs_flush_nat_entries(struct f2fs_sb_info *sbi, struct cp_control *cpc);
int f2fs_build_node_manager(struct f2fs_sb_info *sbi);
void f2fs_destroy_node_manager(struct f2fs_sb_info *sbi);
int __init f2fs_create_node_manager_caches(void);
void f2fs_destroy_node_manager_caches(void);

/*
 * segment.c
 */
bool f2fs_need_SSR(struct f2fs_sb_info *sbi);
void f2fs_register_inmem_page(struct inode *inode, struct page *page);
void f2fs_drop_inmem_pages_all(struct f2fs_sb_info *sbi, bool gc_failure);
void f2fs_drop_inmem_pages(struct inode *inode);
void f2fs_drop_inmem_page(struct inode *inode, struct page *page);
int f2fs_commit_inmem_pages(struct inode *inode);
void f2fs_balance_fs(struct f2fs_sb_info *sbi, bool need);
void f2fs_balance_fs_bg(struct f2fs_sb_info *sbi, bool from_bg);
int f2fs_issue_flush(struct f2fs_sb_info *sbi, nid_t ino);
int f2fs_create_flush_cmd_control(struct f2fs_sb_info *sbi);
int f2fs_flush_device_cache(struct f2fs_sb_info *sbi);
void f2fs_destroy_flush_cmd_control(struct f2fs_sb_info *sbi, bool free);
void f2fs_invalidate_blocks(struct f2fs_sb_info *sbi, block_t addr);
bool f2fs_is_checkpointed_data(struct f2fs_sb_info *sbi, block_t blkaddr);
void f2fs_drop_discard_cmd(struct f2fs_sb_info *sbi);
void f2fs_stop_discard_thread(struct f2fs_sb_info *sbi);
bool f2fs_issue_discard_timeout(struct f2fs_sb_info *sbi);
void f2fs_clear_prefree_segments(struct f2fs_sb_info *sbi,
					struct cp_control *cpc);
void f2fs_dirty_to_prefree(struct f2fs_sb_info *sbi);
block_t f2fs_get_unusable_blocks(struct f2fs_sb_info *sbi);
int f2fs_disable_cp_again(struct f2fs_sb_info *sbi, block_t unusable);
void f2fs_release_discard_addrs(struct f2fs_sb_info *sbi);
int f2fs_npages_for_summary_flush(struct f2fs_sb_info *sbi, bool for_ra);
void allocate_segment_for_resize(struct f2fs_sb_info *sbi, int type,
					unsigned int start, unsigned int end);
void f2fs_allocate_new_segments(struct f2fs_sb_info *sbi, int type);
int f2fs_trim_fs(struct f2fs_sb_info *sbi, struct fstrim_range *range);
bool f2fs_exist_trim_candidates(struct f2fs_sb_info *sbi,
					struct cp_control *cpc);
struct page *f2fs_get_sum_page(struct f2fs_sb_info *sbi, unsigned int segno);
void f2fs_update_meta_page(struct f2fs_sb_info *sbi, void *src,
					block_t blk_addr);
void f2fs_do_write_meta_page(struct f2fs_sb_info *sbi, struct page *page,
						enum iostat_type io_type);
void f2fs_do_write_node_page(unsigned int nid, struct f2fs_io_info *fio);
void f2fs_outplace_write_data(struct dnode_of_data *dn,
			struct f2fs_io_info *fio);
int f2fs_inplace_write_data(struct f2fs_io_info *fio);
void f2fs_do_replace_block(struct f2fs_sb_info *sbi, struct f2fs_summary *sum,
			block_t old_blkaddr, block_t new_blkaddr,
			bool recover_curseg, bool recover_newaddr);
void f2fs_replace_block(struct f2fs_sb_info *sbi, struct dnode_of_data *dn,
			block_t old_addr, block_t new_addr,
			unsigned char version, bool recover_curseg,
			bool recover_newaddr);
void f2fs_allocate_data_block(struct f2fs_sb_info *sbi, struct page *page,
			block_t old_blkaddr, block_t *new_blkaddr,
			struct f2fs_summary *sum, int type,
			struct f2fs_io_info *fio, bool add_list);
void f2fs_wait_on_page_writeback(struct page *page,
			enum page_type type, bool ordered, bool locked);
void f2fs_wait_on_block_writeback(struct inode *inode, block_t blkaddr);
void f2fs_wait_on_block_writeback_range(struct inode *inode, block_t blkaddr,
								block_t len);
void f2fs_write_data_summaries(struct f2fs_sb_info *sbi, block_t start_blk);
void f2fs_write_node_summaries(struct f2fs_sb_info *sbi, block_t start_blk);
int f2fs_lookup_journal_in_cursum(struct f2fs_journal *journal, int type,
			unsigned int val, int alloc);
void f2fs_flush_sit_entries(struct f2fs_sb_info *sbi, struct cp_control *cpc);
int f2fs_fix_curseg_write_pointer(struct f2fs_sb_info *sbi);
int f2fs_check_write_pointer(struct f2fs_sb_info *sbi);
int f2fs_build_segment_manager(struct f2fs_sb_info *sbi);
void f2fs_destroy_segment_manager(struct f2fs_sb_info *sbi);
int __init f2fs_create_segment_manager_caches(void);
void f2fs_destroy_segment_manager_caches(void);
int f2fs_rw_hint_to_seg_type(enum rw_hint hint);
enum rw_hint f2fs_io_type_to_rw_hint(struct f2fs_sb_info *sbi,
			enum page_type type, enum temp_type temp);

/*
 * checkpoint.c
 */
void f2fs_stop_checkpoint(struct f2fs_sb_info *sbi, bool end_io);
struct page *f2fs_grab_meta_page(struct f2fs_sb_info *sbi, pgoff_t index);
struct page *f2fs_get_meta_page(struct f2fs_sb_info *sbi, pgoff_t index);
struct page *f2fs_get_meta_page_nofail(struct f2fs_sb_info *sbi, pgoff_t index);
struct page *f2fs_get_tmp_page(struct f2fs_sb_info *sbi, pgoff_t index);
bool f2fs_is_valid_blkaddr(struct f2fs_sb_info *sbi,
					block_t blkaddr, int type);
int f2fs_ra_meta_pages(struct f2fs_sb_info *sbi, block_t start, int nrpages,
			int type, bool sync);
void f2fs_ra_meta_pages_cond(struct f2fs_sb_info *sbi, pgoff_t index);
long f2fs_sync_meta_pages(struct f2fs_sb_info *sbi, enum page_type type,
			long nr_to_write, enum iostat_type io_type);
void f2fs_add_ino_entry(struct f2fs_sb_info *sbi, nid_t ino, int type);
void f2fs_remove_ino_entry(struct f2fs_sb_info *sbi, nid_t ino, int type);
void f2fs_release_ino_entry(struct f2fs_sb_info *sbi, bool all);
bool f2fs_exist_written_data(struct f2fs_sb_info *sbi, nid_t ino, int mode);
void f2fs_set_dirty_device(struct f2fs_sb_info *sbi, nid_t ino,
					unsigned int devidx, int type);
bool f2fs_is_dirty_device(struct f2fs_sb_info *sbi, nid_t ino,
					unsigned int devidx, int type);
int f2fs_sync_inode_meta(struct f2fs_sb_info *sbi);
int f2fs_acquire_orphan_inode(struct f2fs_sb_info *sbi);
void f2fs_release_orphan_inode(struct f2fs_sb_info *sbi);
void f2fs_add_orphan_inode(struct inode *inode);
void f2fs_remove_orphan_inode(struct f2fs_sb_info *sbi, nid_t ino);
int f2fs_recover_orphan_inodes(struct f2fs_sb_info *sbi);
int f2fs_get_valid_checkpoint(struct f2fs_sb_info *sbi);
void f2fs_update_dirty_page(struct inode *inode, struct page *page);
void f2fs_remove_dirty_inode(struct inode *inode);
int f2fs_sync_dirty_inodes(struct f2fs_sb_info *sbi, enum inode_type type);
void f2fs_wait_on_all_pages(struct f2fs_sb_info *sbi, int type);
int f2fs_write_checkpoint(struct f2fs_sb_info *sbi, struct cp_control *cpc);
void f2fs_init_ino_entry_info(struct f2fs_sb_info *sbi);
int __init f2fs_create_checkpoint_caches(void);
void f2fs_destroy_checkpoint_caches(void);

/*
 * data.c
 */
int __init f2fs_init_bioset(void);
void f2fs_destroy_bioset(void);
<<<<<<< HEAD
struct bio *f2fs_bio_alloc(struct f2fs_sb_info *sbi, int npages, bool no_fail);
=======
struct bio *f2fs_bio_alloc(struct f2fs_sb_info *sbi, int npages, bool noio);
>>>>>>> 04d5ce62
int f2fs_init_bio_entry_cache(void);
void f2fs_destroy_bio_entry_cache(void);
void f2fs_submit_bio(struct f2fs_sb_info *sbi,
				struct bio *bio, enum page_type type);
void f2fs_submit_merged_write(struct f2fs_sb_info *sbi, enum page_type type);
void f2fs_submit_merged_write_cond(struct f2fs_sb_info *sbi,
				struct inode *inode, struct page *page,
				nid_t ino, enum page_type type);
void f2fs_submit_merged_ipu_write(struct f2fs_sb_info *sbi,
					struct bio **bio, struct page *page);
void f2fs_flush_merged_writes(struct f2fs_sb_info *sbi);
int f2fs_submit_page_bio(struct f2fs_io_info *fio);
int f2fs_merge_page_bio(struct f2fs_io_info *fio);
void f2fs_submit_page_write(struct f2fs_io_info *fio);
struct block_device *f2fs_target_device(struct f2fs_sb_info *sbi,
			block_t blk_addr, struct bio *bio);
int f2fs_target_device_index(struct f2fs_sb_info *sbi, block_t blkaddr);
void f2fs_set_data_blkaddr(struct dnode_of_data *dn);
void f2fs_update_data_blkaddr(struct dnode_of_data *dn, block_t blkaddr);
int f2fs_reserve_new_blocks(struct dnode_of_data *dn, blkcnt_t count);
int f2fs_reserve_new_block(struct dnode_of_data *dn);
int f2fs_get_block(struct dnode_of_data *dn, pgoff_t index);
int f2fs_preallocate_blocks(struct kiocb *iocb, struct iov_iter *from);
int f2fs_reserve_block(struct dnode_of_data *dn, pgoff_t index);
int f2fs_mpage_readpages(struct address_space *mapping,
			struct list_head *pages, struct page *page,
			unsigned nr_pages, bool is_readahead);
struct page *f2fs_get_read_data_page(struct inode *inode, pgoff_t index,
			int op_flags, bool for_write);
struct page *f2fs_find_data_page(struct inode *inode, pgoff_t index);
struct page *f2fs_get_lock_data_page(struct inode *inode, pgoff_t index,
			bool for_write);
struct page *f2fs_get_new_data_page(struct inode *inode,
			struct page *ipage, pgoff_t index, bool new_i_size);
int f2fs_do_write_data_page(struct f2fs_io_info *fio);
void __do_map_lock(struct f2fs_sb_info *sbi, int flag, bool lock);
int f2fs_map_blocks(struct inode *inode, struct f2fs_map_blocks *map,
			int create, int flag);
int f2fs_fiemap(struct inode *inode, struct fiemap_extent_info *fieinfo,
			u64 start, u64 len);
int f2fs_encrypt_one_page(struct f2fs_io_info *fio);
bool f2fs_should_update_inplace(struct inode *inode, struct f2fs_io_info *fio);
bool f2fs_should_update_outplace(struct inode *inode, struct f2fs_io_info *fio);
int f2fs_write_single_data_page(struct page *page, int *submitted,
				struct bio **bio, sector_t *last_block,
				struct writeback_control *wbc,
				enum iostat_type io_type,
				int compr_blocks);
void f2fs_invalidate_page(struct page *page, unsigned int offset,
			unsigned int length);
int f2fs_release_page(struct page *page, gfp_t wait);
#ifdef CONFIG_MIGRATION
int f2fs_migrate_page(struct address_space *mapping, struct page *newpage,
			struct page *page, enum migrate_mode mode);
#endif
bool f2fs_overwrite_io(struct inode *inode, loff_t pos, size_t len);
void f2fs_clear_page_cache_dirty_tag(struct page *page);
int f2fs_init_post_read_processing(void);
void f2fs_destroy_post_read_processing(void);
int f2fs_init_post_read_wq(struct f2fs_sb_info *sbi);
void f2fs_destroy_post_read_wq(struct f2fs_sb_info *sbi);

/*
 * gc.c
 */
int f2fs_start_gc_thread(struct f2fs_sb_info *sbi);
void f2fs_stop_gc_thread(struct f2fs_sb_info *sbi);
block_t f2fs_start_bidx_of_node(unsigned int node_ofs, struct inode *inode);
int f2fs_gc(struct f2fs_sb_info *sbi, bool sync, bool background,
			unsigned int segno);
void f2fs_build_gc_manager(struct f2fs_sb_info *sbi);
int f2fs_resize_fs(struct f2fs_sb_info *sbi, __u64 block_count);

/*
 * recovery.c
 */
int f2fs_recover_fsync_data(struct f2fs_sb_info *sbi, bool check_only);
bool f2fs_space_for_roll_forward(struct f2fs_sb_info *sbi);

/*
 * debug.c
 */
#ifdef CONFIG_F2FS_STAT_FS
struct f2fs_stat_info {
	struct list_head stat_list;
	struct f2fs_sb_info *sbi;
	int all_area_segs, sit_area_segs, nat_area_segs, ssa_area_segs;
	int main_area_segs, main_area_sections, main_area_zones;
	unsigned long long hit_largest, hit_cached, hit_rbtree;
	unsigned long long hit_total, total_ext;
	int ext_tree, zombie_tree, ext_node;
	int ndirty_node, ndirty_dent, ndirty_meta, ndirty_imeta;
	int ndirty_data, ndirty_qdata;
	int inmem_pages;
	unsigned int ndirty_dirs, ndirty_files, nquota_files, ndirty_all;
	int nats, dirty_nats, sits, dirty_sits;
	int free_nids, avail_nids, alloc_nids;
	int total_count, utilization;
	int bg_gc, nr_wb_cp_data, nr_wb_data;
	int nr_rd_data, nr_rd_node, nr_rd_meta;
	int nr_dio_read, nr_dio_write;
	unsigned int io_skip_bggc, other_skip_bggc;
	int nr_flushing, nr_flushed, flush_list_empty;
	int nr_discarding, nr_discarded;
	int nr_discard_cmd;
	unsigned int undiscard_blks;
	int inline_xattr, inline_inode, inline_dir, append, update, orphans;
	int compr_inode, compr_blocks;
	int aw_cnt, max_aw_cnt, vw_cnt, max_vw_cnt;
	unsigned int valid_count, valid_node_count, valid_inode_count, discard_blks;
	unsigned int bimodal, avg_vblocks;
	int util_free, util_valid, util_invalid;
	int rsvd_segs, overp_segs;
	int dirty_count, node_pages, meta_pages;
	int prefree_count, call_count, cp_count, bg_cp_count;
	int tot_segs, node_segs, data_segs, free_segs, free_secs;
	int bg_node_segs, bg_data_segs;
	int tot_blks, data_blks, node_blks;
	int bg_data_blks, bg_node_blks;
	unsigned long long skipped_atomic_files[2];
	int curseg[NR_CURSEG_TYPE];
	int cursec[NR_CURSEG_TYPE];
	int curzone[NR_CURSEG_TYPE];

	unsigned int meta_count[META_MAX];
	unsigned int segment_count[2];
	unsigned int block_count[2];
	unsigned int inplace_count;
	unsigned long long base_mem, cache_mem, page_mem;
};

static inline struct f2fs_stat_info *F2FS_STAT(struct f2fs_sb_info *sbi)
{
	return (struct f2fs_stat_info *)sbi->stat_info;
}

#define stat_inc_cp_count(si)		((si)->cp_count++)
#define stat_inc_bg_cp_count(si)	((si)->bg_cp_count++)
#define stat_inc_call_count(si)		((si)->call_count++)
#define stat_inc_bggc_count(si)		((si)->bg_gc++)
#define stat_io_skip_bggc_count(sbi)	((sbi)->io_skip_bggc++)
#define stat_other_skip_bggc_count(sbi)	((sbi)->other_skip_bggc++)
#define stat_inc_dirty_inode(sbi, type)	((sbi)->ndirty_inode[type]++)
#define stat_dec_dirty_inode(sbi, type)	((sbi)->ndirty_inode[type]--)
#define stat_inc_total_hit(sbi)		(atomic64_inc(&(sbi)->total_hit_ext))
#define stat_inc_rbtree_node_hit(sbi)	(atomic64_inc(&(sbi)->read_hit_rbtree))
#define stat_inc_largest_node_hit(sbi)	(atomic64_inc(&(sbi)->read_hit_largest))
#define stat_inc_cached_node_hit(sbi)	(atomic64_inc(&(sbi)->read_hit_cached))
#define stat_inc_inline_xattr(inode)					\
	do {								\
		if (f2fs_has_inline_xattr(inode))			\
			(atomic_inc(&F2FS_I_SB(inode)->inline_xattr));	\
	} while (0)
#define stat_dec_inline_xattr(inode)					\
	do {								\
		if (f2fs_has_inline_xattr(inode))			\
			(atomic_dec(&F2FS_I_SB(inode)->inline_xattr));	\
	} while (0)
#define stat_inc_inline_inode(inode)					\
	do {								\
		if (f2fs_has_inline_data(inode))			\
			(atomic_inc(&F2FS_I_SB(inode)->inline_inode));	\
	} while (0)
#define stat_dec_inline_inode(inode)					\
	do {								\
		if (f2fs_has_inline_data(inode))			\
			(atomic_dec(&F2FS_I_SB(inode)->inline_inode));	\
	} while (0)
#define stat_inc_inline_dir(inode)					\
	do {								\
		if (f2fs_has_inline_dentry(inode))			\
			(atomic_inc(&F2FS_I_SB(inode)->inline_dir));	\
	} while (0)
#define stat_dec_inline_dir(inode)					\
	do {								\
		if (f2fs_has_inline_dentry(inode))			\
			(atomic_dec(&F2FS_I_SB(inode)->inline_dir));	\
	} while (0)
#define stat_inc_compr_inode(inode)					\
	do {								\
		if (f2fs_compressed_file(inode))			\
			(atomic_inc(&F2FS_I_SB(inode)->compr_inode));	\
	} while (0)
#define stat_dec_compr_inode(inode)					\
	do {								\
		if (f2fs_compressed_file(inode))			\
			(atomic_dec(&F2FS_I_SB(inode)->compr_inode));	\
	} while (0)
#define stat_add_compr_blocks(inode, blocks)				\
		(atomic_add(blocks, &F2FS_I_SB(inode)->compr_blocks))
#define stat_sub_compr_blocks(inode, blocks)				\
		(atomic_sub(blocks, &F2FS_I_SB(inode)->compr_blocks))
#define stat_inc_meta_count(sbi, blkaddr)				\
	do {								\
		if (blkaddr < SIT_I(sbi)->sit_base_addr)		\
			atomic_inc(&(sbi)->meta_count[META_CP]);	\
		else if (blkaddr < NM_I(sbi)->nat_blkaddr)		\
			atomic_inc(&(sbi)->meta_count[META_SIT]);	\
		else if (blkaddr < SM_I(sbi)->ssa_blkaddr)		\
			atomic_inc(&(sbi)->meta_count[META_NAT]);	\
		else if (blkaddr < SM_I(sbi)->main_blkaddr)		\
			atomic_inc(&(sbi)->meta_count[META_SSA]);	\
	} while (0)
#define stat_inc_seg_type(sbi, curseg)					\
		((sbi)->segment_count[(curseg)->alloc_type]++)
#define stat_inc_block_count(sbi, curseg)				\
		((sbi)->block_count[(curseg)->alloc_type]++)
#define stat_inc_inplace_blocks(sbi)					\
		(atomic_inc(&(sbi)->inplace_count))
#define stat_update_max_atomic_write(inode)				\
	do {								\
		int cur = F2FS_I_SB(inode)->atomic_files;	\
		int max = atomic_read(&F2FS_I_SB(inode)->max_aw_cnt);	\
		if (cur > max)						\
			atomic_set(&F2FS_I_SB(inode)->max_aw_cnt, cur);	\
	} while (0)
#define stat_inc_volatile_write(inode)					\
		(atomic_inc(&F2FS_I_SB(inode)->vw_cnt))
#define stat_dec_volatile_write(inode)					\
		(atomic_dec(&F2FS_I_SB(inode)->vw_cnt))
#define stat_update_max_volatile_write(inode)				\
	do {								\
		int cur = atomic_read(&F2FS_I_SB(inode)->vw_cnt);	\
		int max = atomic_read(&F2FS_I_SB(inode)->max_vw_cnt);	\
		if (cur > max)						\
			atomic_set(&F2FS_I_SB(inode)->max_vw_cnt, cur);	\
	} while (0)
#define stat_inc_seg_count(sbi, type, gc_type)				\
	do {								\
		struct f2fs_stat_info *si = F2FS_STAT(sbi);		\
		si->tot_segs++;						\
		if ((type) == SUM_TYPE_DATA) {				\
			si->data_segs++;				\
			si->bg_data_segs += (gc_type == BG_GC) ? 1 : 0;	\
		} else {						\
			si->node_segs++;				\
			si->bg_node_segs += (gc_type == BG_GC) ? 1 : 0;	\
		}							\
	} while (0)

#define stat_inc_tot_blk_count(si, blks)				\
	((si)->tot_blks += (blks))

#define stat_inc_data_blk_count(sbi, blks, gc_type)			\
	do {								\
		struct f2fs_stat_info *si = F2FS_STAT(sbi);		\
		stat_inc_tot_blk_count(si, blks);			\
		si->data_blks += (blks);				\
		si->bg_data_blks += ((gc_type) == BG_GC) ? (blks) : 0;	\
	} while (0)

#define stat_inc_node_blk_count(sbi, blks, gc_type)			\
	do {								\
		struct f2fs_stat_info *si = F2FS_STAT(sbi);		\
		stat_inc_tot_blk_count(si, blks);			\
		si->node_blks += (blks);				\
		si->bg_node_blks += ((gc_type) == BG_GC) ? (blks) : 0;	\
	} while (0)

int f2fs_build_stats(struct f2fs_sb_info *sbi);
void f2fs_destroy_stats(struct f2fs_sb_info *sbi);
void __init f2fs_create_root_stats(void);
void f2fs_destroy_root_stats(void);
void f2fs_update_sit_info(struct f2fs_sb_info *sbi);
#else
#define stat_inc_cp_count(si)				do { } while (0)
#define stat_inc_bg_cp_count(si)			do { } while (0)
#define stat_inc_call_count(si)				do { } while (0)
#define stat_inc_bggc_count(si)				do { } while (0)
#define stat_io_skip_bggc_count(sbi)			do { } while (0)
#define stat_other_skip_bggc_count(sbi)			do { } while (0)
#define stat_inc_dirty_inode(sbi, type)			do { } while (0)
#define stat_dec_dirty_inode(sbi, type)			do { } while (0)
#define stat_inc_total_hit(sbi)				do { } while (0)
#define stat_inc_rbtree_node_hit(sbi)			do { } while (0)
#define stat_inc_largest_node_hit(sbi)			do { } while (0)
#define stat_inc_cached_node_hit(sbi)			do { } while (0)
#define stat_inc_inline_xattr(inode)			do { } while (0)
#define stat_dec_inline_xattr(inode)			do { } while (0)
#define stat_inc_inline_inode(inode)			do { } while (0)
#define stat_dec_inline_inode(inode)			do { } while (0)
#define stat_inc_inline_dir(inode)			do { } while (0)
#define stat_dec_inline_dir(inode)			do { } while (0)
#define stat_inc_compr_inode(inode)			do { } while (0)
#define stat_dec_compr_inode(inode)			do { } while (0)
#define stat_add_compr_blocks(inode, blocks)		do { } while (0)
#define stat_sub_compr_blocks(inode, blocks)		do { } while (0)
#define stat_inc_atomic_write(inode)			do { } while (0)
#define stat_dec_atomic_write(inode)			do { } while (0)
#define stat_update_max_atomic_write(inode)		do { } while (0)
#define stat_inc_volatile_write(inode)			do { } while (0)
#define stat_dec_volatile_write(inode)			do { } while (0)
#define stat_update_max_volatile_write(inode)		do { } while (0)
#define stat_inc_meta_count(sbi, blkaddr)		do { } while (0)
#define stat_inc_seg_type(sbi, curseg)			do { } while (0)
#define stat_inc_block_count(sbi, curseg)		do { } while (0)
#define stat_inc_inplace_blocks(sbi)			do { } while (0)
#define stat_inc_seg_count(sbi, type, gc_type)		do { } while (0)
#define stat_inc_tot_blk_count(si, blks)		do { } while (0)
#define stat_inc_data_blk_count(sbi, blks, gc_type)	do { } while (0)
#define stat_inc_node_blk_count(sbi, blks, gc_type)	do { } while (0)

static inline int f2fs_build_stats(struct f2fs_sb_info *sbi) { return 0; }
static inline void f2fs_destroy_stats(struct f2fs_sb_info *sbi) { }
static inline void __init f2fs_create_root_stats(void) { }
static inline void f2fs_destroy_root_stats(void) { }
static inline void update_sit_info(struct f2fs_sb_info *sbi) {}
#endif

extern const struct file_operations f2fs_dir_operations;
#ifdef CONFIG_UNICODE
extern const struct dentry_operations f2fs_dentry_ops;
#endif
extern const struct file_operations f2fs_file_operations;
extern const struct inode_operations f2fs_file_inode_operations;
extern const struct address_space_operations f2fs_dblock_aops;
extern const struct address_space_operations f2fs_node_aops;
extern const struct address_space_operations f2fs_meta_aops;
extern const struct inode_operations f2fs_dir_inode_operations;
extern const struct inode_operations f2fs_symlink_inode_operations;
extern const struct inode_operations f2fs_encrypted_symlink_inode_operations;
extern const struct inode_operations f2fs_special_inode_operations;
extern struct kmem_cache *f2fs_inode_entry_slab;

/*
 * inline.c
 */
bool f2fs_may_inline_data(struct inode *inode);
bool f2fs_may_inline_dentry(struct inode *inode);
void f2fs_do_read_inline_data(struct page *page, struct page *ipage);
void f2fs_truncate_inline_inode(struct inode *inode,
						struct page *ipage, u64 from);
int f2fs_read_inline_data(struct inode *inode, struct page *page);
int f2fs_convert_inline_page(struct dnode_of_data *dn, struct page *page);
int f2fs_convert_inline_inode(struct inode *inode);
int f2fs_try_convert_inline_dir(struct inode *dir, struct dentry *dentry);
int f2fs_write_inline_data(struct inode *inode, struct page *page);
bool f2fs_recover_inline_data(struct inode *inode, struct page *npage);
struct f2fs_dir_entry *f2fs_find_in_inline_dir(struct inode *dir,
			struct fscrypt_name *fname, struct page **res_page);
int f2fs_make_empty_inline_dir(struct inode *inode, struct inode *parent,
			struct page *ipage);
int f2fs_add_inline_entry(struct inode *dir, const struct qstr *new_name,
			const struct qstr *orig_name,
			struct inode *inode, nid_t ino, umode_t mode);
void f2fs_delete_inline_entry(struct f2fs_dir_entry *dentry,
				struct page *page, struct inode *dir,
				struct inode *inode);
bool f2fs_empty_inline_dir(struct inode *dir);
int f2fs_read_inline_dir(struct file *file, struct dir_context *ctx,
			struct fscrypt_str *fstr);
int f2fs_inline_data_fiemap(struct inode *inode,
			struct fiemap_extent_info *fieinfo,
			__u64 start, __u64 len);

/*
 * shrinker.c
 */
unsigned long f2fs_shrink_count(struct shrinker *shrink,
			struct shrink_control *sc);
unsigned long f2fs_shrink_scan(struct shrinker *shrink,
			struct shrink_control *sc);
void f2fs_join_shrinker(struct f2fs_sb_info *sbi);
void f2fs_leave_shrinker(struct f2fs_sb_info *sbi);

/*
 * extent_cache.c
 */
struct rb_entry *f2fs_lookup_rb_tree(struct rb_root_cached *root,
				struct rb_entry *cached_re, unsigned int ofs);
struct rb_node **f2fs_lookup_rb_tree_for_insert(struct f2fs_sb_info *sbi,
				struct rb_root_cached *root,
				struct rb_node **parent,
				unsigned int ofs, bool *leftmost);
struct rb_entry *f2fs_lookup_rb_tree_ret(struct rb_root_cached *root,
		struct rb_entry *cached_re, unsigned int ofs,
		struct rb_entry **prev_entry, struct rb_entry **next_entry,
		struct rb_node ***insert_p, struct rb_node **insert_parent,
		bool force, bool *leftmost);
bool f2fs_check_rb_tree_consistence(struct f2fs_sb_info *sbi,
						struct rb_root_cached *root);
unsigned int f2fs_shrink_extent_tree(struct f2fs_sb_info *sbi, int nr_shrink);
bool f2fs_init_extent_tree(struct inode *inode, struct f2fs_extent *i_ext);
void f2fs_drop_extent_tree(struct inode *inode);
unsigned int f2fs_destroy_extent_node(struct inode *inode);
void f2fs_destroy_extent_tree(struct inode *inode);
bool f2fs_lookup_extent_cache(struct inode *inode, pgoff_t pgofs,
			struct extent_info *ei);
void f2fs_update_extent_cache(struct dnode_of_data *dn);
void f2fs_update_extent_cache_range(struct dnode_of_data *dn,
			pgoff_t fofs, block_t blkaddr, unsigned int len);
void f2fs_init_extent_cache_info(struct f2fs_sb_info *sbi);
int __init f2fs_create_extent_cache(void);
void f2fs_destroy_extent_cache(void);

/*
 * sysfs.c
 */
int __init f2fs_init_sysfs(void);
void f2fs_exit_sysfs(void);
int f2fs_register_sysfs(struct f2fs_sb_info *sbi);
void f2fs_unregister_sysfs(struct f2fs_sb_info *sbi);

/* verity.c */
extern const struct fsverity_operations f2fs_verityops;

/*
 * crypto support
 */
static inline bool f2fs_encrypted_file(struct inode *inode)
{
	return IS_ENCRYPTED(inode) && S_ISREG(inode->i_mode);
}

static inline void f2fs_set_encrypted_inode(struct inode *inode)
{
#ifdef CONFIG_FS_ENCRYPTION
	file_set_encrypt(inode);
	f2fs_set_inode_flags(inode);
#endif
}

/*
 * Returns true if the reads of the inode's data need to undergo some
 * postprocessing step, like decryption or authenticity verification.
 */
static inline bool f2fs_post_read_required(struct inode *inode)
{
	return f2fs_encrypted_file(inode) || fsverity_active(inode) ||
		f2fs_compressed_file(inode);
}

/*
 * compress.c
 */
#ifdef CONFIG_F2FS_FS_COMPRESSION
bool f2fs_is_compressed_page(struct page *page);
struct page *f2fs_compress_control_page(struct page *page);
int f2fs_prepare_compress_overwrite(struct inode *inode,
			struct page **pagep, pgoff_t index, void **fsdata);
bool f2fs_compress_write_end(struct inode *inode, void *fsdata,
					pgoff_t index, unsigned copied);
void f2fs_compress_write_end_io(struct bio *bio, struct page *page);
bool f2fs_is_compress_backend_ready(struct inode *inode);
void f2fs_decompress_pages(struct bio *bio, struct page *page, bool verity);
bool f2fs_cluster_is_empty(struct compress_ctx *cc);
bool f2fs_cluster_can_merge_page(struct compress_ctx *cc, pgoff_t index);
void f2fs_compress_ctx_add_page(struct compress_ctx *cc, struct page *page);
int f2fs_write_multi_pages(struct compress_ctx *cc,
						int *submitted,
						struct writeback_control *wbc,
						enum iostat_type io_type);
int f2fs_is_compressed_cluster(struct inode *inode, pgoff_t index);
int f2fs_read_multi_pages(struct compress_ctx *cc, struct bio **bio_ret,
				unsigned nr_pages, sector_t *last_block_in_bio,
<<<<<<< HEAD
				bool is_readahead);
=======
				bool is_readahead, bool for_write);
>>>>>>> 04d5ce62
struct decompress_io_ctx *f2fs_alloc_dic(struct compress_ctx *cc);
void f2fs_free_dic(struct decompress_io_ctx *dic);
void f2fs_decompress_end_io(struct page **rpages,
			unsigned int cluster_size, bool err, bool verity);
int f2fs_init_compress_ctx(struct compress_ctx *cc);
void f2fs_destroy_compress_ctx(struct compress_ctx *cc);
void f2fs_init_compress_info(struct f2fs_sb_info *sbi);
#else
static inline bool f2fs_is_compressed_page(struct page *page) { return false; }
static inline bool f2fs_is_compress_backend_ready(struct inode *inode)
{
	if (!f2fs_compressed_file(inode))
		return true;
	/* not support compression */
	return false;
}
static inline struct page *f2fs_compress_control_page(struct page *page)
{
	WARN_ON_ONCE(1);
	return ERR_PTR(-EINVAL);
}
#endif

static inline void set_compress_context(struct inode *inode)
{
	struct f2fs_sb_info *sbi = F2FS_I_SB(inode);

	F2FS_I(inode)->i_compress_algorithm =
			F2FS_OPTION(sbi).compress_algorithm;
	F2FS_I(inode)->i_log_cluster_size =
			F2FS_OPTION(sbi).compress_log_size;
	F2FS_I(inode)->i_cluster_size =
			1 << F2FS_I(inode)->i_log_cluster_size;
	F2FS_I(inode)->i_flags |= F2FS_COMPR_FL;
	set_inode_flag(inode, FI_COMPRESSED_FILE);
	stat_inc_compr_inode(inode);
<<<<<<< HEAD
=======
	f2fs_mark_inode_dirty_sync(inode, true);
>>>>>>> 04d5ce62
}

static inline u64 f2fs_disable_compressed_file(struct inode *inode)
{
	struct f2fs_inode_info *fi = F2FS_I(inode);

	if (!f2fs_compressed_file(inode))
		return 0;
<<<<<<< HEAD
	if (fi->i_compr_blocks)
		return fi->i_compr_blocks;

	fi->i_flags &= ~F2FS_COMPR_FL;
	clear_inode_flag(inode, FI_COMPRESSED_FILE);
	stat_dec_compr_inode(inode);
=======
	if (S_ISREG(inode->i_mode)) {
		if (get_dirty_pages(inode))
			return 1;
		if (fi->i_compr_blocks)
			return fi->i_compr_blocks;
	}

	fi->i_flags &= ~F2FS_COMPR_FL;
	stat_dec_compr_inode(inode);
	clear_inode_flag(inode, FI_COMPRESSED_FILE);
	f2fs_mark_inode_dirty_sync(inode, true);
>>>>>>> 04d5ce62
	return 0;
}

#define F2FS_FEATURE_FUNCS(name, flagname) \
static inline int f2fs_sb_has_##name(struct f2fs_sb_info *sbi) \
{ \
	return F2FS_HAS_FEATURE(sbi, F2FS_FEATURE_##flagname); \
}

F2FS_FEATURE_FUNCS(encrypt, ENCRYPT);
F2FS_FEATURE_FUNCS(blkzoned, BLKZONED);
F2FS_FEATURE_FUNCS(extra_attr, EXTRA_ATTR);
F2FS_FEATURE_FUNCS(project_quota, PRJQUOTA);
F2FS_FEATURE_FUNCS(inode_chksum, INODE_CHKSUM);
F2FS_FEATURE_FUNCS(flexible_inline_xattr, FLEXIBLE_INLINE_XATTR);
F2FS_FEATURE_FUNCS(quota_ino, QUOTA_INO);
F2FS_FEATURE_FUNCS(inode_crtime, INODE_CRTIME);
F2FS_FEATURE_FUNCS(lost_found, LOST_FOUND);
F2FS_FEATURE_FUNCS(verity, VERITY);
F2FS_FEATURE_FUNCS(sb_chksum, SB_CHKSUM);
F2FS_FEATURE_FUNCS(casefold, CASEFOLD);
F2FS_FEATURE_FUNCS(compression, COMPRESSION);

#ifdef CONFIG_BLK_DEV_ZONED
static inline bool f2fs_blkz_is_seq(struct f2fs_sb_info *sbi, int devi,
				    block_t blkaddr)
{
	unsigned int zno = blkaddr >> sbi->log_blocks_per_blkz;

	return test_bit(zno, FDEV(devi).blkz_seq);
}
#endif

static inline bool f2fs_hw_should_discard(struct f2fs_sb_info *sbi)
{
	return f2fs_sb_has_blkzoned(sbi);
}

static inline bool f2fs_bdev_support_discard(struct block_device *bdev)
{
	return blk_queue_discard(bdev_get_queue(bdev)) ||
	       bdev_is_zoned(bdev);
}

static inline bool f2fs_hw_support_discard(struct f2fs_sb_info *sbi)
{
	int i;

	if (!f2fs_is_multi_device(sbi))
		return f2fs_bdev_support_discard(sbi->sb->s_bdev);

	for (i = 0; i < sbi->s_ndevs; i++)
		if (f2fs_bdev_support_discard(FDEV(i).bdev))
			return true;
	return false;
}

static inline bool f2fs_realtime_discard_enable(struct f2fs_sb_info *sbi)
{
	return (test_opt(sbi, DISCARD) && f2fs_hw_support_discard(sbi)) ||
					f2fs_hw_should_discard(sbi);
}

static inline bool f2fs_hw_is_readonly(struct f2fs_sb_info *sbi)
{
	int i;

	if (!f2fs_is_multi_device(sbi))
		return bdev_read_only(sbi->sb->s_bdev);

	for (i = 0; i < sbi->s_ndevs; i++)
		if (bdev_read_only(FDEV(i).bdev))
			return true;
	return false;
}

static inline bool f2fs_lfs_mode(struct f2fs_sb_info *sbi)
{
	return F2FS_OPTION(sbi).fs_mode == FS_MODE_LFS;
}

static inline bool f2fs_may_encrypt(struct inode *dir, struct inode *inode)
{
#ifdef CONFIG_FS_ENCRYPTION
	struct f2fs_sb_info *sbi = F2FS_I_SB(dir);
	umode_t mode = inode->i_mode;

	/*
	 * If the directory encrypted or dummy encryption enabled,
	 * then we should encrypt the inode.
	 */
	if (IS_ENCRYPTED(dir) || DUMMY_ENCRYPTION_ENABLED(sbi))
		return (S_ISREG(mode) || S_ISDIR(mode) || S_ISLNK(mode));
#endif
	return false;
}

static inline bool f2fs_may_compress(struct inode *inode)
{
	if (IS_SWAPFILE(inode) || f2fs_is_pinned_file(inode) ||
				f2fs_is_atomic_file(inode) ||
				f2fs_is_volatile_file(inode))
		return false;
	return S_ISREG(inode->i_mode) || S_ISDIR(inode->i_mode);
}

static inline void f2fs_i_compr_blocks_update(struct inode *inode,
						u64 blocks, bool add)
{
	int diff = F2FS_I(inode)->i_cluster_size - blocks;

	if (add) {
		F2FS_I(inode)->i_compr_blocks += diff;
		stat_add_compr_blocks(inode, diff);
	} else {
		F2FS_I(inode)->i_compr_blocks -= diff;
		stat_sub_compr_blocks(inode, diff);
	}
	f2fs_mark_inode_dirty_sync(inode, true);
}

static inline bool f2fs_may_compress(struct inode *inode)
{
	if (IS_SWAPFILE(inode) || f2fs_is_pinned_file(inode) ||
				f2fs_is_atomic_file(inode) ||
				f2fs_is_volatile_file(inode))
		return false;
	return S_ISREG(inode->i_mode) || S_ISDIR(inode->i_mode);
}

static inline void f2fs_i_compr_blocks_update(struct inode *inode,
						u64 blocks, bool add)
{
	int diff = F2FS_I(inode)->i_cluster_size - blocks;

	if (add) {
		F2FS_I(inode)->i_compr_blocks += diff;
		stat_add_compr_blocks(inode, diff);
	} else {
		F2FS_I(inode)->i_compr_blocks -= diff;
		stat_sub_compr_blocks(inode, diff);
	}
	f2fs_mark_inode_dirty_sync(inode, true);
}

static inline int block_unaligned_IO(struct inode *inode,
				struct kiocb *iocb, struct iov_iter *iter)
{
	unsigned int i_blkbits = READ_ONCE(inode->i_blkbits);
	unsigned int blocksize_mask = (1 << i_blkbits) - 1;
	loff_t offset = iocb->ki_pos;
	unsigned long align = offset | iov_iter_alignment(iter);

	return align & blocksize_mask;
}

static inline int allow_outplace_dio(struct inode *inode,
				struct kiocb *iocb, struct iov_iter *iter)
{
	struct f2fs_sb_info *sbi = F2FS_I_SB(inode);
	int rw = iov_iter_rw(iter);

	return (f2fs_lfs_mode(sbi) && (rw == WRITE) &&
				!block_unaligned_IO(inode, iocb, iter));
}

static inline bool f2fs_force_buffered_io(struct inode *inode,
				struct kiocb *iocb, struct iov_iter *iter)
{
	struct f2fs_sb_info *sbi = F2FS_I_SB(inode);
	int rw = iov_iter_rw(iter);

	if (f2fs_post_read_required(inode))
		return true;
	if (f2fs_is_multi_device(sbi))
		return true;
	if (f2fs_compressed_file(inode))
		return true;
	/*
	 * for blkzoned device, fallback direct IO to buffered IO, so
	 * all IOs can be serialized by log-structured write.
	 */
	if (f2fs_sb_has_blkzoned(sbi))
		return true;
	if (f2fs_lfs_mode(sbi) && (rw == WRITE)) {
		if (block_unaligned_IO(inode, iocb, iter))
			return true;
		if (F2FS_IO_ALIGNED(sbi))
			return true;
	}
	if (is_sbi_flag_set(F2FS_I_SB(inode), SBI_CP_DISABLED) &&
					!IS_SWAPFILE(inode))
		return true;

	return false;
}

#ifdef CONFIG_F2FS_FAULT_INJECTION
extern void f2fs_build_fault_attr(struct f2fs_sb_info *sbi, unsigned int rate,
							unsigned int type);
#else
#define f2fs_build_fault_attr(sbi, rate, type)		do { } while (0)
#endif

static inline bool is_journalled_quota(struct f2fs_sb_info *sbi)
{
#ifdef CONFIG_QUOTA
	if (f2fs_sb_has_quota_ino(sbi))
		return true;
	if (F2FS_OPTION(sbi).s_qf_names[USRQUOTA] ||
		F2FS_OPTION(sbi).s_qf_names[GRPQUOTA] ||
		F2FS_OPTION(sbi).s_qf_names[PRJQUOTA])
		return true;
#endif
	return false;
}

#define EFSBADCRC	EBADMSG		/* Bad CRC detected */
#define EFSCORRUPTED	EUCLEAN		/* Filesystem is corrupted */

#endif /* _LINUX_F2FS_H */<|MERGE_RESOLUTION|>--- conflicted
+++ resolved
@@ -1268,15 +1268,6 @@
 enum compress_algorithm_type {
 	COMPRESS_LZO,
 	COMPRESS_LZ4,
-<<<<<<< HEAD
-	COMPRESS_MAX,
-};
-
-#define COMPRESS_DATA_RESERVED_SIZE		4
-struct compress_data {
-	__le32 clen;			/* compressed data size */
-	__le32 chksum;			/* checksum of compressed data */
-=======
 	COMPRESS_ZSTD,
 	COMPRESS_MAX,
 };
@@ -1284,7 +1275,6 @@
 #define COMPRESS_DATA_RESERVED_SIZE		5
 struct compress_data {
 	__le32 clen;			/* compressed data size */
->>>>>>> 04d5ce62
 	__le32 reserved[COMPRESS_DATA_RESERVED_SIZE];	/* reserved */
 	u8 cdata[];			/* compressed data */
 };
@@ -1308,10 +1298,7 @@
 	size_t rlen;			/* valid data length in rbuf */
 	size_t clen;			/* valid data length in cbuf */
 	void *private;			/* payload buffer for specified compression algorithm */
-<<<<<<< HEAD
-=======
 	void *private2;			/* extra payload buffer */
->>>>>>> 04d5ce62
 };
 
 /* compress context for write IO path */
@@ -1341,20 +1328,14 @@
 	size_t clen;			/* valid data length in cbuf */
 	refcount_t ref;			/* referrence count of compressed page */
 	bool failed;			/* indicate IO error during decompression */
-<<<<<<< HEAD
-=======
 	void *private;			/* payload buffer for specified decompression algorithm */
 	void *private2;			/* extra payload buffer */
->>>>>>> 04d5ce62
 };
 
 #define NULL_CLUSTER			((unsigned int)(~0))
 #define MIN_COMPRESS_LOG_SIZE		2
 #define MAX_COMPRESS_LOG_SIZE		8
-<<<<<<< HEAD
-=======
 #define MAX_COMPRESS_WINDOW_SIZE	((PAGE_SIZE) << MAX_COMPRESS_LOG_SIZE)
->>>>>>> 04d5ce62
 
 struct f2fs_sb_info {
 	struct super_block *sb;			/* pointer to VFS super block */
@@ -1550,12 +1531,9 @@
 	__u32 s_chksum_seed;
 
 	struct workqueue_struct *post_read_wq;	/* post read workqueue */
-<<<<<<< HEAD
-=======
 
 	struct kmem_cache *inline_xattr_slab;	/* inline xattr entry */
 	unsigned int inline_xattr_slab_size;	/* default inline xattr slab size */
->>>>>>> 04d5ce62
 };
 
 struct f2fs_private_dio {
@@ -2588,46 +2566,6 @@
 		return flags & F2FS_OTHER_FLMASK;
 }
 
-<<<<<<< HEAD
-/* used for f2fs_inode_info->flags */
-enum {
-	FI_NEW_INODE,		/* indicate newly allocated inode */
-	FI_DIRTY_INODE,		/* indicate inode is dirty or not */
-	FI_AUTO_RECOVER,	/* indicate inode is recoverable */
-	FI_DIRTY_DIR,		/* indicate directory has dirty pages */
-	FI_INC_LINK,		/* need to increment i_nlink */
-	FI_ACL_MODE,		/* indicate acl mode */
-	FI_NO_ALLOC,		/* should not allocate any blocks */
-	FI_FREE_NID,		/* free allocated nide */
-	FI_NO_EXTENT,		/* not to use the extent cache */
-	FI_INLINE_XATTR,	/* used for inline xattr */
-	FI_INLINE_DATA,		/* used for inline data*/
-	FI_INLINE_DENTRY,	/* used for inline dentry */
-	FI_APPEND_WRITE,	/* inode has appended data */
-	FI_UPDATE_WRITE,	/* inode has in-place-update data */
-	FI_NEED_IPU,		/* used for ipu per file */
-	FI_ATOMIC_FILE,		/* indicate atomic file */
-	FI_ATOMIC_COMMIT,	/* indicate the state of atomical committing */
-	FI_VOLATILE_FILE,	/* indicate volatile file */
-	FI_FIRST_BLOCK_WRITTEN,	/* indicate #0 data block was written */
-	FI_DROP_CACHE,		/* drop dirty page cache */
-	FI_DATA_EXIST,		/* indicate data exists */
-	FI_INLINE_DOTS,		/* indicate inline dot dentries */
-	FI_DO_DEFRAG,		/* indicate defragment is running */
-	FI_DIRTY_FILE,		/* indicate regular/symlink has dirty pages */
-	FI_NO_PREALLOC,		/* indicate skipped preallocated blocks */
-	FI_HOT_DATA,		/* indicate file is hot */
-	FI_EXTRA_ATTR,		/* indicate file has extra attribute */
-	FI_PROJ_INHERIT,	/* indicate file inherits projectid */
-	FI_PIN_FILE,		/* indicate file should not be gced */
-	FI_ATOMIC_REVOKE_REQUEST, /* request to drop atomic data */
-	FI_VERITY_IN_PROGRESS,	/* building fs-verity Merkle tree */
-	FI_COMPRESSED_FILE,	/* indicate file's data can be compressed */
-	FI_MMAP_FILE,		/* indicate file was mmapped */
-};
-
-=======
->>>>>>> 04d5ce62
 static inline void __mark_inode_dirty_flag(struct inode *inode,
 						int flag, bool set)
 {
@@ -2642,7 +2580,6 @@
 	case FI_DATA_EXIST:
 	case FI_INLINE_DOTS:
 	case FI_PIN_FILE:
-	case FI_COMPRESSED_FILE:
 		f2fs_mark_inode_dirty_sync(inode, true);
 	}
 }
@@ -3411,11 +3348,7 @@
  */
 int __init f2fs_init_bioset(void);
 void f2fs_destroy_bioset(void);
-<<<<<<< HEAD
-struct bio *f2fs_bio_alloc(struct f2fs_sb_info *sbi, int npages, bool no_fail);
-=======
 struct bio *f2fs_bio_alloc(struct f2fs_sb_info *sbi, int npages, bool noio);
->>>>>>> 04d5ce62
 int f2fs_init_bio_entry_cache(void);
 void f2fs_destroy_bio_entry_cache(void);
 void f2fs_submit_bio(struct f2fs_sb_info *sbi,
@@ -3871,11 +3804,7 @@
 int f2fs_is_compressed_cluster(struct inode *inode, pgoff_t index);
 int f2fs_read_multi_pages(struct compress_ctx *cc, struct bio **bio_ret,
 				unsigned nr_pages, sector_t *last_block_in_bio,
-<<<<<<< HEAD
-				bool is_readahead);
-=======
 				bool is_readahead, bool for_write);
->>>>>>> 04d5ce62
 struct decompress_io_ctx *f2fs_alloc_dic(struct compress_ctx *cc);
 void f2fs_free_dic(struct decompress_io_ctx *dic);
 void f2fs_decompress_end_io(struct page **rpages,
@@ -3912,10 +3841,7 @@
 	F2FS_I(inode)->i_flags |= F2FS_COMPR_FL;
 	set_inode_flag(inode, FI_COMPRESSED_FILE);
 	stat_inc_compr_inode(inode);
-<<<<<<< HEAD
-=======
 	f2fs_mark_inode_dirty_sync(inode, true);
->>>>>>> 04d5ce62
 }
 
 static inline u64 f2fs_disable_compressed_file(struct inode *inode)
@@ -3924,14 +3850,6 @@
 
 	if (!f2fs_compressed_file(inode))
 		return 0;
-<<<<<<< HEAD
-	if (fi->i_compr_blocks)
-		return fi->i_compr_blocks;
-
-	fi->i_flags &= ~F2FS_COMPR_FL;
-	clear_inode_flag(inode, FI_COMPRESSED_FILE);
-	stat_dec_compr_inode(inode);
-=======
 	if (S_ISREG(inode->i_mode)) {
 		if (get_dirty_pages(inode))
 			return 1;
@@ -3943,7 +3861,6 @@
 	stat_dec_compr_inode(inode);
 	clear_inode_flag(inode, FI_COMPRESSED_FILE);
 	f2fs_mark_inode_dirty_sync(inode, true);
->>>>>>> 04d5ce62
 	return 0;
 }
 
@@ -4039,30 +3956,6 @@
 		return (S_ISREG(mode) || S_ISDIR(mode) || S_ISLNK(mode));
 #endif
 	return false;
-}
-
-static inline bool f2fs_may_compress(struct inode *inode)
-{
-	if (IS_SWAPFILE(inode) || f2fs_is_pinned_file(inode) ||
-				f2fs_is_atomic_file(inode) ||
-				f2fs_is_volatile_file(inode))
-		return false;
-	return S_ISREG(inode->i_mode) || S_ISDIR(inode->i_mode);
-}
-
-static inline void f2fs_i_compr_blocks_update(struct inode *inode,
-						u64 blocks, bool add)
-{
-	int diff = F2FS_I(inode)->i_cluster_size - blocks;
-
-	if (add) {
-		F2FS_I(inode)->i_compr_blocks += diff;
-		stat_add_compr_blocks(inode, diff);
-	} else {
-		F2FS_I(inode)->i_compr_blocks -= diff;
-		stat_sub_compr_blocks(inode, diff);
-	}
-	f2fs_mark_inode_dirty_sync(inode, true);
 }
 
 static inline bool f2fs_may_compress(struct inode *inode)
