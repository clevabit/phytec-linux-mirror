/*
 *  linux/kernel/timer.c
 *
 *  Kernel internal timers
 *
 *  Copyright (C) 1991, 1992  Linus Torvalds
 *
 *  1997-01-28  Modified by Finn Arne Gangstad to make timers scale better.
 *
 *  1997-09-10  Updated NTP code according to technical memorandum Jan '96
 *              "A Kernel Model for Precision Timekeeping" by Dave Mills
 *  1998-12-24  Fixed a xtime SMP race (we need the xtime_lock rw spinlock to
 *              serialize accesses to xtime/lost_ticks).
 *                              Copyright (C) 1998  Andrea Arcangeli
 *  1999-03-10  Improved NTP compatibility by Ulrich Windl
 *  2002-05-31	Move sys_sysinfo here and make its locking sane, Robert Love
 *  2000-10-05  Implemented scalable SMP per-CPU timer handling.
 *                              Copyright (C) 2000, 2001, 2002  Ingo Molnar
 *              Designed by David S. Miller, Alexey Kuznetsov and Ingo Molnar
 */

#include <linux/kernel_stat.h>
#include <linux/export.h>
#include <linux/interrupt.h>
#include <linux/percpu.h>
#include <linux/init.h>
#include <linux/mm.h>
#include <linux/swap.h>
#include <linux/pid_namespace.h>
#include <linux/notifier.h>
#include <linux/thread_info.h>
#include <linux/time.h>
#include <linux/jiffies.h>
#include <linux/posix-timers.h>
#include <linux/cpu.h>
#include <linux/syscalls.h>
#include <linux/delay.h>
#include <linux/tick.h>
#include <linux/kallsyms.h>
#include <linux/irq_work.h>
#include <linux/sched.h>
#include <linux/sched/sysctl.h>
#include <linux/slab.h>
#include <linux/compat.h>

#include <asm/uaccess.h>
#include <asm/unistd.h>
#include <asm/div64.h>
#include <asm/timex.h>
#include <asm/io.h>

#include "tick-internal.h"

#define CREATE_TRACE_POINTS
#include <trace/events/timer.h>

__visible u64 jiffies_64 __cacheline_aligned_in_smp = INITIAL_JIFFIES;

EXPORT_SYMBOL(jiffies_64);

/*
 * The timer wheel has LVL_DEPTH array levels. Each level provides an array of
 * LVL_SIZE buckets. Each level is driven by its own clock and therefor each
 * level has a different granularity.
 *
 * The level granularity is:		LVL_CLK_DIV ^ lvl
 * The level clock frequency is:	HZ / (LVL_CLK_DIV ^ level)
 *
 * The array level of a newly armed timer depends on the relative expiry
 * time. The farther the expiry time is away the higher the array level and
 * therefor the granularity becomes.
 *
 * Contrary to the original timer wheel implementation, which aims for 'exact'
 * expiry of the timers, this implementation removes the need for recascading
 * the timers into the lower array levels. The previous 'classic' timer wheel
 * implementation of the kernel already violated the 'exact' expiry by adding
 * slack to the expiry time to provide batched expiration. The granularity
 * levels provide implicit batching.
 *
 * This is an optimization of the original timer wheel implementation for the
 * majority of the timer wheel use cases: timeouts. The vast majority of
 * timeout timers (networking, disk I/O ...) are canceled before expiry. If
 * the timeout expires it indicates that normal operation is disturbed, so it
 * does not matter much whether the timeout comes with a slight delay.
 *
 * The only exception to this are networking timers with a small expiry
 * time. They rely on the granularity. Those fit into the first wheel level,
 * which has HZ granularity.
 *
 * We don't have cascading anymore. timers with a expiry time above the
 * capacity of the last wheel level are force expired at the maximum timeout
 * value of the last wheel level. From data sampling we know that the maximum
 * value observed is 5 days (network connection tracking), so this should not
 * be an issue.
 *
 * The currently chosen array constants values are a good compromise between
 * array size and granularity.
 *
 * This results in the following granularity and range levels:
 *
 * HZ 1000 steps
 * Level Offset  Granularity            Range
 *  0      0         1 ms                0 ms -         63 ms
 *  1     64         8 ms               64 ms -        511 ms
 *  2    128        64 ms              512 ms -       4095 ms (512ms - ~4s)
 *  3    192       512 ms             4096 ms -      32767 ms (~4s - ~32s)
 *  4    256      4096 ms (~4s)      32768 ms -     262143 ms (~32s - ~4m)
 *  5    320     32768 ms (~32s)    262144 ms -    2097151 ms (~4m - ~34m)
 *  6    384    262144 ms (~4m)    2097152 ms -   16777215 ms (~34m - ~4h)
 *  7    448   2097152 ms (~34m)  16777216 ms -  134217727 ms (~4h - ~1d)
 *  8    512  16777216 ms (~4h)  134217728 ms - 1073741822 ms (~1d - ~12d)
 *
 * HZ  300
 * Level Offset  Granularity            Range
 *  0	   0         3 ms                0 ms -        210 ms
 *  1	  64        26 ms              213 ms -       1703 ms (213ms - ~1s)
 *  2	 128       213 ms             1706 ms -      13650 ms (~1s - ~13s)
 *  3	 192      1706 ms (~1s)      13653 ms -     109223 ms (~13s - ~1m)
 *  4	 256     13653 ms (~13s)    109226 ms -     873810 ms (~1m - ~14m)
 *  5	 320    109226 ms (~1m)     873813 ms -    6990503 ms (~14m - ~1h)
 *  6	 384    873813 ms (~14m)   6990506 ms -   55924050 ms (~1h - ~15h)
 *  7	 448   6990506 ms (~1h)   55924053 ms -  447392423 ms (~15h - ~5d)
 *  8    512  55924053 ms (~15h) 447392426 ms - 3579139406 ms (~5d - ~41d)
 *
 * HZ  250
 * Level Offset  Granularity            Range
 *  0	   0         4 ms                0 ms -        255 ms
 *  1	  64        32 ms              256 ms -       2047 ms (256ms - ~2s)
 *  2	 128       256 ms             2048 ms -      16383 ms (~2s - ~16s)
 *  3	 192      2048 ms (~2s)      16384 ms -     131071 ms (~16s - ~2m)
 *  4	 256     16384 ms (~16s)    131072 ms -    1048575 ms (~2m - ~17m)
 *  5	 320    131072 ms (~2m)    1048576 ms -    8388607 ms (~17m - ~2h)
 *  6	 384   1048576 ms (~17m)   8388608 ms -   67108863 ms (~2h - ~18h)
 *  7	 448   8388608 ms (~2h)   67108864 ms -  536870911 ms (~18h - ~6d)
 *  8    512  67108864 ms (~18h) 536870912 ms - 4294967288 ms (~6d - ~49d)
 *
 * HZ  100
 * Level Offset  Granularity            Range
 *  0	   0         10 ms               0 ms -        630 ms
 *  1	  64         80 ms             640 ms -       5110 ms (640ms - ~5s)
 *  2	 128        640 ms            5120 ms -      40950 ms (~5s - ~40s)
 *  3	 192       5120 ms (~5s)     40960 ms -     327670 ms (~40s - ~5m)
 *  4	 256      40960 ms (~40s)   327680 ms -    2621430 ms (~5m - ~43m)
 *  5	 320     327680 ms (~5m)   2621440 ms -   20971510 ms (~43m - ~5h)
 *  6	 384    2621440 ms (~43m) 20971520 ms -  167772150 ms (~5h - ~1d)
 *  7	 448   20971520 ms (~5h) 167772160 ms - 1342177270 ms (~1d - ~15d)
 */

/* Clock divisor for the next level */
#define LVL_CLK_SHIFT	3
#define LVL_CLK_DIV	(1UL << LVL_CLK_SHIFT)
#define LVL_CLK_MASK	(LVL_CLK_DIV - 1)
#define LVL_SHIFT(n)	((n) * LVL_CLK_SHIFT)
#define LVL_GRAN(n)	(1UL << LVL_SHIFT(n))

/*
 * The time start value for each level to select the bucket at enqueue
 * time.
 */
#define LVL_START(n)	((LVL_SIZE - 1) << (((n) - 1) * LVL_CLK_SHIFT))

/* Size of each clock level */
#define LVL_BITS	6
#define LVL_SIZE	(1UL << LVL_BITS)
#define LVL_MASK	(LVL_SIZE - 1)
#define LVL_OFFS(n)	((n) * LVL_SIZE)

/* Level depth */
#if HZ > 100
# define LVL_DEPTH	9
# else
# define LVL_DEPTH	8
#endif

/* The cutoff (max. capacity of the wheel) */
#define WHEEL_TIMEOUT_CUTOFF	(LVL_START(LVL_DEPTH))
#define WHEEL_TIMEOUT_MAX	(WHEEL_TIMEOUT_CUTOFF - LVL_GRAN(LVL_DEPTH - 1))

/*
 * The resulting wheel size. If NOHZ is configured we allocate two
 * wheels so we have a separate storage for the deferrable timers.
 */
#define WHEEL_SIZE	(LVL_SIZE * LVL_DEPTH)

#ifdef CONFIG_NO_HZ_COMMON
# define NR_BASES	2
# define BASE_STD	0
# define BASE_DEF	1
#else
# define NR_BASES	1
# define BASE_STD	0
# define BASE_DEF	0
#endif

struct timer_base {
	raw_spinlock_t		lock;
	struct timer_list	*running_timer;
#ifdef CONFIG_PREEMPT_RT_FULL
	struct swait_queue_head	wait_for_running_timer;
#endif
	unsigned long		clk;
	unsigned long		next_expiry;
	unsigned int		cpu;
	bool			migration_enabled;
	bool			nohz_active;
	bool			is_idle;
	bool			must_forward_clk;
	DECLARE_BITMAP(pending_map, WHEEL_SIZE);
	struct hlist_head	vectors[WHEEL_SIZE];
} ____cacheline_aligned;

static DEFINE_PER_CPU(struct timer_base, timer_bases[NR_BASES]);

#if defined(CONFIG_SMP) && defined(CONFIG_NO_HZ_COMMON)
unsigned int sysctl_timer_migration = 1;

void timers_update_migration(bool update_nohz)
{
	bool on = sysctl_timer_migration && tick_nohz_active;
	unsigned int cpu;

	/* Avoid the loop, if nothing to update */
	if (this_cpu_read(timer_bases[BASE_STD].migration_enabled) == on)
		return;

	for_each_possible_cpu(cpu) {
		per_cpu(timer_bases[BASE_STD].migration_enabled, cpu) = on;
		per_cpu(timer_bases[BASE_DEF].migration_enabled, cpu) = on;
		per_cpu(hrtimer_bases.migration_enabled, cpu) = on;
		if (!update_nohz)
			continue;
		per_cpu(timer_bases[BASE_STD].nohz_active, cpu) = true;
		per_cpu(timer_bases[BASE_DEF].nohz_active, cpu) = true;
		per_cpu(hrtimer_bases.nohz_active, cpu) = true;
	}
}

int timer_migration_handler(struct ctl_table *table, int write,
			    void __user *buffer, size_t *lenp,
			    loff_t *ppos)
{
	static DEFINE_MUTEX(mutex);
	int ret;

	mutex_lock(&mutex);
	ret = proc_dointvec(table, write, buffer, lenp, ppos);
	if (!ret && write)
		timers_update_migration(false);
	mutex_unlock(&mutex);
	return ret;
}
#endif

static unsigned long round_jiffies_common(unsigned long j, int cpu,
		bool force_up)
{
	int rem;
	unsigned long original = j;

	/*
	 * We don't want all cpus firing their timers at once hitting the
	 * same lock or cachelines, so we skew each extra cpu with an extra
	 * 3 jiffies. This 3 jiffies came originally from the mm/ code which
	 * already did this.
	 * The skew is done by adding 3*cpunr, then round, then subtract this
	 * extra offset again.
	 */
	j += cpu * 3;

	rem = j % HZ;

	/*
	 * If the target jiffie is just after a whole second (which can happen
	 * due to delays of the timer irq, long irq off times etc etc) then
	 * we should round down to the whole second, not up. Use 1/4th second
	 * as cutoff for this rounding as an extreme upper bound for this.
	 * But never round down if @force_up is set.
	 */
	if (rem < HZ/4 && !force_up) /* round down */
		j = j - rem;
	else /* round up */
		j = j - rem + HZ;

	/* now that we have rounded, subtract the extra skew again */
	j -= cpu * 3;

	/*
	 * Make sure j is still in the future. Otherwise return the
	 * unmodified value.
	 */
	return time_is_after_jiffies(j) ? j : original;
}

/**
 * __round_jiffies - function to round jiffies to a full second
 * @j: the time in (absolute) jiffies that should be rounded
 * @cpu: the processor number on which the timeout will happen
 *
 * __round_jiffies() rounds an absolute time in the future (in jiffies)
 * up or down to (approximately) full seconds. This is useful for timers
 * for which the exact time they fire does not matter too much, as long as
 * they fire approximately every X seconds.
 *
 * By rounding these timers to whole seconds, all such timers will fire
 * at the same time, rather than at various times spread out. The goal
 * of this is to have the CPU wake up less, which saves power.
 *
 * The exact rounding is skewed for each processor to avoid all
 * processors firing at the exact same time, which could lead
 * to lock contention or spurious cache line bouncing.
 *
 * The return value is the rounded version of the @j parameter.
 */
unsigned long __round_jiffies(unsigned long j, int cpu)
{
	return round_jiffies_common(j, cpu, false);
}
EXPORT_SYMBOL_GPL(__round_jiffies);

/**
 * __round_jiffies_relative - function to round jiffies to a full second
 * @j: the time in (relative) jiffies that should be rounded
 * @cpu: the processor number on which the timeout will happen
 *
 * __round_jiffies_relative() rounds a time delta  in the future (in jiffies)
 * up or down to (approximately) full seconds. This is useful for timers
 * for which the exact time they fire does not matter too much, as long as
 * they fire approximately every X seconds.
 *
 * By rounding these timers to whole seconds, all such timers will fire
 * at the same time, rather than at various times spread out. The goal
 * of this is to have the CPU wake up less, which saves power.
 *
 * The exact rounding is skewed for each processor to avoid all
 * processors firing at the exact same time, which could lead
 * to lock contention or spurious cache line bouncing.
 *
 * The return value is the rounded version of the @j parameter.
 */
unsigned long __round_jiffies_relative(unsigned long j, int cpu)
{
	unsigned long j0 = jiffies;

	/* Use j0 because jiffies might change while we run */
	return round_jiffies_common(j + j0, cpu, false) - j0;
}
EXPORT_SYMBOL_GPL(__round_jiffies_relative);

/**
 * round_jiffies - function to round jiffies to a full second
 * @j: the time in (absolute) jiffies that should be rounded
 *
 * round_jiffies() rounds an absolute time in the future (in jiffies)
 * up or down to (approximately) full seconds. This is useful for timers
 * for which the exact time they fire does not matter too much, as long as
 * they fire approximately every X seconds.
 *
 * By rounding these timers to whole seconds, all such timers will fire
 * at the same time, rather than at various times spread out. The goal
 * of this is to have the CPU wake up less, which saves power.
 *
 * The return value is the rounded version of the @j parameter.
 */
unsigned long round_jiffies(unsigned long j)
{
	return round_jiffies_common(j, raw_smp_processor_id(), false);
}
EXPORT_SYMBOL_GPL(round_jiffies);

/**
 * round_jiffies_relative - function to round jiffies to a full second
 * @j: the time in (relative) jiffies that should be rounded
 *
 * round_jiffies_relative() rounds a time delta  in the future (in jiffies)
 * up or down to (approximately) full seconds. This is useful for timers
 * for which the exact time they fire does not matter too much, as long as
 * they fire approximately every X seconds.
 *
 * By rounding these timers to whole seconds, all such timers will fire
 * at the same time, rather than at various times spread out. The goal
 * of this is to have the CPU wake up less, which saves power.
 *
 * The return value is the rounded version of the @j parameter.
 */
unsigned long round_jiffies_relative(unsigned long j)
{
	return __round_jiffies_relative(j, raw_smp_processor_id());
}
EXPORT_SYMBOL_GPL(round_jiffies_relative);

/**
 * __round_jiffies_up - function to round jiffies up to a full second
 * @j: the time in (absolute) jiffies that should be rounded
 * @cpu: the processor number on which the timeout will happen
 *
 * This is the same as __round_jiffies() except that it will never
 * round down.  This is useful for timeouts for which the exact time
 * of firing does not matter too much, as long as they don't fire too
 * early.
 */
unsigned long __round_jiffies_up(unsigned long j, int cpu)
{
	return round_jiffies_common(j, cpu, true);
}
EXPORT_SYMBOL_GPL(__round_jiffies_up);

/**
 * __round_jiffies_up_relative - function to round jiffies up to a full second
 * @j: the time in (relative) jiffies that should be rounded
 * @cpu: the processor number on which the timeout will happen
 *
 * This is the same as __round_jiffies_relative() except that it will never
 * round down.  This is useful for timeouts for which the exact time
 * of firing does not matter too much, as long as they don't fire too
 * early.
 */
unsigned long __round_jiffies_up_relative(unsigned long j, int cpu)
{
	unsigned long j0 = jiffies;

	/* Use j0 because jiffies might change while we run */
	return round_jiffies_common(j + j0, cpu, true) - j0;
}
EXPORT_SYMBOL_GPL(__round_jiffies_up_relative);

/**
 * round_jiffies_up - function to round jiffies up to a full second
 * @j: the time in (absolute) jiffies that should be rounded
 *
 * This is the same as round_jiffies() except that it will never
 * round down.  This is useful for timeouts for which the exact time
 * of firing does not matter too much, as long as they don't fire too
 * early.
 */
unsigned long round_jiffies_up(unsigned long j)
{
	return round_jiffies_common(j, raw_smp_processor_id(), true);
}
EXPORT_SYMBOL_GPL(round_jiffies_up);

/**
 * round_jiffies_up_relative - function to round jiffies up to a full second
 * @j: the time in (relative) jiffies that should be rounded
 *
 * This is the same as round_jiffies_relative() except that it will never
 * round down.  This is useful for timeouts for which the exact time
 * of firing does not matter too much, as long as they don't fire too
 * early.
 */
unsigned long round_jiffies_up_relative(unsigned long j)
{
	return __round_jiffies_up_relative(j, raw_smp_processor_id());
}
EXPORT_SYMBOL_GPL(round_jiffies_up_relative);


static inline unsigned int timer_get_idx(struct timer_list *timer)
{
	return (timer->flags & TIMER_ARRAYMASK) >> TIMER_ARRAYSHIFT;
}

static inline void timer_set_idx(struct timer_list *timer, unsigned int idx)
{
	timer->flags = (timer->flags & ~TIMER_ARRAYMASK) |
			idx << TIMER_ARRAYSHIFT;
}

/*
 * Helper function to calculate the array index for a given expiry
 * time.
 */
static inline unsigned calc_index(unsigned expires, unsigned lvl)
{
	expires = (expires + LVL_GRAN(lvl)) >> LVL_SHIFT(lvl);
	return LVL_OFFS(lvl) + (expires & LVL_MASK);
}

static int calc_wheel_index(unsigned long expires, unsigned long clk)
{
	unsigned long delta = expires - clk;
	unsigned int idx;

	if (delta < LVL_START(1)) {
		idx = calc_index(expires, 0);
	} else if (delta < LVL_START(2)) {
		idx = calc_index(expires, 1);
	} else if (delta < LVL_START(3)) {
		idx = calc_index(expires, 2);
	} else if (delta < LVL_START(4)) {
		idx = calc_index(expires, 3);
	} else if (delta < LVL_START(5)) {
		idx = calc_index(expires, 4);
	} else if (delta < LVL_START(6)) {
		idx = calc_index(expires, 5);
	} else if (delta < LVL_START(7)) {
		idx = calc_index(expires, 6);
	} else if (LVL_DEPTH > 8 && delta < LVL_START(8)) {
		idx = calc_index(expires, 7);
	} else if ((long) delta < 0) {
		idx = clk & LVL_MASK;
	} else {
		/*
		 * Force expire obscene large timeouts to expire at the
		 * capacity limit of the wheel.
		 */
		if (expires >= WHEEL_TIMEOUT_CUTOFF)
			expires = WHEEL_TIMEOUT_MAX;

		idx = calc_index(expires, LVL_DEPTH - 1);
	}
	return idx;
}

/*
 * Enqueue the timer into the hash bucket, mark it pending in
 * the bitmap and store the index in the timer flags.
 */
static void enqueue_timer(struct timer_base *base, struct timer_list *timer,
			  unsigned int idx)
{
	hlist_add_head(&timer->entry, base->vectors + idx);
	__set_bit(idx, base->pending_map);
	timer_set_idx(timer, idx);
}

static void
__internal_add_timer(struct timer_base *base, struct timer_list *timer)
{
	unsigned int idx;

	idx = calc_wheel_index(timer->expires, base->clk);
	enqueue_timer(base, timer, idx);
}

static void
trigger_dyntick_cpu(struct timer_base *base, struct timer_list *timer)
{
	if (!IS_ENABLED(CONFIG_NO_HZ_COMMON) || !base->nohz_active)
		return;

	/*
	 * TODO: This wants some optimizing similar to the code below, but we
	 * will do that when we switch from push to pull for deferrable timers.
	 */
	if (timer->flags & TIMER_DEFERRABLE) {
		if (tick_nohz_full_cpu(base->cpu))
			wake_up_nohz_cpu(base->cpu);
		return;
	}

	/*
	 * We might have to IPI the remote CPU if the base is idle and the
	 * timer is not deferrable. If the other CPU is on the way to idle
	 * then it can't set base->is_idle as we hold the base lock:
	 */
	if (!base->is_idle)
		return;

	/* Check whether this is the new first expiring timer: */
	if (time_after_eq(timer->expires, base->next_expiry))
		return;

	/*
	 * Set the next expiry time and kick the CPU so it can reevaluate the
	 * wheel:
	 */
	base->next_expiry = timer->expires;
		wake_up_nohz_cpu(base->cpu);
}

static void
internal_add_timer(struct timer_base *base, struct timer_list *timer)
{
	__internal_add_timer(base, timer);
	trigger_dyntick_cpu(base, timer);
}

#ifdef CONFIG_TIMER_STATS
void __timer_stats_timer_set_start_info(struct timer_list *timer, void *addr)
{
	if (timer->start_site)
		return;

	timer->start_site = addr;
	memcpy(timer->start_comm, current->comm, TASK_COMM_LEN);
	timer->start_pid = current->pid;
}

static void timer_stats_account_timer(struct timer_list *timer)
{
	void *site;

	/*
	 * start_site can be concurrently reset by
	 * timer_stats_timer_clear_start_info()
	 */
	site = READ_ONCE(timer->start_site);
	if (likely(!site))
		return;

	timer_stats_update_stats(timer, timer->start_pid, site,
				 timer->function, timer->start_comm,
				 timer->flags);
}

#else
static void timer_stats_account_timer(struct timer_list *timer) {}
#endif

#ifdef CONFIG_DEBUG_OBJECTS_TIMERS

static struct debug_obj_descr timer_debug_descr;

static void *timer_debug_hint(void *addr)
{
	return ((struct timer_list *) addr)->function;
}

static bool timer_is_static_object(void *addr)
{
	struct timer_list *timer = addr;

	return (timer->entry.pprev == NULL &&
		timer->entry.next == TIMER_ENTRY_STATIC);
}

/*
 * fixup_init is called when:
 * - an active object is initialized
 */
static bool timer_fixup_init(void *addr, enum debug_obj_state state)
{
	struct timer_list *timer = addr;

	switch (state) {
	case ODEBUG_STATE_ACTIVE:
		del_timer_sync(timer);
		debug_object_init(timer, &timer_debug_descr);
		return true;
	default:
		return false;
	}
}

/* Stub timer callback for improperly used timers. */
static void stub_timer(unsigned long data)
{
	WARN_ON(1);
}

/*
 * fixup_activate is called when:
 * - an active object is activated
 * - an unknown non-static object is activated
 */
static bool timer_fixup_activate(void *addr, enum debug_obj_state state)
{
	struct timer_list *timer = addr;

	switch (state) {
	case ODEBUG_STATE_NOTAVAILABLE:
		setup_timer(timer, stub_timer, 0);
		return true;

	case ODEBUG_STATE_ACTIVE:
		WARN_ON(1);

	default:
		return false;
	}
}

/*
 * fixup_free is called when:
 * - an active object is freed
 */
static bool timer_fixup_free(void *addr, enum debug_obj_state state)
{
	struct timer_list *timer = addr;

	switch (state) {
	case ODEBUG_STATE_ACTIVE:
		del_timer_sync(timer);
		debug_object_free(timer, &timer_debug_descr);
		return true;
	default:
		return false;
	}
}

/*
 * fixup_assert_init is called when:
 * - an untracked/uninit-ed object is found
 */
static bool timer_fixup_assert_init(void *addr, enum debug_obj_state state)
{
	struct timer_list *timer = addr;

	switch (state) {
	case ODEBUG_STATE_NOTAVAILABLE:
		setup_timer(timer, stub_timer, 0);
		return true;
	default:
		return false;
	}
}

static struct debug_obj_descr timer_debug_descr = {
	.name			= "timer_list",
	.debug_hint		= timer_debug_hint,
	.is_static_object	= timer_is_static_object,
	.fixup_init		= timer_fixup_init,
	.fixup_activate		= timer_fixup_activate,
	.fixup_free		= timer_fixup_free,
	.fixup_assert_init	= timer_fixup_assert_init,
};

static inline void debug_timer_init(struct timer_list *timer)
{
	debug_object_init(timer, &timer_debug_descr);
}

static inline void debug_timer_activate(struct timer_list *timer)
{
	debug_object_activate(timer, &timer_debug_descr);
}

static inline void debug_timer_deactivate(struct timer_list *timer)
{
	debug_object_deactivate(timer, &timer_debug_descr);
}

static inline void debug_timer_free(struct timer_list *timer)
{
	debug_object_free(timer, &timer_debug_descr);
}

static inline void debug_timer_assert_init(struct timer_list *timer)
{
	debug_object_assert_init(timer, &timer_debug_descr);
}

static void do_init_timer(struct timer_list *timer, unsigned int flags,
			  const char *name, struct lock_class_key *key);

void init_timer_on_stack_key(struct timer_list *timer, unsigned int flags,
			     const char *name, struct lock_class_key *key)
{
	debug_object_init_on_stack(timer, &timer_debug_descr);
	do_init_timer(timer, flags, name, key);
}
EXPORT_SYMBOL_GPL(init_timer_on_stack_key);

void destroy_timer_on_stack(struct timer_list *timer)
{
	debug_object_free(timer, &timer_debug_descr);
}
EXPORT_SYMBOL_GPL(destroy_timer_on_stack);

#else
static inline void debug_timer_init(struct timer_list *timer) { }
static inline void debug_timer_activate(struct timer_list *timer) { }
static inline void debug_timer_deactivate(struct timer_list *timer) { }
static inline void debug_timer_assert_init(struct timer_list *timer) { }
#endif

static inline void debug_init(struct timer_list *timer)
{
	debug_timer_init(timer);
	trace_timer_init(timer);
}

static inline void
debug_activate(struct timer_list *timer, unsigned long expires)
{
	debug_timer_activate(timer);
	trace_timer_start(timer, expires, timer->flags);
}

static inline void debug_deactivate(struct timer_list *timer)
{
	debug_timer_deactivate(timer);
	trace_timer_cancel(timer);
}

static inline void debug_assert_init(struct timer_list *timer)
{
	debug_timer_assert_init(timer);
}

static void do_init_timer(struct timer_list *timer, unsigned int flags,
			  const char *name, struct lock_class_key *key)
{
	timer->entry.pprev = NULL;
	timer->flags = flags | raw_smp_processor_id();
#ifdef CONFIG_TIMER_STATS
	timer->start_site = NULL;
	timer->start_pid = -1;
	memset(timer->start_comm, 0, TASK_COMM_LEN);
#endif
	lockdep_init_map(&timer->lockdep_map, name, key, 0);
}

/**
 * init_timer_key - initialize a timer
 * @timer: the timer to be initialized
 * @flags: timer flags
 * @name: name of the timer
 * @key: lockdep class key of the fake lock used for tracking timer
 *       sync lock dependencies
 *
 * init_timer_key() must be done to a timer prior calling *any* of the
 * other timer functions.
 */
void init_timer_key(struct timer_list *timer, unsigned int flags,
		    const char *name, struct lock_class_key *key)
{
	debug_init(timer);
	do_init_timer(timer, flags, name, key);
}
EXPORT_SYMBOL(init_timer_key);

static inline void detach_timer(struct timer_list *timer, bool clear_pending)
{
	struct hlist_node *entry = &timer->entry;

	debug_deactivate(timer);

	__hlist_del(entry);
	if (clear_pending)
		entry->pprev = NULL;
	entry->next = LIST_POISON2;
}

static int detach_if_pending(struct timer_list *timer, struct timer_base *base,
			     bool clear_pending)
{
	unsigned idx = timer_get_idx(timer);

	if (!timer_pending(timer))
		return 0;

	if (hlist_is_singular_node(&timer->entry, base->vectors + idx))
		__clear_bit(idx, base->pending_map);

	detach_timer(timer, clear_pending);
	return 1;
}

static inline struct timer_base *get_timer_cpu_base(u32 tflags, u32 cpu)
{
	struct timer_base *base = per_cpu_ptr(&timer_bases[BASE_STD], cpu);

	/*
	 * If the timer is deferrable and nohz is active then we need to use
	 * the deferrable base.
	 */
	if (IS_ENABLED(CONFIG_NO_HZ_COMMON) && base->nohz_active &&
	    (tflags & TIMER_DEFERRABLE))
		base = per_cpu_ptr(&timer_bases[BASE_DEF], cpu);
	return base;
}

static inline struct timer_base *get_timer_this_cpu_base(u32 tflags)
{
	struct timer_base *base = this_cpu_ptr(&timer_bases[BASE_STD]);

	/*
	 * If the timer is deferrable and nohz is active then we need to use
	 * the deferrable base.
	 */
	if (IS_ENABLED(CONFIG_NO_HZ_COMMON) && base->nohz_active &&
	    (tflags & TIMER_DEFERRABLE))
		base = this_cpu_ptr(&timer_bases[BASE_DEF]);
	return base;
}

static inline struct timer_base *get_timer_base(u32 tflags)
{
	return get_timer_cpu_base(tflags, tflags & TIMER_CPUMASK);
}

#ifdef CONFIG_NO_HZ_COMMON
static inline struct timer_base *
get_target_base(struct timer_base *base, unsigned tflags)
{
#ifdef CONFIG_SMP
	if ((tflags & TIMER_PINNED) || !base->migration_enabled)
		return get_timer_this_cpu_base(tflags);
	return get_timer_cpu_base(tflags, get_nohz_timer_target());
#else
	return get_timer_this_cpu_base(tflags);
#endif
}

static inline void forward_timer_base(struct timer_base *base)
{
	unsigned long jnow;

	/*
	 * We only forward the base when we are idle or have just come out of
	 * idle (must_forward_clk logic), and have a delta between base clock
	 * and jiffies. In the common case, run_timers will take care of it.
	 */
	if (likely(!base->must_forward_clk))
		return;

	jnow = READ_ONCE(jiffies);
	base->must_forward_clk = base->is_idle;
	if ((long)(jnow - base->clk) < 2)
		return;

	/*
	 * If the next expiry value is > jiffies, then we fast forward to
	 * jiffies otherwise we forward to the next expiry value.
	 */
	if (time_after(base->next_expiry, jnow))
		base->clk = jnow;
	else
		base->clk = base->next_expiry;
}
#else
static inline struct timer_base *
get_target_base(struct timer_base *base, unsigned tflags)
{
	return get_timer_this_cpu_base(tflags);
}

static inline void forward_timer_base(struct timer_base *base) { }
#endif


/*
 * We are using hashed locking: Holding per_cpu(timer_bases[x]).lock means
 * that all timers which are tied to this base are locked, and the base itself
 * is locked too.
 *
 * So __run_timers/migrate_timers can safely modify all timers which could
 * be found in the base->vectors array.
 *
 * When a timer is migrating then the TIMER_MIGRATING flag is set and we need
 * to wait until the migration is done.
 */
static struct timer_base *lock_timer_base(struct timer_list *timer,
					  unsigned long *flags)
	__acquires(timer->base->lock)
{
	for (;;) {
		struct timer_base *base;
		u32 tf;

		/*
		 * We need to use READ_ONCE() here, otherwise the compiler
		 * might re-read @tf between the check for TIMER_MIGRATING
		 * and spin_lock().
		 */
		tf = READ_ONCE(timer->flags);

		if (!(tf & TIMER_MIGRATING)) {
			base = get_timer_base(tf);
			raw_spin_lock_irqsave(&base->lock, *flags);
			if (timer->flags == tf)
				return base;
			raw_spin_unlock_irqrestore(&base->lock, *flags);
		}
		cpu_relax();
	}
}

static inline int
__mod_timer(struct timer_list *timer, unsigned long expires, bool pending_only)
{
	struct timer_base *base, *new_base;
	unsigned int idx = UINT_MAX;
	unsigned long clk = 0, flags;
	int ret = 0;

	BUG_ON(!timer->function);

	/*
	 * This is a common optimization triggered by the networking code - if
	 * the timer is re-modified to have the same timeout or ends up in the
	 * same array bucket then just return:
	 */
	if (timer_pending(timer)) {
		/*
		 * The downside of this optimization is that it can result in
		 * larger granularity than you would get from adding a new
		 * timer with this expiry.
		 */
		if (timer->expires == expires)
			return 1;

		/*
		 * We lock timer base and calculate the bucket index right
		 * here. If the timer ends up in the same bucket, then we
		 * just update the expiry time and avoid the whole
		 * dequeue/enqueue dance.
		 */
		base = lock_timer_base(timer, &flags);
		forward_timer_base(base);

		clk = base->clk;
		idx = calc_wheel_index(expires, clk);

		/*
		 * Retrieve and compare the array index of the pending
		 * timer. If it matches set the expiry to the new value so a
		 * subsequent call will exit in the expires check above.
		 */
		if (idx == timer_get_idx(timer)) {
			timer->expires = expires;
			ret = 1;
			goto out_unlock;
		}
	} else {
		base = lock_timer_base(timer, &flags);
		forward_timer_base(base);
	}

	timer_stats_timer_set_start_info(timer);

	ret = detach_if_pending(timer, base, false);
	if (!ret && pending_only)
		goto out_unlock;

	debug_activate(timer, expires);

	new_base = get_target_base(base, timer->flags);

	if (base != new_base) {
		/*
		 * We are trying to schedule the timer on the new base.
		 * However we can't change timer's base while it is running,
		 * otherwise del_timer_sync() can't detect that the timer's
		 * handler yet has not finished. This also guarantees that the
		 * timer is serialized wrt itself.
		 */
		if (likely(base->running_timer != timer)) {
			/* See the comment in lock_timer_base() */
			timer->flags |= TIMER_MIGRATING;

			raw_spin_unlock(&base->lock);
			base = new_base;
			raw_spin_lock(&base->lock);
			WRITE_ONCE(timer->flags,
				   (timer->flags & ~TIMER_BASEMASK) | base->cpu);
			forward_timer_base(base);
		}
	}

	timer->expires = expires;
	/*
	 * If 'idx' was calculated above and the base time did not advance
	 * between calculating 'idx' and possibly switching the base, only
	 * enqueue_timer() and trigger_dyntick_cpu() is required. Otherwise
	 * we need to (re)calculate the wheel index via
	 * internal_add_timer().
	 */
	if (idx != UINT_MAX && clk == base->clk) {
		enqueue_timer(base, timer, idx);
		trigger_dyntick_cpu(base, timer);
	} else {
		internal_add_timer(base, timer);
	}

out_unlock:
	raw_spin_unlock_irqrestore(&base->lock, flags);

	return ret;
}

/**
 * mod_timer_pending - modify a pending timer's timeout
 * @timer: the pending timer to be modified
 * @expires: new timeout in jiffies
 *
 * mod_timer_pending() is the same for pending timers as mod_timer(),
 * but will not re-activate and modify already deleted timers.
 *
 * It is useful for unserialized use of timers.
 */
int mod_timer_pending(struct timer_list *timer, unsigned long expires)
{
	return __mod_timer(timer, expires, true);
}
EXPORT_SYMBOL(mod_timer_pending);

/**
 * mod_timer - modify a timer's timeout
 * @timer: the timer to be modified
 * @expires: new timeout in jiffies
 *
 * mod_timer() is a more efficient way to update the expire field of an
 * active timer (if the timer is inactive it will be activated)
 *
 * mod_timer(timer, expires) is equivalent to:
 *
 *     del_timer(timer); timer->expires = expires; add_timer(timer);
 *
 * Note that if there are multiple unserialized concurrent users of the
 * same timer, then mod_timer() is the only safe way to modify the timeout,
 * since add_timer() cannot modify an already running timer.
 *
 * The function returns whether it has modified a pending timer or not.
 * (ie. mod_timer() of an inactive timer returns 0, mod_timer() of an
 * active timer returns 1.)
 */
int mod_timer(struct timer_list *timer, unsigned long expires)
{
	return __mod_timer(timer, expires, false);
}
EXPORT_SYMBOL(mod_timer);

/**
 * add_timer - start a timer
 * @timer: the timer to be added
 *
 * The kernel will do a ->function(->data) callback from the
 * timer interrupt at the ->expires point in the future. The
 * current time is 'jiffies'.
 *
 * The timer's ->expires, ->function (and if the handler uses it, ->data)
 * fields must be set prior calling this function.
 *
 * Timers with an ->expires field in the past will be executed in the next
 * timer tick.
 */
void add_timer(struct timer_list *timer)
{
	BUG_ON(timer_pending(timer));
	mod_timer(timer, timer->expires);
}
EXPORT_SYMBOL(add_timer);

/**
 * add_timer_on - start a timer on a particular CPU
 * @timer: the timer to be added
 * @cpu: the CPU to start it on
 *
 * This is not very scalable on SMP. Double adds are not possible.
 */
void add_timer_on(struct timer_list *timer, int cpu)
{
	struct timer_base *new_base, *base;
	unsigned long flags;

	timer_stats_timer_set_start_info(timer);
	BUG_ON(timer_pending(timer) || !timer->function);

	new_base = get_timer_cpu_base(timer->flags, cpu);

	/*
	 * If @timer was on a different CPU, it should be migrated with the
	 * old base locked to prevent other operations proceeding with the
	 * wrong base locked.  See lock_timer_base().
	 */
	base = lock_timer_base(timer, &flags);
	if (base != new_base) {
		timer->flags |= TIMER_MIGRATING;

		raw_spin_unlock(&base->lock);
		base = new_base;
		raw_spin_lock(&base->lock);
		WRITE_ONCE(timer->flags,
			   (timer->flags & ~TIMER_BASEMASK) | cpu);
	}
	forward_timer_base(base);

	debug_activate(timer, timer->expires);
	internal_add_timer(base, timer);
	raw_spin_unlock_irqrestore(&base->lock, flags);
}
EXPORT_SYMBOL_GPL(add_timer_on);

#ifdef CONFIG_PREEMPT_RT_FULL
/*
 * Wait for a running timer
 */
static void wait_for_running_timer(struct timer_list *timer)
{
	struct timer_base *base;
	u32 tf = timer->flags;

	if (tf & TIMER_MIGRATING)
		return;

	base = get_timer_base(tf);
	swait_event(base->wait_for_running_timer,
		   base->running_timer != timer);
}

# define wakeup_timer_waiters(b)	swake_up_all(&(b)->wait_for_running_timer)
#else
static inline void wait_for_running_timer(struct timer_list *timer)
{
	cpu_relax();
}

# define wakeup_timer_waiters(b)	do { } while (0)
#endif

/**
 * del_timer - deactive a timer.
 * @timer: the timer to be deactivated
 *
 * del_timer() deactivates a timer - this works on both active and inactive
 * timers.
 *
 * The function returns whether it has deactivated a pending timer or not.
 * (ie. del_timer() of an inactive timer returns 0, del_timer() of an
 * active timer returns 1.)
 */
int del_timer(struct timer_list *timer)
{
	struct timer_base *base;
	unsigned long flags;
	int ret = 0;

	debug_assert_init(timer);

	timer_stats_timer_clear_start_info(timer);
	if (timer_pending(timer)) {
		base = lock_timer_base(timer, &flags);
		ret = detach_if_pending(timer, base, true);
		raw_spin_unlock_irqrestore(&base->lock, flags);
	}

	return ret;
}
EXPORT_SYMBOL(del_timer);

/**
 * try_to_del_timer_sync - Try to deactivate a timer
 * @timer: timer do del
 *
 * This function tries to deactivate a timer. Upon successful (ret >= 0)
 * exit the timer is not queued and the handler is not running on any CPU.
 */
int try_to_del_timer_sync(struct timer_list *timer)
{
	struct timer_base *base;
	unsigned long flags;
	int ret = -1;

	debug_assert_init(timer);

	base = lock_timer_base(timer, &flags);

	if (base->running_timer != timer) {
		timer_stats_timer_clear_start_info(timer);
		ret = detach_if_pending(timer, base, true);
	}
	raw_spin_unlock_irqrestore(&base->lock, flags);

	return ret;
}
EXPORT_SYMBOL(try_to_del_timer_sync);

#if defined(CONFIG_SMP) || defined(CONFIG_PREEMPT_RT_FULL)
/**
 * del_timer_sync - deactivate a timer and wait for the handler to finish.
 * @timer: the timer to be deactivated
 *
 * This function only differs from del_timer() on SMP: besides deactivating
 * the timer it also makes sure the handler has finished executing on other
 * CPUs.
 *
 * Synchronization rules: Callers must prevent restarting of the timer,
 * otherwise this function is meaningless. It must not be called from
 * interrupt contexts unless the timer is an irqsafe one. The caller must
 * not hold locks which would prevent completion of the timer's
 * handler. The timer's handler must not call add_timer_on(). Upon exit the
 * timer is not queued and the handler is not running on any CPU.
 *
 * Note: For !irqsafe timers, you must not hold locks that are held in
 *   interrupt context while calling this function. Even if the lock has
 *   nothing to do with the timer in question.  Here's why:
 *
 *    CPU0                             CPU1
 *    ----                             ----
 *                                   <SOFTIRQ>
 *                                   call_timer_fn();
 *                                     base->running_timer = mytimer;
 *  spin_lock_irq(somelock);
 *                                     <IRQ>
 *                                        spin_lock(somelock);
 *  del_timer_sync(mytimer);
 *   while (base->running_timer == mytimer);
 *
 * Now del_timer_sync() will never return and never release somelock.
 * The interrupt on the other CPU is waiting to grab somelock but
 * it has interrupted the softirq that CPU0 is waiting to finish.
 *
 * The function returns whether it has deactivated a pending timer or not.
 */
int del_timer_sync(struct timer_list *timer)
{
#ifdef CONFIG_LOCKDEP
	unsigned long flags;

	/*
	 * If lockdep gives a backtrace here, please reference
	 * the synchronization rules above.
	 */
	local_irq_save(flags);
	lock_map_acquire(&timer->lockdep_map);
	lock_map_release(&timer->lockdep_map);
	local_irq_restore(flags);
#endif
	/*
	 * don't use it in hardirq context, because it
	 * could lead to deadlock.
	 */
	WARN_ON(in_irq() && !(timer->flags & TIMER_IRQSAFE));
	for (;;) {
		int ret = try_to_del_timer_sync(timer);
		if (ret >= 0)
			return ret;
		wait_for_running_timer(timer);
	}
}
EXPORT_SYMBOL(del_timer_sync);
#endif

static void call_timer_fn(struct timer_list *timer, void (*fn)(unsigned long),
			  unsigned long data)
{
	int count = preempt_count();

#ifdef CONFIG_LOCKDEP
	/*
	 * It is permissible to free the timer from inside the
	 * function that is called from it, this we need to take into
	 * account for lockdep too. To avoid bogus "held lock freed"
	 * warnings as well as problems when looking into
	 * timer->lockdep_map, make a copy and use that here.
	 */
	struct lockdep_map lockdep_map;

	lockdep_copy_map(&lockdep_map, &timer->lockdep_map);
#endif
	/*
	 * Couple the lock chain with the lock chain at
	 * del_timer_sync() by acquiring the lock_map around the fn()
	 * call here and in del_timer_sync().
	 */
	lock_map_acquire(&lockdep_map);

	trace_timer_expire_entry(timer);
	fn(data);
	trace_timer_expire_exit(timer);

	lock_map_release(&lockdep_map);

	if (count != preempt_count()) {
		WARN_ONCE(1, "timer: %pF preempt leak: %08x -> %08x\n",
			  fn, count, preempt_count());
		/*
		 * Restore the preempt count. That gives us a decent
		 * chance to survive and extract information. If the
		 * callback kept a lock held, bad luck, but not worse
		 * than the BUG() we had.
		 */
		preempt_count_set(count);
	}
}

static void expire_timers(struct timer_base *base, struct hlist_head *head)
{
	while (!hlist_empty(head)) {
		struct timer_list *timer;
		void (*fn)(unsigned long);
		unsigned long data;

		timer = hlist_entry(head->first, struct timer_list, entry);
		timer_stats_account_timer(timer);

		base->running_timer = timer;
		detach_timer(timer, true);

		fn = timer->function;
		data = timer->data;

		if (!IS_ENABLED(CONFIG_PREEMPT_RT_FULL) &&
		    timer->flags & TIMER_IRQSAFE) {
			raw_spin_unlock(&base->lock);
			call_timer_fn(timer, fn, data);
			base->running_timer = NULL;
			raw_spin_lock(&base->lock);
		} else {
			raw_spin_unlock_irq(&base->lock);
			call_timer_fn(timer, fn, data);
			base->running_timer = NULL;
			raw_spin_lock_irq(&base->lock);
		}
	}
}

static int __collect_expired_timers(struct timer_base *base,
				    struct hlist_head *heads)
{
	unsigned long clk = base->clk;
	struct hlist_head *vec;
	int i, levels = 0;
	unsigned int idx;

	for (i = 0; i < LVL_DEPTH; i++) {
		idx = (clk & LVL_MASK) + i * LVL_SIZE;

		if (__test_and_clear_bit(idx, base->pending_map)) {
			vec = base->vectors + idx;
			hlist_move_list(vec, heads++);
			levels++;
		}
		/* Is it time to look at the next level? */
		if (clk & LVL_CLK_MASK)
			break;
		/* Shift clock for the next level granularity */
		clk >>= LVL_CLK_SHIFT;
	}
	return levels;
}

#ifdef CONFIG_NO_HZ_COMMON
/*
 * Find the next pending bucket of a level. Search from level start (@offset)
 * + @clk upwards and if nothing there, search from start of the level
 * (@offset) up to @offset + clk.
 */
static int next_pending_bucket(struct timer_base *base, unsigned offset,
			       unsigned clk)
{
	unsigned pos, start = offset + clk;
	unsigned end = offset + LVL_SIZE;

	pos = find_next_bit(base->pending_map, end, start);
	if (pos < end)
		return pos - start;

	pos = find_next_bit(base->pending_map, start, offset);
	return pos < start ? pos + LVL_SIZE - start : -1;
}

/*
 * Search the first expiring timer in the various clock levels. Caller must
 * hold base->lock.
 */
static unsigned long __next_timer_interrupt(struct timer_base *base)
{
	unsigned long clk, next, adj;
	unsigned lvl, offset = 0;

	next = base->clk + NEXT_TIMER_MAX_DELTA;
	clk = base->clk;
	for (lvl = 0; lvl < LVL_DEPTH; lvl++, offset += LVL_SIZE) {
		int pos = next_pending_bucket(base, offset, clk & LVL_MASK);

		if (pos >= 0) {
			unsigned long tmp = clk + (unsigned long) pos;

			tmp <<= LVL_SHIFT(lvl);
			if (time_before(tmp, next))
				next = tmp;
		}
		/*
		 * Clock for the next level. If the current level clock lower
		 * bits are zero, we look at the next level as is. If not we
		 * need to advance it by one because that's going to be the
		 * next expiring bucket in that level. base->clk is the next
		 * expiring jiffie. So in case of:
		 *
		 * LVL5 LVL4 LVL3 LVL2 LVL1 LVL0
		 *  0    0    0    0    0    0
		 *
		 * we have to look at all levels @index 0. With
		 *
		 * LVL5 LVL4 LVL3 LVL2 LVL1 LVL0
		 *  0    0    0    0    0    2
		 *
		 * LVL0 has the next expiring bucket @index 2. The upper
		 * levels have the next expiring bucket @index 1.
		 *
		 * In case that the propagation wraps the next level the same
		 * rules apply:
		 *
		 * LVL5 LVL4 LVL3 LVL2 LVL1 LVL0
		 *  0    0    0    0    F    2
		 *
		 * So after looking at LVL0 we get:
		 *
		 * LVL5 LVL4 LVL3 LVL2 LVL1
		 *  0    0    0    1    0
		 *
		 * So no propagation from LVL1 to LVL2 because that happened
		 * with the add already, but then we need to propagate further
		 * from LVL2 to LVL3.
		 *
		 * So the simple check whether the lower bits of the current
		 * level are 0 or not is sufficient for all cases.
		 */
		adj = clk & LVL_CLK_MASK ? 1 : 0;
		clk >>= LVL_CLK_SHIFT;
		clk += adj;
	}
	return next;
}

/*
 * Check, if the next hrtimer event is before the next timer wheel
 * event:
 */
static u64 cmp_next_hrtimer_event(u64 basem, u64 expires)
{
	u64 nextevt = hrtimer_get_next_event();

	/*
	 * If high resolution timers are enabled
	 * hrtimer_get_next_event() returns KTIME_MAX.
	 */
	if (expires <= nextevt)
		return expires;

	/*
	 * If the next timer is already expired, return the tick base
	 * time so the tick is fired immediately.
	 */
	if (nextevt <= basem)
		return basem;

	/*
	 * Round up to the next jiffie. High resolution timers are
	 * off, so the hrtimers are expired in the tick and we need to
	 * make sure that this tick really expires the timer to avoid
	 * a ping pong of the nohz stop code.
	 *
	 * Use DIV_ROUND_UP_ULL to prevent gcc calling __divdi3
	 */
	return DIV_ROUND_UP_ULL(nextevt, TICK_NSEC) * TICK_NSEC;
}

/**
 * get_next_timer_interrupt - return the time (clock mono) of the next timer
 * @basej:	base time jiffies
 * @basem:	base time clock monotonic
 *
 * Returns the tick aligned clock monotonic time of the next pending
 * timer or KTIME_MAX if no timer is pending.
 */
u64 get_next_timer_interrupt(unsigned long basej, u64 basem)
{
	struct timer_base *base = this_cpu_ptr(&timer_bases[BASE_STD]);
	u64 expires = KTIME_MAX;
	unsigned long nextevt;
	bool is_max_delta;

	/*
	 * Pretend that there is no timer pending if the cpu is offline.
	 * Possible pending timers will be migrated later to an active cpu.
	 */
	if (cpu_is_offline(smp_processor_id()))
		return expires;

	raw_spin_lock(&base->lock);
	nextevt = __next_timer_interrupt(base);
	is_max_delta = (nextevt == base->clk + NEXT_TIMER_MAX_DELTA);
	base->next_expiry = nextevt;
	/*
	 * We have a fresh next event. Check whether we can forward the
	 * base. We can only do that when @basej is past base->clk
	 * otherwise we might rewind base->clk.
	 */
	if (time_after(basej, base->clk)) {
		if (time_after(nextevt, basej))
			base->clk = basej;
		else if (time_after(nextevt, base->clk))
			base->clk = nextevt;
	}

	if (time_before_eq(nextevt, basej)) {
		expires = basem;
		base->is_idle = false;
	} else {
		if (!is_max_delta)
			expires = basem + (u64)(nextevt - basej) * TICK_NSEC;
		/*
		 * If we expect to sleep more than a tick, mark the base idle.
		 * Also the tick is stopped so any added timer must forward
		 * the base clk itself to keep granularity small. This idle
		 * logic is only maintained for the BASE_STD base, deferrable
		 * timers may still see large granularity skew (by design).
		 */
		if ((expires - basem) > TICK_NSEC) {
			base->must_forward_clk = true;
			base->is_idle = true;
		}
	}
	raw_spin_unlock(&base->lock);

	return cmp_next_hrtimer_event(basem, expires);
}

/**
 * timer_clear_idle - Clear the idle state of the timer base
 *
 * Called with interrupts disabled
 */
void timer_clear_idle(void)
{
	struct timer_base *base = this_cpu_ptr(&timer_bases[BASE_STD]);

	/*
	 * We do this unlocked. The worst outcome is a remote enqueue sending
	 * a pointless IPI, but taking the lock would just make the window for
	 * sending the IPI a few instructions smaller for the cost of taking
	 * the lock in the exit from idle path.
	 */
	base->is_idle = false;
}

static int collect_expired_timers(struct timer_base *base,
				  struct hlist_head *heads)
{
	/*
	 * NOHZ optimization. After a long idle sleep we need to forward the
	 * base to current jiffies. Avoid a loop by searching the bitfield for
	 * the next expiring timer.
	 */
	if ((long)(jiffies - base->clk) > 2) {
		unsigned long next = __next_timer_interrupt(base);

		/*
		 * If the next timer is ahead of time forward to current
		 * jiffies, otherwise forward to the next expiry time:
		 */
		if (time_after(next, jiffies)) {
			/* The call site will increment clock! */
			base->clk = jiffies - 1;
			return 0;
		}
		base->clk = next;
	}
	return __collect_expired_timers(base, heads);
}
#else
static inline int collect_expired_timers(struct timer_base *base,
					 struct hlist_head *heads)
{
	return __collect_expired_timers(base, heads);
}
#endif

/*
 * Called from the timer interrupt handler to charge one tick to the current
 * process.  user_tick is 1 if the tick is user time, 0 for system.
 */
void update_process_times(int user_tick)
{
	struct task_struct *p = current;

	/* Note: this timer irq context must be accounted for as well. */
	account_process_tick(p, user_tick);
	scheduler_tick();
	run_local_timers();
	rcu_check_callbacks(user_tick);
#if defined(CONFIG_IRQ_WORK)
	if (in_irq())
		irq_work_tick();
#endif
	run_posix_cpu_timers(p);
}

/**
 * __run_timers - run all expired timers (if any) on this CPU.
 * @base: the timer vector to be processed.
 */
static inline void __run_timers(struct timer_base *base)
{
	struct hlist_head heads[LVL_DEPTH];
	int levels;

	if (!time_after_eq(jiffies, base->clk))
		return;

	raw_spin_lock_irq(&base->lock);

	while (time_after_eq(jiffies, base->clk)) {

		levels = collect_expired_timers(base, heads);
		base->clk++;

		while (levels--)
			expire_timers(base, heads + levels);
	}
	raw_spin_unlock_irq(&base->lock);
	wakeup_timer_waiters(base);
}

/*
 * This function runs timers and the timer-tq in bottom half context.
 */
static __latent_entropy void run_timer_softirq(struct softirq_action *h)
{
	struct timer_base *base = this_cpu_ptr(&timer_bases[BASE_STD]);

<<<<<<< HEAD
	irq_work_tick_soft();
=======
	/*
	 * must_forward_clk must be cleared before running timers so that any
	 * timer functions that call mod_timer will not try to forward the
	 * base. idle trcking / clock forwarding logic is only used with
	 * BASE_STD timers.
	 *
	 * The deferrable base does not do idle tracking at all, so we do
	 * not forward it. This can result in very large variations in
	 * granularity for deferrable timers, but they can be deferred for
	 * long periods due to idle.
	 */
	base->must_forward_clk = false;
>>>>>>> 0eed54bd

	__run_timers(base);
	if (IS_ENABLED(CONFIG_NO_HZ_COMMON) && base->nohz_active)
		__run_timers(this_cpu_ptr(&timer_bases[BASE_DEF]));
}

/*
 * Called by the local, per-CPU timer interrupt on SMP.
 */
void run_local_timers(void)
{
	struct timer_base *base = this_cpu_ptr(&timer_bases[BASE_STD]);

	hrtimer_run_queues();
	/* Raise the softirq only if required. */
	if (time_before(jiffies, base->clk)) {
		if (!IS_ENABLED(CONFIG_NO_HZ_COMMON) || !base->nohz_active)
			return;
		/* CPU is awake, so check the deferrable base. */
		base++;
		if (time_before(jiffies, base->clk))
			return;
	}
	raise_softirq(TIMER_SOFTIRQ);
}

#ifdef __ARCH_WANT_SYS_ALARM

/*
 * For backwards compatibility?  This can be done in libc so Alpha
 * and all newer ports shouldn't need it.
 */
SYSCALL_DEFINE1(alarm, unsigned int, seconds)
{
	return alarm_setitimer(seconds);
}

#endif

static void process_timeout(unsigned long __data)
{
	wake_up_process((struct task_struct *)__data);
}

/**
 * schedule_timeout - sleep until timeout
 * @timeout: timeout value in jiffies
 *
 * Make the current task sleep until @timeout jiffies have
 * elapsed. The routine will return immediately unless
 * the current task state has been set (see set_current_state()).
 *
 * You can set the task state as follows -
 *
 * %TASK_UNINTERRUPTIBLE - at least @timeout jiffies are guaranteed to
 * pass before the routine returns. The routine will return 0
 *
 * %TASK_INTERRUPTIBLE - the routine may return early if a signal is
 * delivered to the current task. In this case the remaining time
 * in jiffies will be returned, or 0 if the timer expired in time
 *
 * The current task state is guaranteed to be TASK_RUNNING when this
 * routine returns.
 *
 * Specifying a @timeout value of %MAX_SCHEDULE_TIMEOUT will schedule
 * the CPU away without a bound on the timeout. In this case the return
 * value will be %MAX_SCHEDULE_TIMEOUT.
 *
 * In all cases the return value is guaranteed to be non-negative.
 */
signed long __sched schedule_timeout(signed long timeout)
{
	struct timer_list timer;
	unsigned long expire;

	switch (timeout)
	{
	case MAX_SCHEDULE_TIMEOUT:
		/*
		 * These two special cases are useful to be comfortable
		 * in the caller. Nothing more. We could take
		 * MAX_SCHEDULE_TIMEOUT from one of the negative value
		 * but I' d like to return a valid offset (>=0) to allow
		 * the caller to do everything it want with the retval.
		 */
		schedule();
		goto out;
	default:
		/*
		 * Another bit of PARANOID. Note that the retval will be
		 * 0 since no piece of kernel is supposed to do a check
		 * for a negative retval of schedule_timeout() (since it
		 * should never happens anyway). You just have the printk()
		 * that will tell you if something is gone wrong and where.
		 */
		if (timeout < 0) {
			printk(KERN_ERR "schedule_timeout: wrong timeout "
				"value %lx\n", timeout);
			dump_stack();
			current->state = TASK_RUNNING;
			goto out;
		}
	}

	expire = timeout + jiffies;

	setup_timer_on_stack(&timer, process_timeout, (unsigned long)current);
	__mod_timer(&timer, expire, false);
	schedule();
	del_singleshot_timer_sync(&timer);

	/* Remove the timer from the object tracker */
	destroy_timer_on_stack(&timer);

	timeout = expire - jiffies;

 out:
	return timeout < 0 ? 0 : timeout;
}
EXPORT_SYMBOL(schedule_timeout);

/*
 * We can use __set_current_state() here because schedule_timeout() calls
 * schedule() unconditionally.
 */
signed long __sched schedule_timeout_interruptible(signed long timeout)
{
	__set_current_state(TASK_INTERRUPTIBLE);
	return schedule_timeout(timeout);
}
EXPORT_SYMBOL(schedule_timeout_interruptible);

signed long __sched schedule_timeout_killable(signed long timeout)
{
	__set_current_state(TASK_KILLABLE);
	return schedule_timeout(timeout);
}
EXPORT_SYMBOL(schedule_timeout_killable);

signed long __sched schedule_timeout_uninterruptible(signed long timeout)
{
	__set_current_state(TASK_UNINTERRUPTIBLE);
	return schedule_timeout(timeout);
}
EXPORT_SYMBOL(schedule_timeout_uninterruptible);

/*
 * Like schedule_timeout_uninterruptible(), except this task will not contribute
 * to load average.
 */
signed long __sched schedule_timeout_idle(signed long timeout)
{
	__set_current_state(TASK_IDLE);
	return schedule_timeout(timeout);
}
EXPORT_SYMBOL(schedule_timeout_idle);

#ifdef CONFIG_HOTPLUG_CPU
static void migrate_timer_list(struct timer_base *new_base, struct hlist_head *head)
{
	struct timer_list *timer;
	int cpu = new_base->cpu;

	while (!hlist_empty(head)) {
		timer = hlist_entry(head->first, struct timer_list, entry);
		detach_timer(timer, false);
		timer->flags = (timer->flags & ~TIMER_BASEMASK) | cpu;
		internal_add_timer(new_base, timer);
	}
}

int timers_dead_cpu(unsigned int cpu)
{
	struct timer_base *old_base;
	struct timer_base *new_base;
	int b, i;

	BUG_ON(cpu_online(cpu));

	for (b = 0; b < NR_BASES; b++) {
		old_base = per_cpu_ptr(&timer_bases[b], cpu);
		new_base = get_cpu_ptr(&timer_bases[b]);
		/*
		 * The caller is globally serialized and nobody else
		 * takes two locks at once, deadlock is not possible.
		 */
		raw_spin_lock_irq(&new_base->lock);
		raw_spin_lock_nested(&old_base->lock, SINGLE_DEPTH_NESTING);

		BUG_ON(old_base->running_timer);

		for (i = 0; i < WHEEL_SIZE; i++)
			migrate_timer_list(new_base, old_base->vectors + i);

		raw_spin_unlock(&old_base->lock);
		raw_spin_unlock_irq(&new_base->lock);
		put_cpu_ptr(&timer_bases);
	}
	return 0;
}

#endif /* CONFIG_HOTPLUG_CPU */

static void __init init_timer_cpu(int cpu)
{
	struct timer_base *base;
	int i;

	for (i = 0; i < NR_BASES; i++) {
		base = per_cpu_ptr(&timer_bases[i], cpu);
		base->cpu = cpu;
		raw_spin_lock_init(&base->lock);
		base->clk = jiffies;
#ifdef CONFIG_PREEMPT_RT_FULL
		init_swait_queue_head(&base->wait_for_running_timer);
#endif
	}
}

static void __init init_timer_cpus(void)
{
	int cpu;

	for_each_possible_cpu(cpu)
		init_timer_cpu(cpu);
}

void __init init_timers(void)
{
	init_timer_cpus();
	init_timer_stats();
	open_softirq(TIMER_SOFTIRQ, run_timer_softirq);
}

/**
 * msleep - sleep safely even with waitqueue interruptions
 * @msecs: Time in milliseconds to sleep for
 */
void msleep(unsigned int msecs)
{
	unsigned long timeout = msecs_to_jiffies(msecs) + 1;

	while (timeout)
		timeout = schedule_timeout_uninterruptible(timeout);
}

EXPORT_SYMBOL(msleep);

/**
 * msleep_interruptible - sleep waiting for signals
 * @msecs: Time in milliseconds to sleep for
 */
unsigned long msleep_interruptible(unsigned int msecs)
{
	unsigned long timeout = msecs_to_jiffies(msecs) + 1;

	while (timeout && !signal_pending(current))
		timeout = schedule_timeout_interruptible(timeout);
	return jiffies_to_msecs(timeout);
}

EXPORT_SYMBOL(msleep_interruptible);

static void __sched do_usleep_range(unsigned long min, unsigned long max)
{
	ktime_t kmin;
	u64 delta;

	kmin = ktime_set(0, min * NSEC_PER_USEC);
	delta = (u64)(max - min) * NSEC_PER_USEC;
	schedule_hrtimeout_range(&kmin, delta, HRTIMER_MODE_REL);
}

/**
 * usleep_range - Sleep for an approximate time
 * @min: Minimum time in usecs to sleep
 * @max: Maximum time in usecs to sleep
 *
 * In non-atomic context where the exact wakeup time is flexible, use
 * usleep_range() instead of udelay().  The sleep improves responsiveness
 * by avoiding the CPU-hogging busy-wait of udelay(), and the range reduces
 * power usage by allowing hrtimers to take advantage of an already-
 * scheduled interrupt instead of scheduling a new one just for this sleep.
 */
void __sched usleep_range(unsigned long min, unsigned long max)
{
	__set_current_state(TASK_UNINTERRUPTIBLE);
	do_usleep_range(min, max);
}
EXPORT_SYMBOL(usleep_range);<|MERGE_RESOLUTION|>--- conflicted
+++ resolved
@@ -1703,9 +1703,6 @@
 {
 	struct timer_base *base = this_cpu_ptr(&timer_bases[BASE_STD]);
 
-<<<<<<< HEAD
-	irq_work_tick_soft();
-=======
 	/*
 	 * must_forward_clk must be cleared before running timers so that any
 	 * timer functions that call mod_timer will not try to forward the
@@ -1718,7 +1715,8 @@
 	 * long periods due to idle.
 	 */
 	base->must_forward_clk = false;
->>>>>>> 0eed54bd
+
+	irq_work_tick_soft();
 
 	__run_timers(base);
 	if (IS_ENABLED(CONFIG_NO_HZ_COMMON) && base->nohz_active)
