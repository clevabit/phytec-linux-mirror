--- conflicted
+++ resolved
@@ -372,15 +372,4 @@
 	select DVB_STV090x if !DVB_FE_CUSTOMISE
 	select DVB_STV6110x if !DVB_FE_CUSTOMISE
 	help
-<<<<<<< HEAD
-	  Say Y here to support the LME DM04/QQBOX DVB-S USB2.0 .
-
-config DVB_USB_TECHNISAT_USB2
-	tristate "Technisat DVB-S/S2 USB2.0 support"
-	depends on DVB_USB
-	select DVB_STB0899 if !DVB_FE_CUSTOMISE
-	select DVB_STB6100 if !DVB_FE_CUSTOMISE
-	help
-=======
->>>>>>> d762f438
 	  Say Y here to support the Technisat USB2 DVB-S/S2 device