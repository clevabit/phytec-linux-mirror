--- conflicted
+++ resolved
@@ -790,14 +790,6 @@
 	if (!list_empty(&msm_obj->vmas)) {
 
 		seq_puts(m, "      vmas:");
-<<<<<<< HEAD
-
-		list_for_each_entry(vma, &msm_obj->vmas, list)
-			seq_printf(m, " [%s: %08llx,%s,inuse=%d]", vma->aspace->name,
-				vma->iova, vma->mapped ? "mapped" : "unmapped",
-				vma->inuse);
-
-=======
 
 		list_for_each_entry(vma, &msm_obj->vmas, list)
 			seq_printf(m, " [%s: %08llx,%s,inuse=%d]",
@@ -805,7 +797,6 @@
 				vma->iova, vma->mapped ? "mapped" : "unmapped",
 				vma->inuse);
 
->>>>>>> 0ecfebd2
 		seq_puts(m, "\n");
 	}
 
