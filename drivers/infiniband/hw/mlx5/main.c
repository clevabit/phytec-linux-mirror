/*
 * Copyright (c) 2013-2015, Mellanox Technologies. All rights reserved.
 *
 * This software is available to you under a choice of one of two
 * licenses.  You may choose to be licensed under the terms of the GNU
 * General Public License (GPL) Version 2, available from the file
 * COPYING in the main directory of this source tree, or the
 * OpenIB.org BSD license below:
 *
 *     Redistribution and use in source and binary forms, with or
 *     without modification, are permitted provided that the following
 *     conditions are met:
 *
 *      - Redistributions of source code must retain the above
 *        copyright notice, this list of conditions and the following
 *        disclaimer.
 *
 *      - Redistributions in binary form must reproduce the above
 *        copyright notice, this list of conditions and the following
 *        disclaimer in the documentation and/or other materials
 *        provided with the distribution.
 *
 * THE SOFTWARE IS PROVIDED "AS IS", WITHOUT WARRANTY OF ANY KIND,
 * EXPRESS OR IMPLIED, INCLUDING BUT NOT LIMITED TO THE WARRANTIES OF
 * MERCHANTABILITY, FITNESS FOR A PARTICULAR PURPOSE AND
 * NONINFRINGEMENT. IN NO EVENT SHALL THE AUTHORS OR COPYRIGHT HOLDERS
 * BE LIABLE FOR ANY CLAIM, DAMAGES OR OTHER LIABILITY, WHETHER IN AN
 * ACTION OF CONTRACT, TORT OR OTHERWISE, ARISING FROM, OUT OF OR IN
 * CONNECTION WITH THE SOFTWARE OR THE USE OR OTHER DEALINGS IN THE
 * SOFTWARE.
 */

#include <linux/debugfs.h>
#include <linux/highmem.h>
#include <linux/module.h>
#include <linux/init.h>
#include <linux/errno.h>
#include <linux/pci.h>
#include <linux/dma-mapping.h>
#include <linux/slab.h>
#include <linux/bitmap.h>
<<<<<<< HEAD
#if defined(CONFIG_X86)
#include <asm/memtype.h>
#endif
=======
>>>>>>> 04d5ce62
#include <linux/sched.h>
#include <linux/sched/mm.h>
#include <linux/sched/task.h>
#include <linux/delay.h>
#include <rdma/ib_user_verbs.h>
#include <rdma/ib_addr.h>
#include <rdma/ib_cache.h>
#include <linux/mlx5/port.h>
#include <linux/mlx5/vport.h>
#include <linux/mlx5/fs.h>
#include <linux/mlx5/eswitch.h>
#include <linux/list.h>
#include <rdma/ib_smi.h>
#include <rdma/ib_umem.h>
#include <linux/in.h>
#include <linux/etherdevice.h>
#include "mlx5_ib.h"
#include "ib_rep.h"
#include "cmd.h"
#include "srq.h"
#include <linux/mlx5/fs_helpers.h>
#include <linux/mlx5/accel.h>
#include <rdma/uverbs_std_types.h>
#include <rdma/mlx5_user_ioctl_verbs.h>
#include <rdma/mlx5_user_ioctl_cmds.h>
#include <rdma/ib_umem_odp.h>

#define UVERBS_MODULE_NAME mlx5_ib
#include <rdma/uverbs_named_ioctl.h>

#define DRIVER_NAME "mlx5_ib"
#define DRIVER_VERSION "5.0-0"

MODULE_AUTHOR("Eli Cohen <eli@mellanox.com>");
MODULE_DESCRIPTION("Mellanox Connect-IB HCA IB driver");
MODULE_LICENSE("Dual BSD/GPL");

static char mlx5_version[] =
	DRIVER_NAME ": Mellanox Connect-IB Infiniband driver v"
	DRIVER_VERSION "\n";

struct mlx5_ib_event_work {
	struct work_struct	work;
	union {
		struct mlx5_ib_dev	      *dev;
		struct mlx5_ib_multiport_info *mpi;
	};
	bool			is_slave;
	unsigned int		event;
	void			*param;
};

enum {
	MLX5_ATOMIC_SIZE_QP_8BYTES = 1 << 3,
};

static struct workqueue_struct *mlx5_ib_event_wq;
static LIST_HEAD(mlx5_ib_unaffiliated_port_list);
static LIST_HEAD(mlx5_ib_dev_list);
/*
 * This mutex should be held when accessing either of the above lists
 */
static DEFINE_MUTEX(mlx5_ib_multiport_mutex);

/* We can't use an array for xlt_emergency_page because dma_map_single
 * doesn't work on kernel modules memory
 */
static unsigned long xlt_emergency_page;
static struct mutex xlt_emergency_page_mutex;

struct mlx5_ib_dev *mlx5_ib_get_ibdev_from_mpi(struct mlx5_ib_multiport_info *mpi)
{
	struct mlx5_ib_dev *dev;

	mutex_lock(&mlx5_ib_multiport_mutex);
	dev = mpi->ibdev;
	mutex_unlock(&mlx5_ib_multiport_mutex);
	return dev;
}

static enum rdma_link_layer
mlx5_port_type_cap_to_rdma_ll(int port_type_cap)
{
	switch (port_type_cap) {
	case MLX5_CAP_PORT_TYPE_IB:
		return IB_LINK_LAYER_INFINIBAND;
	case MLX5_CAP_PORT_TYPE_ETH:
		return IB_LINK_LAYER_ETHERNET;
	default:
		return IB_LINK_LAYER_UNSPECIFIED;
	}
}

static enum rdma_link_layer
mlx5_ib_port_link_layer(struct ib_device *device, u8 port_num)
{
	struct mlx5_ib_dev *dev = to_mdev(device);
	int port_type_cap = MLX5_CAP_GEN(dev->mdev, port_type);

	return mlx5_port_type_cap_to_rdma_ll(port_type_cap);
}

static int get_port_state(struct ib_device *ibdev,
			  u8 port_num,
			  enum ib_port_state *state)
{
	struct ib_port_attr attr;
	int ret;

	memset(&attr, 0, sizeof(attr));
	ret = ibdev->ops.query_port(ibdev, port_num, &attr);
	if (!ret)
		*state = attr.state;
	return ret;
}

static struct mlx5_roce *mlx5_get_rep_roce(struct mlx5_ib_dev *dev,
					   struct net_device *ndev,
					   u8 *port_num)
{
	struct mlx5_eswitch *esw = dev->mdev->priv.eswitch;
	struct net_device *rep_ndev;
	struct mlx5_ib_port *port;
	int i;

	for (i = 0; i < dev->num_ports; i++) {
		port  = &dev->port[i];
		if (!port->rep)
			continue;

		read_lock(&port->roce.netdev_lock);
		rep_ndev = mlx5_ib_get_rep_netdev(esw,
						  port->rep->vport);
		if (rep_ndev == ndev) {
			read_unlock(&port->roce.netdev_lock);
			*port_num = i + 1;
			return &port->roce;
		}
		read_unlock(&port->roce.netdev_lock);
	}

	return NULL;
}

static int mlx5_netdev_event(struct notifier_block *this,
			     unsigned long event, void *ptr)
{
	struct mlx5_roce *roce = container_of(this, struct mlx5_roce, nb);
	struct net_device *ndev = netdev_notifier_info_to_dev(ptr);
	u8 port_num = roce->native_port_num;
	struct mlx5_core_dev *mdev;
	struct mlx5_ib_dev *ibdev;

	ibdev = roce->dev;
	mdev = mlx5_ib_get_native_port_mdev(ibdev, port_num, NULL);
	if (!mdev)
		return NOTIFY_DONE;

	switch (event) {
	case NETDEV_REGISTER:
		/* Should already be registered during the load */
		if (ibdev->is_rep)
			break;
		write_lock(&roce->netdev_lock);
		if (ndev->dev.parent == mdev->device)
			roce->netdev = ndev;
		write_unlock(&roce->netdev_lock);
		break;

	case NETDEV_UNREGISTER:
		/* In case of reps, ib device goes away before the netdevs */
		write_lock(&roce->netdev_lock);
		if (roce->netdev == ndev)
			roce->netdev = NULL;
		write_unlock(&roce->netdev_lock);
		break;

	case NETDEV_CHANGE:
	case NETDEV_UP:
	case NETDEV_DOWN: {
		struct net_device *lag_ndev = mlx5_lag_get_roce_netdev(mdev);
		struct net_device *upper = NULL;

		if (lag_ndev) {
			upper = netdev_master_upper_dev_get(lag_ndev);
			dev_put(lag_ndev);
		}

		if (ibdev->is_rep)
			roce = mlx5_get_rep_roce(ibdev, ndev, &port_num);
		if (!roce)
			return NOTIFY_DONE;
		if ((upper == ndev || (!upper && ndev == roce->netdev))
		    && ibdev->ib_active) {
			struct ib_event ibev = { };
			enum ib_port_state port_state;

			if (get_port_state(&ibdev->ib_dev, port_num,
					   &port_state))
				goto done;

			if (roce->last_port_state == port_state)
				goto done;

			roce->last_port_state = port_state;
			ibev.device = &ibdev->ib_dev;
			if (port_state == IB_PORT_DOWN)
				ibev.event = IB_EVENT_PORT_ERR;
			else if (port_state == IB_PORT_ACTIVE)
				ibev.event = IB_EVENT_PORT_ACTIVE;
			else
				goto done;

			ibev.element.port_num = port_num;
			ib_dispatch_event(&ibev);
		}
		break;
	}

	default:
		break;
	}
done:
	mlx5_ib_put_native_port_mdev(ibdev, port_num);
	return NOTIFY_DONE;
}

static struct net_device *mlx5_ib_get_netdev(struct ib_device *device,
					     u8 port_num)
{
	struct mlx5_ib_dev *ibdev = to_mdev(device);
	struct net_device *ndev;
	struct mlx5_core_dev *mdev;

	mdev = mlx5_ib_get_native_port_mdev(ibdev, port_num, NULL);
	if (!mdev)
		return NULL;

	ndev = mlx5_lag_get_roce_netdev(mdev);
	if (ndev)
		goto out;

	/* Ensure ndev does not disappear before we invoke dev_hold()
	 */
	read_lock(&ibdev->port[port_num - 1].roce.netdev_lock);
	ndev = ibdev->port[port_num - 1].roce.netdev;
	if (ndev)
		dev_hold(ndev);
	read_unlock(&ibdev->port[port_num - 1].roce.netdev_lock);

out:
	mlx5_ib_put_native_port_mdev(ibdev, port_num);
	return ndev;
}

struct mlx5_core_dev *mlx5_ib_get_native_port_mdev(struct mlx5_ib_dev *ibdev,
						   u8 ib_port_num,
						   u8 *native_port_num)
{
	enum rdma_link_layer ll = mlx5_ib_port_link_layer(&ibdev->ib_dev,
							  ib_port_num);
	struct mlx5_core_dev *mdev = NULL;
	struct mlx5_ib_multiport_info *mpi;
	struct mlx5_ib_port *port;

	if (!mlx5_core_mp_enabled(ibdev->mdev) ||
	    ll != IB_LINK_LAYER_ETHERNET) {
		if (native_port_num)
			*native_port_num = ib_port_num;
		return ibdev->mdev;
	}

	if (native_port_num)
		*native_port_num = 1;

	port = &ibdev->port[ib_port_num - 1];
	if (!port)
		return NULL;

	spin_lock(&port->mp.mpi_lock);
	mpi = ibdev->port[ib_port_num - 1].mp.mpi;
	if (mpi && !mpi->unaffiliate) {
		mdev = mpi->mdev;
		/* If it's the master no need to refcount, it'll exist
		 * as long as the ib_dev exists.
		 */
		if (!mpi->is_master)
			mpi->mdev_refcnt++;
	}
	spin_unlock(&port->mp.mpi_lock);

	return mdev;
}

void mlx5_ib_put_native_port_mdev(struct mlx5_ib_dev *ibdev, u8 port_num)
{
	enum rdma_link_layer ll = mlx5_ib_port_link_layer(&ibdev->ib_dev,
							  port_num);
	struct mlx5_ib_multiport_info *mpi;
	struct mlx5_ib_port *port;

	if (!mlx5_core_mp_enabled(ibdev->mdev) || ll != IB_LINK_LAYER_ETHERNET)
		return;

	port = &ibdev->port[port_num - 1];

	spin_lock(&port->mp.mpi_lock);
	mpi = ibdev->port[port_num - 1].mp.mpi;
	if (mpi->is_master)
		goto out;

	mpi->mdev_refcnt--;
	if (mpi->unaffiliate)
		complete(&mpi->unref_comp);
out:
	spin_unlock(&port->mp.mpi_lock);
}

static int translate_eth_legacy_proto_oper(u32 eth_proto_oper, u8 *active_speed,
					   u8 *active_width)
{
	switch (eth_proto_oper) {
	case MLX5E_PROT_MASK(MLX5E_1000BASE_CX_SGMII):
	case MLX5E_PROT_MASK(MLX5E_1000BASE_KX):
	case MLX5E_PROT_MASK(MLX5E_100BASE_TX):
	case MLX5E_PROT_MASK(MLX5E_1000BASE_T):
		*active_width = IB_WIDTH_1X;
		*active_speed = IB_SPEED_SDR;
		break;
	case MLX5E_PROT_MASK(MLX5E_10GBASE_T):
	case MLX5E_PROT_MASK(MLX5E_10GBASE_CX4):
	case MLX5E_PROT_MASK(MLX5E_10GBASE_KX4):
	case MLX5E_PROT_MASK(MLX5E_10GBASE_KR):
	case MLX5E_PROT_MASK(MLX5E_10GBASE_CR):
	case MLX5E_PROT_MASK(MLX5E_10GBASE_SR):
	case MLX5E_PROT_MASK(MLX5E_10GBASE_ER):
		*active_width = IB_WIDTH_1X;
		*active_speed = IB_SPEED_QDR;
		break;
	case MLX5E_PROT_MASK(MLX5E_25GBASE_CR):
	case MLX5E_PROT_MASK(MLX5E_25GBASE_KR):
	case MLX5E_PROT_MASK(MLX5E_25GBASE_SR):
		*active_width = IB_WIDTH_1X;
		*active_speed = IB_SPEED_EDR;
		break;
	case MLX5E_PROT_MASK(MLX5E_40GBASE_CR4):
	case MLX5E_PROT_MASK(MLX5E_40GBASE_KR4):
	case MLX5E_PROT_MASK(MLX5E_40GBASE_SR4):
	case MLX5E_PROT_MASK(MLX5E_40GBASE_LR4):
		*active_width = IB_WIDTH_4X;
		*active_speed = IB_SPEED_QDR;
		break;
	case MLX5E_PROT_MASK(MLX5E_50GBASE_CR2):
	case MLX5E_PROT_MASK(MLX5E_50GBASE_KR2):
	case MLX5E_PROT_MASK(MLX5E_50GBASE_SR2):
		*active_width = IB_WIDTH_1X;
		*active_speed = IB_SPEED_HDR;
		break;
	case MLX5E_PROT_MASK(MLX5E_56GBASE_R4):
		*active_width = IB_WIDTH_4X;
		*active_speed = IB_SPEED_FDR;
		break;
	case MLX5E_PROT_MASK(MLX5E_100GBASE_CR4):
	case MLX5E_PROT_MASK(MLX5E_100GBASE_SR4):
	case MLX5E_PROT_MASK(MLX5E_100GBASE_KR4):
	case MLX5E_PROT_MASK(MLX5E_100GBASE_LR4):
		*active_width = IB_WIDTH_4X;
		*active_speed = IB_SPEED_EDR;
		break;
	default:
		return -EINVAL;
	}

	return 0;
}

static int translate_eth_ext_proto_oper(u32 eth_proto_oper, u8 *active_speed,
					u8 *active_width)
{
	switch (eth_proto_oper) {
	case MLX5E_PROT_MASK(MLX5E_SGMII_100M):
	case MLX5E_PROT_MASK(MLX5E_1000BASE_X_SGMII):
		*active_width = IB_WIDTH_1X;
		*active_speed = IB_SPEED_SDR;
		break;
	case MLX5E_PROT_MASK(MLX5E_5GBASE_R):
		*active_width = IB_WIDTH_1X;
		*active_speed = IB_SPEED_DDR;
		break;
	case MLX5E_PROT_MASK(MLX5E_10GBASE_XFI_XAUI_1):
		*active_width = IB_WIDTH_1X;
		*active_speed = IB_SPEED_QDR;
		break;
	case MLX5E_PROT_MASK(MLX5E_40GBASE_XLAUI_4_XLPPI_4):
		*active_width = IB_WIDTH_4X;
		*active_speed = IB_SPEED_QDR;
		break;
	case MLX5E_PROT_MASK(MLX5E_25GAUI_1_25GBASE_CR_KR):
		*active_width = IB_WIDTH_1X;
		*active_speed = IB_SPEED_EDR;
		break;
	case MLX5E_PROT_MASK(MLX5E_50GAUI_2_LAUI_2_50GBASE_CR2_KR2):
		*active_width = IB_WIDTH_2X;
		*active_speed = IB_SPEED_EDR;
		break;
	case MLX5E_PROT_MASK(MLX5E_50GAUI_1_LAUI_1_50GBASE_CR_KR):
		*active_width = IB_WIDTH_1X;
		*active_speed = IB_SPEED_HDR;
		break;
	case MLX5E_PROT_MASK(MLX5E_CAUI_4_100GBASE_CR4_KR4):
		*active_width = IB_WIDTH_4X;
		*active_speed = IB_SPEED_EDR;
		break;
	case MLX5E_PROT_MASK(MLX5E_100GAUI_2_100GBASE_CR2_KR2):
		*active_width = IB_WIDTH_2X;
		*active_speed = IB_SPEED_HDR;
		break;
	case MLX5E_PROT_MASK(MLX5E_200GAUI_4_200GBASE_CR4_KR4):
		*active_width = IB_WIDTH_4X;
		*active_speed = IB_SPEED_HDR;
		break;
	default:
		return -EINVAL;
	}

	return 0;
}

static int translate_eth_proto_oper(u32 eth_proto_oper, u8 *active_speed,
				    u8 *active_width, bool ext)
{
	return ext ?
		translate_eth_ext_proto_oper(eth_proto_oper, active_speed,
					     active_width) :
		translate_eth_legacy_proto_oper(eth_proto_oper, active_speed,
						active_width);
}

static int mlx5_query_port_roce(struct ib_device *device, u8 port_num,
				struct ib_port_attr *props)
{
	struct mlx5_ib_dev *dev = to_mdev(device);
	u32 out[MLX5_ST_SZ_DW(ptys_reg)] = {0};
	struct mlx5_core_dev *mdev;
	struct net_device *ndev, *upper;
	enum ib_mtu ndev_ib_mtu;
	bool put_mdev = true;
	u16 qkey_viol_cntr;
	u32 eth_prot_oper;
	u8 mdev_port_num;
	bool ext;
	int err;

	mdev = mlx5_ib_get_native_port_mdev(dev, port_num, &mdev_port_num);
	if (!mdev) {
		/* This means the port isn't affiliated yet. Get the
		 * info for the master port instead.
		 */
		put_mdev = false;
		mdev = dev->mdev;
		mdev_port_num = 1;
		port_num = 1;
	}

	/* Possible bad flows are checked before filling out props so in case
	 * of an error it will still be zeroed out.
	 * Use native port in case of reps
	 */
	if (dev->is_rep)
		err = mlx5_query_port_ptys(mdev, out, sizeof(out), MLX5_PTYS_EN,
					   1);
	else
		err = mlx5_query_port_ptys(mdev, out, sizeof(out), MLX5_PTYS_EN,
					   mdev_port_num);
	if (err)
		goto out;
	ext = MLX5_CAP_PCAM_FEATURE(dev->mdev, ptys_extended_ethernet);
	eth_prot_oper = MLX5_GET_ETH_PROTO(ptys_reg, out, ext, eth_proto_oper);

	props->active_width     = IB_WIDTH_4X;
	props->active_speed     = IB_SPEED_QDR;

	translate_eth_proto_oper(eth_prot_oper, &props->active_speed,
				 &props->active_width, ext);

	props->port_cap_flags |= IB_PORT_CM_SUP;
	props->ip_gids = true;

	props->gid_tbl_len      = MLX5_CAP_ROCE(dev->mdev,
						roce_address_table_size);
	props->max_mtu          = IB_MTU_4096;
	props->max_msg_sz       = 1 << MLX5_CAP_GEN(dev->mdev, log_max_msg);
	props->pkey_tbl_len     = 1;
	props->state            = IB_PORT_DOWN;
	props->phys_state       = IB_PORT_PHYS_STATE_DISABLED;

	mlx5_query_nic_vport_qkey_viol_cntr(mdev, &qkey_viol_cntr);
	props->qkey_viol_cntr = qkey_viol_cntr;

	/* If this is a stub query for an unaffiliated port stop here */
	if (!put_mdev)
		goto out;

	ndev = mlx5_ib_get_netdev(device, port_num);
	if (!ndev)
		goto out;

	if (dev->lag_active) {
		rcu_read_lock();
		upper = netdev_master_upper_dev_get_rcu(ndev);
		if (upper) {
			dev_put(ndev);
			ndev = upper;
			dev_hold(ndev);
		}
		rcu_read_unlock();
	}

	if (netif_running(ndev) && netif_carrier_ok(ndev)) {
		props->state      = IB_PORT_ACTIVE;
		props->phys_state = IB_PORT_PHYS_STATE_LINK_UP;
	}

	ndev_ib_mtu = iboe_get_mtu(ndev->mtu);

	dev_put(ndev);

	props->active_mtu	= min(props->max_mtu, ndev_ib_mtu);
out:
	if (put_mdev)
		mlx5_ib_put_native_port_mdev(dev, port_num);
	return err;
}

static int set_roce_addr(struct mlx5_ib_dev *dev, u8 port_num,
			 unsigned int index, const union ib_gid *gid,
			 const struct ib_gid_attr *attr)
{
	enum ib_gid_type gid_type = IB_GID_TYPE_IB;
	u16 vlan_id = 0xffff;
	u8 roce_version = 0;
	u8 roce_l3_type = 0;
	u8 mac[ETH_ALEN];
	int ret;

	if (gid) {
		gid_type = attr->gid_type;
		ret = rdma_read_gid_l2_fields(attr, &vlan_id, &mac[0]);
		if (ret)
			return ret;
	}

	switch (gid_type) {
	case IB_GID_TYPE_IB:
		roce_version = MLX5_ROCE_VERSION_1;
		break;
	case IB_GID_TYPE_ROCE_UDP_ENCAP:
		roce_version = MLX5_ROCE_VERSION_2;
		if (ipv6_addr_v4mapped((void *)gid))
			roce_l3_type = MLX5_ROCE_L3_TYPE_IPV4;
		else
			roce_l3_type = MLX5_ROCE_L3_TYPE_IPV6;
		break;

	default:
		mlx5_ib_warn(dev, "Unexpected GID type %u\n", gid_type);
	}

	return mlx5_core_roce_gid_set(dev->mdev, index, roce_version,
				      roce_l3_type, gid->raw, mac,
				      vlan_id < VLAN_CFI_MASK, vlan_id,
				      port_num);
}

static int mlx5_ib_add_gid(const struct ib_gid_attr *attr,
			   __always_unused void **context)
{
	return set_roce_addr(to_mdev(attr->device), attr->port_num,
			     attr->index, &attr->gid, attr);
}

static int mlx5_ib_del_gid(const struct ib_gid_attr *attr,
			   __always_unused void **context)
{
	return set_roce_addr(to_mdev(attr->device), attr->port_num,
			     attr->index, NULL, NULL);
}

__be16 mlx5_get_roce_udp_sport(struct mlx5_ib_dev *dev,
			       const struct ib_gid_attr *attr)
{
	if (attr->gid_type != IB_GID_TYPE_ROCE_UDP_ENCAP)
		return 0;

	return cpu_to_be16(MLX5_CAP_ROCE(dev->mdev, r_roce_min_src_udp_port));
}

static int mlx5_use_mad_ifc(struct mlx5_ib_dev *dev)
{
	if (MLX5_CAP_GEN(dev->mdev, port_type) == MLX5_CAP_PORT_TYPE_IB)
		return !MLX5_CAP_GEN(dev->mdev, ib_virt);
	return 0;
}

enum {
	MLX5_VPORT_ACCESS_METHOD_MAD,
	MLX5_VPORT_ACCESS_METHOD_HCA,
	MLX5_VPORT_ACCESS_METHOD_NIC,
};

static int mlx5_get_vport_access_method(struct ib_device *ibdev)
{
	if (mlx5_use_mad_ifc(to_mdev(ibdev)))
		return MLX5_VPORT_ACCESS_METHOD_MAD;

	if (mlx5_ib_port_link_layer(ibdev, 1) ==
	    IB_LINK_LAYER_ETHERNET)
		return MLX5_VPORT_ACCESS_METHOD_NIC;

	return MLX5_VPORT_ACCESS_METHOD_HCA;
}

static void get_atomic_caps(struct mlx5_ib_dev *dev,
			    u8 atomic_size_qp,
			    struct ib_device_attr *props)
{
	u8 tmp;
	u8 atomic_operations = MLX5_CAP_ATOMIC(dev->mdev, atomic_operations);
	u8 atomic_req_8B_endianness_mode =
		MLX5_CAP_ATOMIC(dev->mdev, atomic_req_8B_endianness_mode);

	/* Check if HW supports 8 bytes standard atomic operations and capable
	 * of host endianness respond
	 */
	tmp = MLX5_ATOMIC_OPS_CMP_SWAP | MLX5_ATOMIC_OPS_FETCH_ADD;
	if (((atomic_operations & tmp) == tmp) &&
	    (atomic_size_qp & MLX5_ATOMIC_SIZE_QP_8BYTES) &&
	    (atomic_req_8B_endianness_mode)) {
		props->atomic_cap = IB_ATOMIC_HCA;
	} else {
		props->atomic_cap = IB_ATOMIC_NONE;
	}
}

static void get_atomic_caps_qp(struct mlx5_ib_dev *dev,
			       struct ib_device_attr *props)
{
	u8 atomic_size_qp = MLX5_CAP_ATOMIC(dev->mdev, atomic_size_qp);

	get_atomic_caps(dev, atomic_size_qp, props);
}

static int mlx5_query_system_image_guid(struct ib_device *ibdev,
					__be64 *sys_image_guid)
{
	struct mlx5_ib_dev *dev = to_mdev(ibdev);
	struct mlx5_core_dev *mdev = dev->mdev;
	u64 tmp;
	int err;

	switch (mlx5_get_vport_access_method(ibdev)) {
	case MLX5_VPORT_ACCESS_METHOD_MAD:
		return mlx5_query_mad_ifc_system_image_guid(ibdev,
							    sys_image_guid);

	case MLX5_VPORT_ACCESS_METHOD_HCA:
		err = mlx5_query_hca_vport_system_image_guid(mdev, &tmp);
		break;

	case MLX5_VPORT_ACCESS_METHOD_NIC:
		err = mlx5_query_nic_vport_system_image_guid(mdev, &tmp);
		break;

	default:
		return -EINVAL;
	}

	if (!err)
		*sys_image_guid = cpu_to_be64(tmp);

	return err;

}

static int mlx5_query_max_pkeys(struct ib_device *ibdev,
				u16 *max_pkeys)
{
	struct mlx5_ib_dev *dev = to_mdev(ibdev);
	struct mlx5_core_dev *mdev = dev->mdev;

	switch (mlx5_get_vport_access_method(ibdev)) {
	case MLX5_VPORT_ACCESS_METHOD_MAD:
		return mlx5_query_mad_ifc_max_pkeys(ibdev, max_pkeys);

	case MLX5_VPORT_ACCESS_METHOD_HCA:
	case MLX5_VPORT_ACCESS_METHOD_NIC:
		*max_pkeys = mlx5_to_sw_pkey_sz(MLX5_CAP_GEN(mdev,
						pkey_table_size));
		return 0;

	default:
		return -EINVAL;
	}
}

static int mlx5_query_vendor_id(struct ib_device *ibdev,
				u32 *vendor_id)
{
	struct mlx5_ib_dev *dev = to_mdev(ibdev);

	switch (mlx5_get_vport_access_method(ibdev)) {
	case MLX5_VPORT_ACCESS_METHOD_MAD:
		return mlx5_query_mad_ifc_vendor_id(ibdev, vendor_id);

	case MLX5_VPORT_ACCESS_METHOD_HCA:
	case MLX5_VPORT_ACCESS_METHOD_NIC:
		return mlx5_core_query_vendor_id(dev->mdev, vendor_id);

	default:
		return -EINVAL;
	}
}

static int mlx5_query_node_guid(struct mlx5_ib_dev *dev,
				__be64 *node_guid)
{
	u64 tmp;
	int err;

	switch (mlx5_get_vport_access_method(&dev->ib_dev)) {
	case MLX5_VPORT_ACCESS_METHOD_MAD:
		return mlx5_query_mad_ifc_node_guid(dev, node_guid);

	case MLX5_VPORT_ACCESS_METHOD_HCA:
		err = mlx5_query_hca_vport_node_guid(dev->mdev, &tmp);
		break;

	case MLX5_VPORT_ACCESS_METHOD_NIC:
		err = mlx5_query_nic_vport_node_guid(dev->mdev, &tmp);
		break;

	default:
		return -EINVAL;
	}

	if (!err)
		*node_guid = cpu_to_be64(tmp);

	return err;
}

struct mlx5_reg_node_desc {
	u8	desc[IB_DEVICE_NODE_DESC_MAX];
};

static int mlx5_query_node_desc(struct mlx5_ib_dev *dev, char *node_desc)
{
	struct mlx5_reg_node_desc in;

	if (mlx5_use_mad_ifc(dev))
		return mlx5_query_mad_ifc_node_desc(dev, node_desc);

	memset(&in, 0, sizeof(in));

	return mlx5_core_access_reg(dev->mdev, &in, sizeof(in), node_desc,
				    sizeof(struct mlx5_reg_node_desc),
				    MLX5_REG_NODE_DESC, 0, 0);
}

static int mlx5_ib_query_device(struct ib_device *ibdev,
				struct ib_device_attr *props,
				struct ib_udata *uhw)
{
	size_t uhw_outlen = (uhw) ? uhw->outlen : 0;
	struct mlx5_ib_dev *dev = to_mdev(ibdev);
	struct mlx5_core_dev *mdev = dev->mdev;
	int err = -ENOMEM;
	int max_sq_desc;
	int max_rq_sg;
	int max_sq_sg;
	u64 min_page_size = 1ull << MLX5_CAP_GEN(mdev, log_pg_sz);
	bool raw_support = !mlx5_core_mp_enabled(mdev);
	struct mlx5_ib_query_device_resp resp = {};
	size_t resp_len;
	u64 max_tso;

	resp_len = sizeof(resp.comp_mask) + sizeof(resp.response_length);
	if (uhw_outlen && uhw_outlen < resp_len)
		return -EINVAL;

	resp.response_length = resp_len;

	if (uhw && uhw->inlen && !ib_is_udata_cleared(uhw, 0, uhw->inlen))
		return -EINVAL;

	memset(props, 0, sizeof(*props));
	err = mlx5_query_system_image_guid(ibdev,
					   &props->sys_image_guid);
	if (err)
		return err;

	err = mlx5_query_max_pkeys(ibdev, &props->max_pkeys);
	if (err)
		return err;

	err = mlx5_query_vendor_id(ibdev, &props->vendor_id);
	if (err)
		return err;

	props->fw_ver = ((u64)fw_rev_maj(dev->mdev) << 32) |
		(fw_rev_min(dev->mdev) << 16) |
		fw_rev_sub(dev->mdev);
	props->device_cap_flags    = IB_DEVICE_CHANGE_PHY_PORT |
		IB_DEVICE_PORT_ACTIVE_EVENT		|
		IB_DEVICE_SYS_IMAGE_GUID		|
		IB_DEVICE_RC_RNR_NAK_GEN;

	if (MLX5_CAP_GEN(mdev, pkv))
		props->device_cap_flags |= IB_DEVICE_BAD_PKEY_CNTR;
	if (MLX5_CAP_GEN(mdev, qkv))
		props->device_cap_flags |= IB_DEVICE_BAD_QKEY_CNTR;
	if (MLX5_CAP_GEN(mdev, apm))
		props->device_cap_flags |= IB_DEVICE_AUTO_PATH_MIG;
	if (MLX5_CAP_GEN(mdev, xrc))
		props->device_cap_flags |= IB_DEVICE_XRC;
	if (MLX5_CAP_GEN(mdev, imaicl)) {
		props->device_cap_flags |= IB_DEVICE_MEM_WINDOW |
					   IB_DEVICE_MEM_WINDOW_TYPE_2B;
		props->max_mw = 1 << MLX5_CAP_GEN(mdev, log_max_mkey);
		/* We support 'Gappy' memory registration too */
		props->device_cap_flags |= IB_DEVICE_SG_GAPS_REG;
	}
	props->device_cap_flags |= IB_DEVICE_MEM_MGT_EXTENSIONS;
	if (MLX5_CAP_GEN(mdev, sho)) {
		props->device_cap_flags |= IB_DEVICE_INTEGRITY_HANDOVER;
		/* At this stage no support for signature handover */
		props->sig_prot_cap = IB_PROT_T10DIF_TYPE_1 |
				      IB_PROT_T10DIF_TYPE_2 |
				      IB_PROT_T10DIF_TYPE_3;
		props->sig_guard_cap = IB_GUARD_T10DIF_CRC |
				       IB_GUARD_T10DIF_CSUM;
	}
	if (MLX5_CAP_GEN(mdev, block_lb_mc))
		props->device_cap_flags |= IB_DEVICE_BLOCK_MULTICAST_LOOPBACK;

	if (MLX5_CAP_GEN(dev->mdev, eth_net_offloads) && raw_support) {
		if (MLX5_CAP_ETH(mdev, csum_cap)) {
			/* Legacy bit to support old userspace libraries */
			props->device_cap_flags |= IB_DEVICE_RAW_IP_CSUM;
			props->raw_packet_caps |= IB_RAW_PACKET_CAP_IP_CSUM;
		}

		if (MLX5_CAP_ETH(dev->mdev, vlan_cap))
			props->raw_packet_caps |=
				IB_RAW_PACKET_CAP_CVLAN_STRIPPING;

<<<<<<< HEAD
		if (field_avail(typeof(resp), tso_caps, uhw_outlen)) {
=======
		if (offsetofend(typeof(resp), tso_caps) <= uhw_outlen) {
>>>>>>> 04d5ce62
			max_tso = MLX5_CAP_ETH(mdev, max_lso_cap);
			if (max_tso) {
				resp.tso_caps.max_tso = 1 << max_tso;
				resp.tso_caps.supported_qpts |=
					1 << IB_QPT_RAW_PACKET;
				resp.response_length += sizeof(resp.tso_caps);
			}
		}

<<<<<<< HEAD
		if (field_avail(typeof(resp), rss_caps, uhw_outlen)) {
=======
		if (offsetofend(typeof(resp), rss_caps) <= uhw_outlen) {
>>>>>>> 04d5ce62
			resp.rss_caps.rx_hash_function =
						MLX5_RX_HASH_FUNC_TOEPLITZ;
			resp.rss_caps.rx_hash_fields_mask =
						MLX5_RX_HASH_SRC_IPV4 |
						MLX5_RX_HASH_DST_IPV4 |
						MLX5_RX_HASH_SRC_IPV6 |
						MLX5_RX_HASH_DST_IPV6 |
						MLX5_RX_HASH_SRC_PORT_TCP |
						MLX5_RX_HASH_DST_PORT_TCP |
						MLX5_RX_HASH_SRC_PORT_UDP |
						MLX5_RX_HASH_DST_PORT_UDP |
						MLX5_RX_HASH_INNER;
			if (mlx5_accel_ipsec_device_caps(dev->mdev) &
			    MLX5_ACCEL_IPSEC_CAP_DEVICE)
				resp.rss_caps.rx_hash_fields_mask |=
					MLX5_RX_HASH_IPSEC_SPI;
			resp.response_length += sizeof(resp.rss_caps);
		}
	} else {
<<<<<<< HEAD
		if (field_avail(typeof(resp), tso_caps, uhw_outlen))
			resp.response_length += sizeof(resp.tso_caps);
		if (field_avail(typeof(resp), rss_caps, uhw_outlen))
=======
		if (offsetofend(typeof(resp), tso_caps) <= uhw_outlen)
			resp.response_length += sizeof(resp.tso_caps);
		if (offsetofend(typeof(resp), rss_caps) <= uhw_outlen)
>>>>>>> 04d5ce62
			resp.response_length += sizeof(resp.rss_caps);
	}

	if (MLX5_CAP_GEN(mdev, ipoib_basic_offloads)) {
		props->device_cap_flags |= IB_DEVICE_UD_IP_CSUM;
		props->device_cap_flags |= IB_DEVICE_UD_TSO;
	}

	if (MLX5_CAP_GEN(dev->mdev, rq_delay_drop) &&
	    MLX5_CAP_GEN(dev->mdev, general_notification_event) &&
	    raw_support)
		props->raw_packet_caps |= IB_RAW_PACKET_CAP_DELAY_DROP;

	if (MLX5_CAP_GEN(mdev, ipoib_enhanced_offloads) &&
	    MLX5_CAP_IPOIB_ENHANCED(mdev, csum_cap))
		props->device_cap_flags |= IB_DEVICE_UD_IP_CSUM;

	if (MLX5_CAP_GEN(dev->mdev, eth_net_offloads) &&
	    MLX5_CAP_ETH(dev->mdev, scatter_fcs) &&
	    raw_support) {
		/* Legacy bit to support old userspace libraries */
		props->device_cap_flags |= IB_DEVICE_RAW_SCATTER_FCS;
		props->raw_packet_caps |= IB_RAW_PACKET_CAP_SCATTER_FCS;
	}

	if (MLX5_CAP_DEV_MEM(mdev, memic)) {
		props->max_dm_size =
			MLX5_CAP_DEV_MEM(mdev, max_memic_size);
	}

	if (mlx5_get_flow_namespace(dev->mdev, MLX5_FLOW_NAMESPACE_BYPASS))
		props->device_cap_flags |= IB_DEVICE_MANAGED_FLOW_STEERING;

	if (MLX5_CAP_GEN(mdev, end_pad))
		props->device_cap_flags |= IB_DEVICE_PCI_WRITE_END_PADDING;

	props->vendor_part_id	   = mdev->pdev->device;
	props->hw_ver		   = mdev->pdev->revision;

	props->max_mr_size	   = ~0ull;
	props->page_size_cap	   = ~(min_page_size - 1);
	props->max_qp		   = 1 << MLX5_CAP_GEN(mdev, log_max_qp);
	props->max_qp_wr	   = 1 << MLX5_CAP_GEN(mdev, log_max_qp_sz);
	max_rq_sg =  MLX5_CAP_GEN(mdev, max_wqe_sz_rq) /
		     sizeof(struct mlx5_wqe_data_seg);
	max_sq_desc = min_t(int, MLX5_CAP_GEN(mdev, max_wqe_sz_sq), 512);
	max_sq_sg = (max_sq_desc - sizeof(struct mlx5_wqe_ctrl_seg) -
		     sizeof(struct mlx5_wqe_raddr_seg)) /
		sizeof(struct mlx5_wqe_data_seg);
	props->max_send_sge = max_sq_sg;
	props->max_recv_sge = max_rq_sg;
	props->max_sge_rd	   = MLX5_MAX_SGE_RD;
	props->max_cq		   = 1 << MLX5_CAP_GEN(mdev, log_max_cq);
	props->max_cqe = (1 << MLX5_CAP_GEN(mdev, log_max_cq_sz)) - 1;
	props->max_mr		   = 1 << MLX5_CAP_GEN(mdev, log_max_mkey);
	props->max_pd		   = 1 << MLX5_CAP_GEN(mdev, log_max_pd);
	props->max_qp_rd_atom	   = 1 << MLX5_CAP_GEN(mdev, log_max_ra_req_qp);
	props->max_qp_init_rd_atom = 1 << MLX5_CAP_GEN(mdev, log_max_ra_res_qp);
	props->max_srq		   = 1 << MLX5_CAP_GEN(mdev, log_max_srq);
	props->max_srq_wr = (1 << MLX5_CAP_GEN(mdev, log_max_srq_sz)) - 1;
	props->local_ca_ack_delay  = MLX5_CAP_GEN(mdev, local_ca_ack_delay);
	props->max_res_rd_atom	   = props->max_qp_rd_atom * props->max_qp;
	props->max_srq_sge	   = max_rq_sg - 1;
	props->max_fast_reg_page_list_len =
		1 << MLX5_CAP_GEN(mdev, log_max_klm_list_size);
	props->max_pi_fast_reg_page_list_len =
		props->max_fast_reg_page_list_len / 2;
	props->max_sgl_rd =
		MLX5_CAP_GEN(mdev, max_sgl_for_optimized_performance);
	get_atomic_caps_qp(dev, props);
	props->masked_atomic_cap   = IB_ATOMIC_NONE;
	props->max_mcast_grp	   = 1 << MLX5_CAP_GEN(mdev, log_max_mcg);
	props->max_mcast_qp_attach = MLX5_CAP_GEN(mdev, max_qp_mcg);
	props->max_total_mcast_qp_attach = props->max_mcast_qp_attach *
					   props->max_mcast_grp;
	props->max_map_per_fmr = INT_MAX; /* no limit in ConnectIB */
	props->max_ah = INT_MAX;
	props->hca_core_clock = MLX5_CAP_GEN(mdev, device_frequency_khz);
	props->timestamp_mask = 0x7FFFFFFFFFFFFFFFULL;

	if (IS_ENABLED(CONFIG_INFINIBAND_ON_DEMAND_PAGING)) {
		if (dev->odp_caps.general_caps & IB_ODP_SUPPORT)
			props->device_cap_flags |= IB_DEVICE_ON_DEMAND_PAGING;
		props->odp_caps = dev->odp_caps;
		if (!uhw) {
			/* ODP for kernel QPs is not implemented for receive
			 * WQEs and SRQ WQEs
			 */
			props->odp_caps.per_transport_caps.rc_odp_caps &=
				~(IB_ODP_SUPPORT_READ |
				  IB_ODP_SUPPORT_SRQ_RECV);
			props->odp_caps.per_transport_caps.uc_odp_caps &=
				~(IB_ODP_SUPPORT_READ |
				  IB_ODP_SUPPORT_SRQ_RECV);
			props->odp_caps.per_transport_caps.ud_odp_caps &=
				~(IB_ODP_SUPPORT_READ |
				  IB_ODP_SUPPORT_SRQ_RECV);
			props->odp_caps.per_transport_caps.xrc_odp_caps &=
				~(IB_ODP_SUPPORT_READ |
				  IB_ODP_SUPPORT_SRQ_RECV);
		}
	}

	if (MLX5_CAP_GEN(mdev, cd))
		props->device_cap_flags |= IB_DEVICE_CROSS_CHANNEL;

	if (mlx5_core_is_vf(mdev))
		props->device_cap_flags |= IB_DEVICE_VIRTUAL_FUNCTION;

	if (mlx5_ib_port_link_layer(ibdev, 1) ==
	    IB_LINK_LAYER_ETHERNET && raw_support) {
		props->rss_caps.max_rwq_indirection_tables =
			1 << MLX5_CAP_GEN(dev->mdev, log_max_rqt);
		props->rss_caps.max_rwq_indirection_table_size =
			1 << MLX5_CAP_GEN(dev->mdev, log_max_rqt_size);
		props->rss_caps.supported_qpts = 1 << IB_QPT_RAW_PACKET;
		props->max_wq_type_rq =
			1 << MLX5_CAP_GEN(dev->mdev, log_max_rq);
	}

	if (MLX5_CAP_GEN(mdev, tag_matching)) {
		props->tm_caps.max_num_tags =
			(1 << MLX5_CAP_GEN(mdev, log_tag_matching_list_sz)) - 1;
		props->tm_caps.max_ops =
			1 << MLX5_CAP_GEN(mdev, log_max_qp_sz);
		props->tm_caps.max_sge = MLX5_TM_MAX_SGE;
	}

	if (MLX5_CAP_GEN(mdev, tag_matching) &&
	    MLX5_CAP_GEN(mdev, rndv_offload_rc)) {
		props->tm_caps.flags = IB_TM_CAP_RNDV_RC;
		props->tm_caps.max_rndv_hdr_size = MLX5_TM_MAX_RNDV_MSG_SIZE;
	}

	if (MLX5_CAP_GEN(dev->mdev, cq_moderation)) {
		props->cq_caps.max_cq_moderation_count =
						MLX5_MAX_CQ_COUNT;
		props->cq_caps.max_cq_moderation_period =
						MLX5_MAX_CQ_PERIOD;
	}

<<<<<<< HEAD
	if (field_avail(typeof(resp), cqe_comp_caps, uhw_outlen)) {
=======
	if (offsetofend(typeof(resp), cqe_comp_caps) <= uhw_outlen) {
>>>>>>> 04d5ce62
		resp.response_length += sizeof(resp.cqe_comp_caps);

		if (MLX5_CAP_GEN(dev->mdev, cqe_compression)) {
			resp.cqe_comp_caps.max_num =
				MLX5_CAP_GEN(dev->mdev,
					     cqe_compression_max_num);

			resp.cqe_comp_caps.supported_format =
				MLX5_IB_CQE_RES_FORMAT_HASH |
				MLX5_IB_CQE_RES_FORMAT_CSUM;

			if (MLX5_CAP_GEN(dev->mdev, mini_cqe_resp_stride_index))
				resp.cqe_comp_caps.supported_format |=
					MLX5_IB_CQE_RES_FORMAT_CSUM_STRIDX;
		}
	}

<<<<<<< HEAD
	if (field_avail(typeof(resp), packet_pacing_caps, uhw_outlen) &&
=======
	if (offsetofend(typeof(resp), packet_pacing_caps) <= uhw_outlen &&
>>>>>>> 04d5ce62
	    raw_support) {
		if (MLX5_CAP_QOS(mdev, packet_pacing) &&
		    MLX5_CAP_GEN(mdev, qos)) {
			resp.packet_pacing_caps.qp_rate_limit_max =
				MLX5_CAP_QOS(mdev, packet_pacing_max_rate);
			resp.packet_pacing_caps.qp_rate_limit_min =
				MLX5_CAP_QOS(mdev, packet_pacing_min_rate);
			resp.packet_pacing_caps.supported_qpts |=
				1 << IB_QPT_RAW_PACKET;
			if (MLX5_CAP_QOS(mdev, packet_pacing_burst_bound) &&
			    MLX5_CAP_QOS(mdev, packet_pacing_typical_size))
				resp.packet_pacing_caps.cap_flags |=
					MLX5_IB_PP_SUPPORT_BURST;
		}
		resp.response_length += sizeof(resp.packet_pacing_caps);
	}

<<<<<<< HEAD
	if (field_avail(typeof(resp), mlx5_ib_support_multi_pkt_send_wqes,
			uhw_outlen)) {
=======
	if (offsetofend(typeof(resp), mlx5_ib_support_multi_pkt_send_wqes) <=
	    uhw_outlen) {
>>>>>>> 04d5ce62
		if (MLX5_CAP_ETH(mdev, multi_pkt_send_wqe))
			resp.mlx5_ib_support_multi_pkt_send_wqes =
				MLX5_IB_ALLOW_MPW;

		if (MLX5_CAP_ETH(mdev, enhanced_multi_pkt_send_wqe))
			resp.mlx5_ib_support_multi_pkt_send_wqes |=
				MLX5_IB_SUPPORT_EMPW;

		resp.response_length +=
			sizeof(resp.mlx5_ib_support_multi_pkt_send_wqes);
	}

<<<<<<< HEAD
	if (field_avail(typeof(resp), flags, uhw_outlen)) {
=======
	if (offsetofend(typeof(resp), flags) <= uhw_outlen) {
>>>>>>> 04d5ce62
		resp.response_length += sizeof(resp.flags);

		if (MLX5_CAP_GEN(mdev, cqe_compression_128))
			resp.flags |=
				MLX5_IB_QUERY_DEV_RESP_FLAGS_CQE_128B_COMP;

		if (MLX5_CAP_GEN(mdev, cqe_128_always))
			resp.flags |= MLX5_IB_QUERY_DEV_RESP_FLAGS_CQE_128B_PAD;
		if (MLX5_CAP_GEN(mdev, qp_packet_based))
			resp.flags |=
				MLX5_IB_QUERY_DEV_RESP_PACKET_BASED_CREDIT_MODE;

		resp.flags |= MLX5_IB_QUERY_DEV_RESP_FLAGS_SCAT2CQE_DCT;
	}

<<<<<<< HEAD
	if (field_avail(typeof(resp), sw_parsing_caps, uhw_outlen)) {
=======
	if (offsetofend(typeof(resp), sw_parsing_caps) <= uhw_outlen) {
>>>>>>> 04d5ce62
		resp.response_length += sizeof(resp.sw_parsing_caps);
		if (MLX5_CAP_ETH(mdev, swp)) {
			resp.sw_parsing_caps.sw_parsing_offloads |=
				MLX5_IB_SW_PARSING;

			if (MLX5_CAP_ETH(mdev, swp_csum))
				resp.sw_parsing_caps.sw_parsing_offloads |=
					MLX5_IB_SW_PARSING_CSUM;

			if (MLX5_CAP_ETH(mdev, swp_lso))
				resp.sw_parsing_caps.sw_parsing_offloads |=
					MLX5_IB_SW_PARSING_LSO;

			if (resp.sw_parsing_caps.sw_parsing_offloads)
				resp.sw_parsing_caps.supported_qpts =
					BIT(IB_QPT_RAW_PACKET);
		}
	}

<<<<<<< HEAD
	if (field_avail(typeof(resp), striding_rq_caps, uhw_outlen) &&
=======
	if (offsetofend(typeof(resp), striding_rq_caps) <= uhw_outlen &&
>>>>>>> 04d5ce62
	    raw_support) {
		resp.response_length += sizeof(resp.striding_rq_caps);
		if (MLX5_CAP_GEN(mdev, striding_rq)) {
			resp.striding_rq_caps.min_single_stride_log_num_of_bytes =
				MLX5_MIN_SINGLE_STRIDE_LOG_NUM_BYTES;
			resp.striding_rq_caps.max_single_stride_log_num_of_bytes =
				MLX5_MAX_SINGLE_STRIDE_LOG_NUM_BYTES;
			if (MLX5_CAP_GEN(dev->mdev, ext_stride_num_range))
				resp.striding_rq_caps
					.min_single_wqe_log_num_of_strides =
					MLX5_EXT_MIN_SINGLE_WQE_LOG_NUM_STRIDES;
			else
				resp.striding_rq_caps
					.min_single_wqe_log_num_of_strides =
					MLX5_MIN_SINGLE_WQE_LOG_NUM_STRIDES;
			resp.striding_rq_caps.max_single_wqe_log_num_of_strides =
				MLX5_MAX_SINGLE_WQE_LOG_NUM_STRIDES;
			resp.striding_rq_caps.supported_qpts =
				BIT(IB_QPT_RAW_PACKET);
		}
	}

<<<<<<< HEAD
	if (field_avail(typeof(resp), tunnel_offloads_caps, uhw_outlen)) {
=======
	if (offsetofend(typeof(resp), tunnel_offloads_caps) <= uhw_outlen) {
>>>>>>> 04d5ce62
		resp.response_length += sizeof(resp.tunnel_offloads_caps);
		if (MLX5_CAP_ETH(mdev, tunnel_stateless_vxlan))
			resp.tunnel_offloads_caps |=
				MLX5_IB_TUNNELED_OFFLOADS_VXLAN;
		if (MLX5_CAP_ETH(mdev, tunnel_stateless_geneve_rx))
			resp.tunnel_offloads_caps |=
				MLX5_IB_TUNNELED_OFFLOADS_GENEVE;
		if (MLX5_CAP_ETH(mdev, tunnel_stateless_gre))
			resp.tunnel_offloads_caps |=
				MLX5_IB_TUNNELED_OFFLOADS_GRE;
		if (MLX5_CAP_ETH(mdev, tunnel_stateless_mpls_over_gre))
			resp.tunnel_offloads_caps |=
				MLX5_IB_TUNNELED_OFFLOADS_MPLS_GRE;
		if (MLX5_CAP_ETH(mdev, tunnel_stateless_mpls_over_udp))
			resp.tunnel_offloads_caps |=
				MLX5_IB_TUNNELED_OFFLOADS_MPLS_UDP;
	}

	if (uhw_outlen) {
		err = ib_copy_to_udata(uhw, &resp, resp.response_length);

		if (err)
			return err;
	}

	return 0;
}

enum mlx5_ib_width {
	MLX5_IB_WIDTH_1X	= 1 << 0,
	MLX5_IB_WIDTH_2X	= 1 << 1,
	MLX5_IB_WIDTH_4X	= 1 << 2,
	MLX5_IB_WIDTH_8X	= 1 << 3,
	MLX5_IB_WIDTH_12X	= 1 << 4
};

static void translate_active_width(struct ib_device *ibdev, u8 active_width,
				  u8 *ib_width)
{
	struct mlx5_ib_dev *dev = to_mdev(ibdev);

	if (active_width & MLX5_IB_WIDTH_1X)
		*ib_width = IB_WIDTH_1X;
	else if (active_width & MLX5_IB_WIDTH_2X)
		*ib_width = IB_WIDTH_2X;
	else if (active_width & MLX5_IB_WIDTH_4X)
		*ib_width = IB_WIDTH_4X;
	else if (active_width & MLX5_IB_WIDTH_8X)
		*ib_width = IB_WIDTH_8X;
	else if (active_width & MLX5_IB_WIDTH_12X)
		*ib_width = IB_WIDTH_12X;
	else {
		mlx5_ib_dbg(dev, "Invalid active_width %d, setting width to default value: 4x\n",
			    (int)active_width);
		*ib_width = IB_WIDTH_4X;
	}

	return;
}

static int mlx5_mtu_to_ib_mtu(int mtu)
{
	switch (mtu) {
	case 256: return 1;
	case 512: return 2;
	case 1024: return 3;
	case 2048: return 4;
	case 4096: return 5;
	default:
		pr_warn("invalid mtu\n");
		return -1;
	}
}

enum ib_max_vl_num {
	__IB_MAX_VL_0		= 1,
	__IB_MAX_VL_0_1		= 2,
	__IB_MAX_VL_0_3		= 3,
	__IB_MAX_VL_0_7		= 4,
	__IB_MAX_VL_0_14	= 5,
};

enum mlx5_vl_hw_cap {
	MLX5_VL_HW_0	= 1,
	MLX5_VL_HW_0_1	= 2,
	MLX5_VL_HW_0_2	= 3,
	MLX5_VL_HW_0_3	= 4,
	MLX5_VL_HW_0_4	= 5,
	MLX5_VL_HW_0_5	= 6,
	MLX5_VL_HW_0_6	= 7,
	MLX5_VL_HW_0_7	= 8,
	MLX5_VL_HW_0_14	= 15
};

static int translate_max_vl_num(struct ib_device *ibdev, u8 vl_hw_cap,
				u8 *max_vl_num)
{
	switch (vl_hw_cap) {
	case MLX5_VL_HW_0:
		*max_vl_num = __IB_MAX_VL_0;
		break;
	case MLX5_VL_HW_0_1:
		*max_vl_num = __IB_MAX_VL_0_1;
		break;
	case MLX5_VL_HW_0_3:
		*max_vl_num = __IB_MAX_VL_0_3;
		break;
	case MLX5_VL_HW_0_7:
		*max_vl_num = __IB_MAX_VL_0_7;
		break;
	case MLX5_VL_HW_0_14:
		*max_vl_num = __IB_MAX_VL_0_14;
		break;

	default:
		return -EINVAL;
	}

	return 0;
}

static int mlx5_query_hca_port(struct ib_device *ibdev, u8 port,
			       struct ib_port_attr *props)
{
	struct mlx5_ib_dev *dev = to_mdev(ibdev);
	struct mlx5_core_dev *mdev = dev->mdev;
	struct mlx5_hca_vport_context *rep;
	u16 max_mtu;
	u16 oper_mtu;
	int err;
	u8 ib_link_width_oper;
	u8 vl_hw_cap;

	rep = kzalloc(sizeof(*rep), GFP_KERNEL);
	if (!rep) {
		err = -ENOMEM;
		goto out;
	}

	/* props being zeroed by the caller, avoid zeroing it here */

	err = mlx5_query_hca_vport_context(mdev, 0, port, 0, rep);
	if (err)
		goto out;

	props->lid		= rep->lid;
	props->lmc		= rep->lmc;
	props->sm_lid		= rep->sm_lid;
	props->sm_sl		= rep->sm_sl;
	props->state		= rep->vport_state;
	props->phys_state	= rep->port_physical_state;
	props->port_cap_flags	= rep->cap_mask1;
	props->gid_tbl_len	= mlx5_get_gid_table_len(MLX5_CAP_GEN(mdev, gid_table_size));
	props->max_msg_sz	= 1 << MLX5_CAP_GEN(mdev, log_max_msg);
	props->pkey_tbl_len	= mlx5_to_sw_pkey_sz(MLX5_CAP_GEN(mdev, pkey_table_size));
	props->bad_pkey_cntr	= rep->pkey_violation_counter;
	props->qkey_viol_cntr	= rep->qkey_violation_counter;
	props->subnet_timeout	= rep->subnet_timeout;
	props->init_type_reply	= rep->init_type_reply;

	if (props->port_cap_flags & IB_PORT_CAP_MASK2_SUP)
		props->port_cap_flags2 = rep->cap_mask2;

	err = mlx5_query_port_link_width_oper(mdev, &ib_link_width_oper, port);
	if (err)
		goto out;

	translate_active_width(ibdev, ib_link_width_oper, &props->active_width);

	err = mlx5_query_port_ib_proto_oper(mdev, &props->active_speed, port);
	if (err)
		goto out;

	mlx5_query_port_max_mtu(mdev, &max_mtu, port);

	props->max_mtu = mlx5_mtu_to_ib_mtu(max_mtu);

	mlx5_query_port_oper_mtu(mdev, &oper_mtu, port);

	props->active_mtu = mlx5_mtu_to_ib_mtu(oper_mtu);

	err = mlx5_query_port_vl_hw_cap(mdev, &vl_hw_cap, port);
	if (err)
		goto out;

	err = translate_max_vl_num(ibdev, vl_hw_cap,
				   &props->max_vl_num);
out:
	kfree(rep);
	return err;
}

int mlx5_ib_query_port(struct ib_device *ibdev, u8 port,
		       struct ib_port_attr *props)
{
	unsigned int count;
	int ret;

	switch (mlx5_get_vport_access_method(ibdev)) {
	case MLX5_VPORT_ACCESS_METHOD_MAD:
		ret = mlx5_query_mad_ifc_port(ibdev, port, props);
		break;

	case MLX5_VPORT_ACCESS_METHOD_HCA:
		ret = mlx5_query_hca_port(ibdev, port, props);
		break;

	case MLX5_VPORT_ACCESS_METHOD_NIC:
		ret = mlx5_query_port_roce(ibdev, port, props);
		break;

	default:
		ret = -EINVAL;
	}

	if (!ret && props) {
		struct mlx5_ib_dev *dev = to_mdev(ibdev);
		struct mlx5_core_dev *mdev;
		bool put_mdev = true;

		mdev = mlx5_ib_get_native_port_mdev(dev, port, NULL);
		if (!mdev) {
			/* If the port isn't affiliated yet query the master.
			 * The master and slave will have the same values.
			 */
			mdev = dev->mdev;
			port = 1;
			put_mdev = false;
		}
		count = mlx5_core_reserved_gids_count(mdev);
		if (put_mdev)
			mlx5_ib_put_native_port_mdev(dev, port);
		props->gid_tbl_len -= count;
	}
	return ret;
}

static int mlx5_ib_rep_query_port(struct ib_device *ibdev, u8 port,
				  struct ib_port_attr *props)
{
	int ret;

	/* Only link layer == ethernet is valid for representors
	 * and we always use port 1
	 */
	ret = mlx5_query_port_roce(ibdev, port, props);
	if (ret || !props)
		return ret;

	/* We don't support GIDS */
	props->gid_tbl_len = 0;

	return ret;
}

static int mlx5_ib_query_gid(struct ib_device *ibdev, u8 port, int index,
			     union ib_gid *gid)
{
	struct mlx5_ib_dev *dev = to_mdev(ibdev);
	struct mlx5_core_dev *mdev = dev->mdev;

	switch (mlx5_get_vport_access_method(ibdev)) {
	case MLX5_VPORT_ACCESS_METHOD_MAD:
		return mlx5_query_mad_ifc_gids(ibdev, port, index, gid);

	case MLX5_VPORT_ACCESS_METHOD_HCA:
		return mlx5_query_hca_vport_gid(mdev, 0, port, 0, index, gid);

	default:
		return -EINVAL;
	}

}

static int mlx5_query_hca_nic_pkey(struct ib_device *ibdev, u8 port,
				   u16 index, u16 *pkey)
{
	struct mlx5_ib_dev *dev = to_mdev(ibdev);
	struct mlx5_core_dev *mdev;
	bool put_mdev = true;
	u8 mdev_port_num;
	int err;

	mdev = mlx5_ib_get_native_port_mdev(dev, port, &mdev_port_num);
	if (!mdev) {
		/* The port isn't affiliated yet, get the PKey from the master
		 * port. For RoCE the PKey tables will be the same.
		 */
		put_mdev = false;
		mdev = dev->mdev;
		mdev_port_num = 1;
	}

	err = mlx5_query_hca_vport_pkey(mdev, 0, mdev_port_num, 0,
					index, pkey);
	if (put_mdev)
		mlx5_ib_put_native_port_mdev(dev, port);

	return err;
}

static int mlx5_ib_query_pkey(struct ib_device *ibdev, u8 port, u16 index,
			      u16 *pkey)
{
	switch (mlx5_get_vport_access_method(ibdev)) {
	case MLX5_VPORT_ACCESS_METHOD_MAD:
		return mlx5_query_mad_ifc_pkey(ibdev, port, index, pkey);

	case MLX5_VPORT_ACCESS_METHOD_HCA:
	case MLX5_VPORT_ACCESS_METHOD_NIC:
		return mlx5_query_hca_nic_pkey(ibdev, port, index, pkey);
	default:
		return -EINVAL;
	}
}

static int mlx5_ib_modify_device(struct ib_device *ibdev, int mask,
				 struct ib_device_modify *props)
{
	struct mlx5_ib_dev *dev = to_mdev(ibdev);
	struct mlx5_reg_node_desc in;
	struct mlx5_reg_node_desc out;
	int err;

	if (mask & ~IB_DEVICE_MODIFY_NODE_DESC)
		return -EOPNOTSUPP;

	if (!(mask & IB_DEVICE_MODIFY_NODE_DESC))
		return 0;

	/*
	 * If possible, pass node desc to FW, so it can generate
	 * a 144 trap.  If cmd fails, just ignore.
	 */
	memcpy(&in, props->node_desc, IB_DEVICE_NODE_DESC_MAX);
	err = mlx5_core_access_reg(dev->mdev, &in, sizeof(in), &out,
				   sizeof(out), MLX5_REG_NODE_DESC, 0, 1);
	if (err)
		return err;

	memcpy(ibdev->node_desc, props->node_desc, IB_DEVICE_NODE_DESC_MAX);

	return err;
}

static int set_port_caps_atomic(struct mlx5_ib_dev *dev, u8 port_num, u32 mask,
				u32 value)
{
	struct mlx5_hca_vport_context ctx = {};
	struct mlx5_core_dev *mdev;
	u8 mdev_port_num;
	int err;

	mdev = mlx5_ib_get_native_port_mdev(dev, port_num, &mdev_port_num);
	if (!mdev)
		return -ENODEV;

	err = mlx5_query_hca_vport_context(mdev, 0, mdev_port_num, 0, &ctx);
	if (err)
		goto out;

	if (~ctx.cap_mask1_perm & mask) {
		mlx5_ib_warn(dev, "trying to change bitmask 0x%X but change supported 0x%X\n",
			     mask, ctx.cap_mask1_perm);
		err = -EINVAL;
		goto out;
	}

	ctx.cap_mask1 = value;
	ctx.cap_mask1_perm = mask;
	err = mlx5_core_modify_hca_vport_context(mdev, 0, mdev_port_num,
						 0, &ctx);

out:
	mlx5_ib_put_native_port_mdev(dev, port_num);

	return err;
}

static int mlx5_ib_modify_port(struct ib_device *ibdev, u8 port, int mask,
			       struct ib_port_modify *props)
{
	struct mlx5_ib_dev *dev = to_mdev(ibdev);
	struct ib_port_attr attr;
	u32 tmp;
	int err;
	u32 change_mask;
	u32 value;
	bool is_ib = (mlx5_ib_port_link_layer(ibdev, port) ==
		      IB_LINK_LAYER_INFINIBAND);

	/* CM layer calls ib_modify_port() regardless of the link layer. For
	 * Ethernet ports, qkey violation and Port capabilities are meaningless.
	 */
	if (!is_ib)
		return 0;

	if (MLX5_CAP_GEN(dev->mdev, ib_virt) && is_ib) {
		change_mask = props->clr_port_cap_mask | props->set_port_cap_mask;
		value = ~props->clr_port_cap_mask | props->set_port_cap_mask;
		return set_port_caps_atomic(dev, port, change_mask, value);
	}

	mutex_lock(&dev->cap_mask_mutex);

	err = ib_query_port(ibdev, port, &attr);
	if (err)
		goto out;

	tmp = (attr.port_cap_flags | props->set_port_cap_mask) &
		~props->clr_port_cap_mask;

	err = mlx5_set_port_caps(dev->mdev, port, tmp);

out:
	mutex_unlock(&dev->cap_mask_mutex);
	return err;
}

static void print_lib_caps(struct mlx5_ib_dev *dev, u64 caps)
{
	mlx5_ib_dbg(dev, "MLX5_LIB_CAP_4K_UAR = %s\n",
		    caps & MLX5_LIB_CAP_4K_UAR ? "y" : "n");
}

static u16 calc_dynamic_bfregs(int uars_per_sys_page)
{
	/* Large page with non 4k uar support might limit the dynamic size */
	if (uars_per_sys_page == 1  && PAGE_SIZE > 4096)
		return MLX5_MIN_DYN_BFREGS;

	return MLX5_MAX_DYN_BFREGS;
}

static int calc_total_bfregs(struct mlx5_ib_dev *dev, bool lib_uar_4k,
			     struct mlx5_ib_alloc_ucontext_req_v2 *req,
			     struct mlx5_bfreg_info *bfregi)
{
	int uars_per_sys_page;
	int bfregs_per_sys_page;
	int ref_bfregs = req->total_num_bfregs;

	if (req->total_num_bfregs == 0)
		return -EINVAL;

	BUILD_BUG_ON(MLX5_MAX_BFREGS % MLX5_NON_FP_BFREGS_IN_PAGE);
	BUILD_BUG_ON(MLX5_MAX_BFREGS < MLX5_NON_FP_BFREGS_IN_PAGE);

	if (req->total_num_bfregs > MLX5_MAX_BFREGS)
		return -ENOMEM;

	uars_per_sys_page = get_uars_per_sys_page(dev, lib_uar_4k);
	bfregs_per_sys_page = uars_per_sys_page * MLX5_NON_FP_BFREGS_PER_UAR;
	/* This holds the required static allocation asked by the user */
	req->total_num_bfregs = ALIGN(req->total_num_bfregs, bfregs_per_sys_page);
	if (req->num_low_latency_bfregs > req->total_num_bfregs - 1)
		return -EINVAL;

	bfregi->num_static_sys_pages = req->total_num_bfregs / bfregs_per_sys_page;
	bfregi->num_dyn_bfregs = ALIGN(calc_dynamic_bfregs(uars_per_sys_page), bfregs_per_sys_page);
	bfregi->total_num_bfregs = req->total_num_bfregs + bfregi->num_dyn_bfregs;
	bfregi->num_sys_pages = bfregi->total_num_bfregs / bfregs_per_sys_page;

	mlx5_ib_dbg(dev, "uar_4k: fw support %s, lib support %s, user requested %d bfregs, allocated %d, total bfregs %d, using %d sys pages\n",
		    MLX5_CAP_GEN(dev->mdev, uar_4k) ? "yes" : "no",
		    lib_uar_4k ? "yes" : "no", ref_bfregs,
		    req->total_num_bfregs, bfregi->total_num_bfregs,
		    bfregi->num_sys_pages);

	return 0;
}

static int allocate_uars(struct mlx5_ib_dev *dev, struct mlx5_ib_ucontext *context)
{
	struct mlx5_bfreg_info *bfregi;
	int err;
	int i;

	bfregi = &context->bfregi;
	for (i = 0; i < bfregi->num_static_sys_pages; i++) {
		err = mlx5_cmd_alloc_uar(dev->mdev, &bfregi->sys_pages[i]);
		if (err)
			goto error;

		mlx5_ib_dbg(dev, "allocated uar %d\n", bfregi->sys_pages[i]);
	}

	for (i = bfregi->num_static_sys_pages; i < bfregi->num_sys_pages; i++)
		bfregi->sys_pages[i] = MLX5_IB_INVALID_UAR_INDEX;

	return 0;

error:
	for (--i; i >= 0; i--)
		if (mlx5_cmd_free_uar(dev->mdev, bfregi->sys_pages[i]))
			mlx5_ib_warn(dev, "failed to free uar %d\n", i);

	return err;
}

static void deallocate_uars(struct mlx5_ib_dev *dev,
			    struct mlx5_ib_ucontext *context)
{
	struct mlx5_bfreg_info *bfregi;
	int i;

	bfregi = &context->bfregi;
	for (i = 0; i < bfregi->num_sys_pages; i++)
		if (i < bfregi->num_static_sys_pages ||
		    bfregi->sys_pages[i] != MLX5_IB_INVALID_UAR_INDEX)
			mlx5_cmd_free_uar(dev->mdev, bfregi->sys_pages[i]);
}

int mlx5_ib_enable_lb(struct mlx5_ib_dev *dev, bool td, bool qp)
{
	int err = 0;

	mutex_lock(&dev->lb.mutex);
	if (td)
		dev->lb.user_td++;
	if (qp)
		dev->lb.qps++;

	if (dev->lb.user_td == 2 ||
	    dev->lb.qps == 1) {
		if (!dev->lb.enabled) {
			err = mlx5_nic_vport_update_local_lb(dev->mdev, true);
			dev->lb.enabled = true;
		}
	}

	mutex_unlock(&dev->lb.mutex);

	return err;
}

void mlx5_ib_disable_lb(struct mlx5_ib_dev *dev, bool td, bool qp)
{
	mutex_lock(&dev->lb.mutex);
	if (td)
		dev->lb.user_td--;
	if (qp)
		dev->lb.qps--;

	if (dev->lb.user_td == 1 &&
	    dev->lb.qps == 0) {
		if (dev->lb.enabled) {
			mlx5_nic_vport_update_local_lb(dev->mdev, false);
			dev->lb.enabled = false;
		}
	}

	mutex_unlock(&dev->lb.mutex);
}

static int mlx5_ib_alloc_transport_domain(struct mlx5_ib_dev *dev, u32 *tdn,
					  u16 uid)
{
	int err;

	if (!MLX5_CAP_GEN(dev->mdev, log_max_transport_domain))
		return 0;

	err = mlx5_cmd_alloc_transport_domain(dev->mdev, tdn, uid);
	if (err)
		return err;

	if ((MLX5_CAP_GEN(dev->mdev, port_type) != MLX5_CAP_PORT_TYPE_ETH) ||
	    (!MLX5_CAP_GEN(dev->mdev, disable_local_lb_uc) &&
	     !MLX5_CAP_GEN(dev->mdev, disable_local_lb_mc)))
		return err;

	return mlx5_ib_enable_lb(dev, true, false);
}

static void mlx5_ib_dealloc_transport_domain(struct mlx5_ib_dev *dev, u32 tdn,
					     u16 uid)
{
	if (!MLX5_CAP_GEN(dev->mdev, log_max_transport_domain))
		return;

	mlx5_cmd_dealloc_transport_domain(dev->mdev, tdn, uid);

	if ((MLX5_CAP_GEN(dev->mdev, port_type) != MLX5_CAP_PORT_TYPE_ETH) ||
	    (!MLX5_CAP_GEN(dev->mdev, disable_local_lb_uc) &&
	     !MLX5_CAP_GEN(dev->mdev, disable_local_lb_mc)))
		return;

	mlx5_ib_disable_lb(dev, true, false);
}

static int mlx5_ib_alloc_ucontext(struct ib_ucontext *uctx,
				  struct ib_udata *udata)
{
	struct ib_device *ibdev = uctx->device;
	struct mlx5_ib_dev *dev = to_mdev(ibdev);
	struct mlx5_ib_alloc_ucontext_req_v2 req = {};
	struct mlx5_ib_alloc_ucontext_resp resp = {};
	struct mlx5_core_dev *mdev = dev->mdev;
	struct mlx5_ib_ucontext *context = to_mucontext(uctx);
	struct mlx5_bfreg_info *bfregi;
	int ver;
	int err;
	size_t min_req_v2 = offsetof(struct mlx5_ib_alloc_ucontext_req_v2,
				     max_cqe_version);
	u32 dump_fill_mkey;
	bool lib_uar_4k;
	bool lib_uar_dyn;

	if (!dev->ib_active)
		return -EAGAIN;

	if (udata->inlen == sizeof(struct mlx5_ib_alloc_ucontext_req))
		ver = 0;
	else if (udata->inlen >= min_req_v2)
		ver = 2;
	else
		return -EINVAL;

	err = ib_copy_from_udata(&req, udata, min(udata->inlen, sizeof(req)));
	if (err)
		return err;

	if (req.flags & ~MLX5_IB_ALLOC_UCTX_DEVX)
		return -EOPNOTSUPP;

	if (req.comp_mask || req.reserved0 || req.reserved1 || req.reserved2)
		return -EOPNOTSUPP;

	req.total_num_bfregs = ALIGN(req.total_num_bfregs,
				    MLX5_NON_FP_BFREGS_PER_UAR);
	if (req.num_low_latency_bfregs > req.total_num_bfregs - 1)
		return -EINVAL;

	resp.qp_tab_size = 1 << MLX5_CAP_GEN(dev->mdev, log_max_qp);
	if (dev->wc_support)
		resp.bf_reg_size = 1 << MLX5_CAP_GEN(dev->mdev, log_bf_reg_size);
	resp.cache_line_size = cache_line_size();
	resp.max_sq_desc_sz = MLX5_CAP_GEN(dev->mdev, max_wqe_sz_sq);
	resp.max_rq_desc_sz = MLX5_CAP_GEN(dev->mdev, max_wqe_sz_rq);
	resp.max_send_wqebb = 1 << MLX5_CAP_GEN(dev->mdev, log_max_qp_sz);
	resp.max_recv_wr = 1 << MLX5_CAP_GEN(dev->mdev, log_max_qp_sz);
	resp.max_srq_recv_wr = 1 << MLX5_CAP_GEN(dev->mdev, log_max_srq_sz);
	resp.cqe_version = min_t(__u8,
				 (__u8)MLX5_CAP_GEN(dev->mdev, cqe_version),
				 req.max_cqe_version);
	resp.log_uar_size = MLX5_CAP_GEN(dev->mdev, uar_4k) ?
				MLX5_ADAPTER_PAGE_SHIFT : PAGE_SHIFT;
	resp.num_uars_per_page = MLX5_CAP_GEN(dev->mdev, uar_4k) ?
					MLX5_CAP_GEN(dev->mdev, num_of_uars_per_page) : 1;
	resp.response_length = min(offsetof(typeof(resp), response_length) +
				   sizeof(resp.response_length), udata->outlen);

	if (mlx5_accel_ipsec_device_caps(dev->mdev) & MLX5_ACCEL_IPSEC_CAP_DEVICE) {
		if (mlx5_get_flow_namespace(dev->mdev, MLX5_FLOW_NAMESPACE_EGRESS))
			resp.flow_action_flags |= MLX5_USER_ALLOC_UCONTEXT_FLOW_ACTION_FLAGS_ESP_AES_GCM;
		if (mlx5_accel_ipsec_device_caps(dev->mdev) & MLX5_ACCEL_IPSEC_CAP_REQUIRED_METADATA)
			resp.flow_action_flags |= MLX5_USER_ALLOC_UCONTEXT_FLOW_ACTION_FLAGS_ESP_AES_GCM_REQ_METADATA;
		if (MLX5_CAP_FLOWTABLE(dev->mdev, flow_table_properties_nic_receive.ft_field_support.outer_esp_spi))
			resp.flow_action_flags |= MLX5_USER_ALLOC_UCONTEXT_FLOW_ACTION_FLAGS_ESP_AES_GCM_SPI_STEERING;
		if (mlx5_accel_ipsec_device_caps(dev->mdev) & MLX5_ACCEL_IPSEC_CAP_TX_IV_IS_ESN)
			resp.flow_action_flags |= MLX5_USER_ALLOC_UCONTEXT_FLOW_ACTION_FLAGS_ESP_AES_GCM_TX_IV_IS_ESN;
		/* MLX5_USER_ALLOC_UCONTEXT_FLOW_ACTION_FLAGS_ESP_AES_GCM_FULL_OFFLOAD is currently always 0 */
	}

	lib_uar_4k = req.lib_caps & MLX5_LIB_CAP_4K_UAR;
	lib_uar_dyn = req.lib_caps & MLX5_LIB_CAP_DYN_UAR;
	bfregi = &context->bfregi;

	if (lib_uar_dyn) {
		bfregi->lib_uar_dyn = lib_uar_dyn;
		goto uar_done;
	}

	/* updates req->total_num_bfregs */
	err = calc_total_bfregs(dev, lib_uar_4k, &req, bfregi);
	if (err)
		goto out_ctx;

	mutex_init(&bfregi->lock);
	bfregi->lib_uar_4k = lib_uar_4k;
	bfregi->count = kcalloc(bfregi->total_num_bfregs, sizeof(*bfregi->count),
				GFP_KERNEL);
	if (!bfregi->count) {
		err = -ENOMEM;
		goto out_ctx;
	}

	bfregi->sys_pages = kcalloc(bfregi->num_sys_pages,
				    sizeof(*bfregi->sys_pages),
				    GFP_KERNEL);
	if (!bfregi->sys_pages) {
		err = -ENOMEM;
		goto out_count;
	}

	err = allocate_uars(dev, context);
	if (err)
		goto out_sys_pages;

uar_done:
	if (req.flags & MLX5_IB_ALLOC_UCTX_DEVX) {
		err = mlx5_ib_devx_create(dev, true);
		if (err < 0)
			goto out_uars;
		context->devx_uid = err;
	}

	err = mlx5_ib_alloc_transport_domain(dev, &context->tdn,
					     context->devx_uid);
	if (err)
		goto out_devx;

	if (MLX5_CAP_GEN(dev->mdev, dump_fill_mkey)) {
		err = mlx5_cmd_dump_fill_mkey(dev->mdev, &dump_fill_mkey);
		if (err)
			goto out_mdev;
	}

	INIT_LIST_HEAD(&context->db_page_list);
	mutex_init(&context->db_page_mutex);

	resp.tot_bfregs = lib_uar_dyn ? 0 : req.total_num_bfregs;
	resp.num_ports = dev->num_ports;

	if (offsetofend(typeof(resp), cqe_version) <= udata->outlen)
		resp.response_length += sizeof(resp.cqe_version);

	if (offsetofend(typeof(resp), cmds_supp_uhw) <= udata->outlen) {
		resp.cmds_supp_uhw |= MLX5_USER_CMDS_SUPP_UHW_QUERY_DEVICE |
				      MLX5_USER_CMDS_SUPP_UHW_CREATE_AH;
		resp.response_length += sizeof(resp.cmds_supp_uhw);
	}

	if (offsetofend(typeof(resp), eth_min_inline) <= udata->outlen) {
		if (mlx5_ib_port_link_layer(ibdev, 1) == IB_LINK_LAYER_ETHERNET) {
			mlx5_query_min_inline(dev->mdev, &resp.eth_min_inline);
			resp.eth_min_inline++;
		}
		resp.response_length += sizeof(resp.eth_min_inline);
	}

	if (offsetofend(typeof(resp), clock_info_versions) <= udata->outlen) {
		if (mdev->clock_info)
			resp.clock_info_versions = BIT(MLX5_IB_CLOCK_INFO_V1);
		resp.response_length += sizeof(resp.clock_info_versions);
	}

	/*
	 * We don't want to expose information from the PCI bar that is located
	 * after 4096 bytes, so if the arch only supports larger pages, let's
	 * pretend we don't support reading the HCA's core clock. This is also
	 * forced by mmap function.
	 */
	if (offsetofend(typeof(resp), hca_core_clock_offset) <= udata->outlen) {
		if (PAGE_SIZE <= 4096) {
			resp.comp_mask |=
				MLX5_IB_ALLOC_UCONTEXT_RESP_MASK_CORE_CLOCK_OFFSET;
			resp.hca_core_clock_offset =
				offsetof(struct mlx5_init_seg, internal_timer_h) % PAGE_SIZE;
		}
		resp.response_length += sizeof(resp.hca_core_clock_offset);
	}

	if (offsetofend(typeof(resp), log_uar_size) <= udata->outlen)
		resp.response_length += sizeof(resp.log_uar_size);

	if (offsetofend(typeof(resp), num_uars_per_page) <= udata->outlen)
		resp.response_length += sizeof(resp.num_uars_per_page);

	if (offsetofend(typeof(resp), num_dyn_bfregs) <= udata->outlen) {
		resp.num_dyn_bfregs = bfregi->num_dyn_bfregs;
		resp.response_length += sizeof(resp.num_dyn_bfregs);
	}

	if (offsetofend(typeof(resp), dump_fill_mkey) <= udata->outlen) {
		if (MLX5_CAP_GEN(dev->mdev, dump_fill_mkey)) {
			resp.dump_fill_mkey = dump_fill_mkey;
			resp.comp_mask |=
				MLX5_IB_ALLOC_UCONTEXT_RESP_MASK_DUMP_FILL_MKEY;
		}
		resp.response_length += sizeof(resp.dump_fill_mkey);
	}

	err = ib_copy_to_udata(udata, &resp, resp.response_length);
	if (err)
		goto out_mdev;

	bfregi->ver = ver;
	bfregi->num_low_latency_bfregs = req.num_low_latency_bfregs;
	context->cqe_version = resp.cqe_version;
	context->lib_caps = req.lib_caps;
	print_lib_caps(dev, context->lib_caps);

	if (dev->lag_active) {
		u8 port = mlx5_core_native_port_num(dev->mdev) - 1;

		atomic_set(&context->tx_port_affinity,
			   atomic_add_return(
				   1, &dev->port[port].roce.tx_port_affinity));
	}

	return 0;

out_mdev:
	mlx5_ib_dealloc_transport_domain(dev, context->tdn, context->devx_uid);
out_devx:
	if (req.flags & MLX5_IB_ALLOC_UCTX_DEVX)
		mlx5_ib_devx_destroy(dev, context->devx_uid);

out_uars:
	deallocate_uars(dev, context);

out_sys_pages:
	kfree(bfregi->sys_pages);

out_count:
	kfree(bfregi->count);

out_ctx:
	return err;
}

static void mlx5_ib_dealloc_ucontext(struct ib_ucontext *ibcontext)
{
	struct mlx5_ib_ucontext *context = to_mucontext(ibcontext);
	struct mlx5_ib_dev *dev = to_mdev(ibcontext->device);
	struct mlx5_bfreg_info *bfregi;

	bfregi = &context->bfregi;
	mlx5_ib_dealloc_transport_domain(dev, context->tdn, context->devx_uid);

	if (context->devx_uid)
		mlx5_ib_devx_destroy(dev, context->devx_uid);

	deallocate_uars(dev, context);
	kfree(bfregi->sys_pages);
	kfree(bfregi->count);
}

static phys_addr_t uar_index2pfn(struct mlx5_ib_dev *dev,
				 int uar_idx)
{
	int fw_uars_per_page;

	fw_uars_per_page = MLX5_CAP_GEN(dev->mdev, uar_4k) ? MLX5_UARS_IN_PAGE : 1;

	return (dev->mdev->bar_addr >> PAGE_SHIFT) + uar_idx / fw_uars_per_page;
}

static u64 uar_index2paddress(struct mlx5_ib_dev *dev,
				 int uar_idx)
{
	unsigned int fw_uars_per_page;

	fw_uars_per_page = MLX5_CAP_GEN(dev->mdev, uar_4k) ?
				MLX5_UARS_IN_PAGE : 1;

	return (dev->mdev->bar_addr + (uar_idx / fw_uars_per_page) * PAGE_SIZE);
}

static int get_command(unsigned long offset)
{
	return (offset >> MLX5_IB_MMAP_CMD_SHIFT) & MLX5_IB_MMAP_CMD_MASK;
}

static int get_arg(unsigned long offset)
{
	return offset & ((1 << MLX5_IB_MMAP_CMD_SHIFT) - 1);
}

static int get_index(unsigned long offset)
{
	return get_arg(offset);
}

/* Index resides in an extra byte to enable larger values than 255 */
static int get_extended_index(unsigned long offset)
{
	return get_arg(offset) | ((offset >> 16) & 0xff) << 8;
}


static void mlx5_ib_disassociate_ucontext(struct ib_ucontext *ibcontext)
{
}

static inline char *mmap_cmd2str(enum mlx5_ib_mmap_cmd cmd)
{
	switch (cmd) {
	case MLX5_IB_MMAP_WC_PAGE:
		return "WC";
	case MLX5_IB_MMAP_REGULAR_PAGE:
		return "best effort WC";
	case MLX5_IB_MMAP_NC_PAGE:
		return "NC";
	case MLX5_IB_MMAP_DEVICE_MEM:
		return "Device Memory";
	default:
		return NULL;
	}
}

static int mlx5_ib_mmap_clock_info_page(struct mlx5_ib_dev *dev,
					struct vm_area_struct *vma,
					struct mlx5_ib_ucontext *context)
{
	if ((vma->vm_end - vma->vm_start != PAGE_SIZE) ||
	    !(vma->vm_flags & VM_SHARED))
		return -EINVAL;

	if (get_index(vma->vm_pgoff) != MLX5_IB_CLOCK_INFO_V1)
		return -EOPNOTSUPP;

	if (vma->vm_flags & (VM_WRITE | VM_EXEC))
		return -EPERM;
	vma->vm_flags &= ~VM_MAYWRITE;

	if (!dev->mdev->clock_info)
		return -EOPNOTSUPP;

	return vm_insert_page(vma, vma->vm_start,
			      virt_to_page(dev->mdev->clock_info));
}

static void mlx5_ib_mmap_free(struct rdma_user_mmap_entry *entry)
{
	struct mlx5_user_mmap_entry *mentry = to_mmmap(entry);
	struct mlx5_ib_dev *dev = to_mdev(entry->ucontext->device);
	struct mlx5_var_table *var_table = &dev->var_table;
	struct mlx5_ib_dm *mdm;

	switch (mentry->mmap_flag) {
	case MLX5_IB_MMAP_TYPE_MEMIC:
		mdm = container_of(mentry, struct mlx5_ib_dm, mentry);
		mlx5_cmd_dealloc_memic(&dev->dm, mdm->dev_addr,
				       mdm->size);
		kfree(mdm);
		break;
	case MLX5_IB_MMAP_TYPE_VAR:
		mutex_lock(&var_table->bitmap_lock);
		clear_bit(mentry->page_idx, var_table->bitmap);
		mutex_unlock(&var_table->bitmap_lock);
		kfree(mentry);
		break;
<<<<<<< HEAD
=======
	case MLX5_IB_MMAP_TYPE_UAR_WC:
	case MLX5_IB_MMAP_TYPE_UAR_NC:
		mlx5_cmd_free_uar(dev->mdev, mentry->page_idx);
		kfree(mentry);
		break;
>>>>>>> 04d5ce62
	default:
		WARN_ON(true);
	}
}

static int uar_mmap(struct mlx5_ib_dev *dev, enum mlx5_ib_mmap_cmd cmd,
		    struct vm_area_struct *vma,
		    struct mlx5_ib_ucontext *context)
{
	struct mlx5_bfreg_info *bfregi = &context->bfregi;
	int err;
	unsigned long idx;
	phys_addr_t pfn;
	pgprot_t prot;
	u32 bfreg_dyn_idx = 0;
	u32 uar_index;
	int dyn_uar = (cmd == MLX5_IB_MMAP_ALLOC_WC);
	int max_valid_idx = dyn_uar ? bfregi->num_sys_pages :
				bfregi->num_static_sys_pages;

	if (bfregi->lib_uar_dyn)
		return -EINVAL;

	if (vma->vm_end - vma->vm_start != PAGE_SIZE)
		return -EINVAL;

	if (dyn_uar)
		idx = get_extended_index(vma->vm_pgoff) + bfregi->num_static_sys_pages;
	else
		idx = get_index(vma->vm_pgoff);

	if (idx >= max_valid_idx) {
		mlx5_ib_warn(dev, "invalid uar index %lu, max=%d\n",
			     idx, max_valid_idx);
		return -EINVAL;
	}

	switch (cmd) {
	case MLX5_IB_MMAP_WC_PAGE:
	case MLX5_IB_MMAP_ALLOC_WC:
	case MLX5_IB_MMAP_REGULAR_PAGE:
		/* For MLX5_IB_MMAP_REGULAR_PAGE do the best effort to get WC */
		prot = pgprot_writecombine(vma->vm_page_prot);
		break;
	case MLX5_IB_MMAP_NC_PAGE:
		prot = pgprot_noncached(vma->vm_page_prot);
		break;
	default:
		return -EINVAL;
	}

	if (dyn_uar) {
		int uars_per_page;

		uars_per_page = get_uars_per_sys_page(dev, bfregi->lib_uar_4k);
		bfreg_dyn_idx = idx * (uars_per_page * MLX5_NON_FP_BFREGS_PER_UAR);
		if (bfreg_dyn_idx >= bfregi->total_num_bfregs) {
			mlx5_ib_warn(dev, "invalid bfreg_dyn_idx %u, max=%u\n",
				     bfreg_dyn_idx, bfregi->total_num_bfregs);
			return -EINVAL;
		}

		mutex_lock(&bfregi->lock);
		/* Fail if uar already allocated, first bfreg index of each
		 * page holds its count.
		 */
		if (bfregi->count[bfreg_dyn_idx]) {
			mlx5_ib_warn(dev, "wrong offset, idx %lu is busy, bfregn=%u\n", idx, bfreg_dyn_idx);
			mutex_unlock(&bfregi->lock);
			return -EINVAL;
		}

		bfregi->count[bfreg_dyn_idx]++;
		mutex_unlock(&bfregi->lock);

		err = mlx5_cmd_alloc_uar(dev->mdev, &uar_index);
		if (err) {
			mlx5_ib_warn(dev, "UAR alloc failed\n");
			goto free_bfreg;
		}
	} else {
		uar_index = bfregi->sys_pages[idx];
	}

	pfn = uar_index2pfn(dev, uar_index);
	mlx5_ib_dbg(dev, "uar idx 0x%lx, pfn %pa\n", idx, &pfn);

	err = rdma_user_mmap_io(&context->ibucontext, vma, pfn, PAGE_SIZE,
				prot, NULL);
	if (err) {
		mlx5_ib_err(dev,
			    "rdma_user_mmap_io failed with error=%d, mmap_cmd=%s\n",
			    err, mmap_cmd2str(cmd));
		goto err;
	}

	if (dyn_uar)
		bfregi->sys_pages[idx] = uar_index;
	return 0;

err:
	if (!dyn_uar)
		return err;

	mlx5_cmd_free_uar(dev->mdev, idx);

free_bfreg:
	mlx5_ib_free_bfreg(dev, bfregi, bfreg_dyn_idx);

	return err;
}

static int add_dm_mmap_entry(struct ib_ucontext *context,
			     struct mlx5_ib_dm *mdm,
			     u64 address)
{
	mdm->mentry.mmap_flag = MLX5_IB_MMAP_TYPE_MEMIC;
	mdm->mentry.address = address;
	return rdma_user_mmap_entry_insert_range(
			context, &mdm->mentry.rdma_entry,
			mdm->size,
			MLX5_IB_MMAP_DEVICE_MEM << 16,
			(MLX5_IB_MMAP_DEVICE_MEM << 16) + (1UL << 16) - 1);
}

static unsigned long mlx5_vma_to_pgoff(struct vm_area_struct *vma)
{
	unsigned long idx;
	u8 command;

	command = get_command(vma->vm_pgoff);
	idx = get_extended_index(vma->vm_pgoff);

	return (command << 16 | idx);
}

static int mlx5_ib_mmap_offset(struct mlx5_ib_dev *dev,
			       struct vm_area_struct *vma,
			       struct ib_ucontext *ucontext)
{
	struct mlx5_user_mmap_entry *mentry;
	struct rdma_user_mmap_entry *entry;
	unsigned long pgoff;
	pgprot_t prot;
	phys_addr_t pfn;
	int ret;

	pgoff = mlx5_vma_to_pgoff(vma);
	entry = rdma_user_mmap_entry_get_pgoff(ucontext, pgoff);
	if (!entry)
		return -EINVAL;

	mentry = to_mmmap(entry);
	pfn = (mentry->address >> PAGE_SHIFT);
<<<<<<< HEAD
	if (mentry->mmap_flag == MLX5_IB_MMAP_TYPE_VAR)
=======
	if (mentry->mmap_flag == MLX5_IB_MMAP_TYPE_VAR ||
	    mentry->mmap_flag == MLX5_IB_MMAP_TYPE_UAR_NC)
>>>>>>> 04d5ce62
		prot = pgprot_noncached(vma->vm_page_prot);
	else
		prot = pgprot_writecombine(vma->vm_page_prot);
	ret = rdma_user_mmap_io(ucontext, vma, pfn,
				entry->npages * PAGE_SIZE,
				prot,
				entry);
	rdma_user_mmap_entry_put(&mentry->rdma_entry);
	return ret;
}

static u64 mlx5_entry_to_mmap_offset(struct mlx5_user_mmap_entry *entry)
{
	u64 cmd = (entry->rdma_entry.start_pgoff >> 16) & 0xFFFF;
	u64 index = entry->rdma_entry.start_pgoff & 0xFFFF;

	return (((index >> 8) << 16) | (cmd << MLX5_IB_MMAP_CMD_SHIFT) |
		(index & 0xFF)) << PAGE_SHIFT;
}

static int mlx5_ib_mmap(struct ib_ucontext *ibcontext, struct vm_area_struct *vma)
{
	struct mlx5_ib_ucontext *context = to_mucontext(ibcontext);
	struct mlx5_ib_dev *dev = to_mdev(ibcontext->device);
	unsigned long command;
	phys_addr_t pfn;

	command = get_command(vma->vm_pgoff);
	switch (command) {
	case MLX5_IB_MMAP_WC_PAGE:
	case MLX5_IB_MMAP_ALLOC_WC:
		if (!dev->wc_support)
			return -EPERM;
		fallthrough;
	case MLX5_IB_MMAP_NC_PAGE:
	case MLX5_IB_MMAP_REGULAR_PAGE:
		return uar_mmap(dev, command, vma, context);

	case MLX5_IB_MMAP_GET_CONTIGUOUS_PAGES:
		return -ENOSYS;

	case MLX5_IB_MMAP_CORE_CLOCK:
		if (vma->vm_end - vma->vm_start != PAGE_SIZE)
			return -EINVAL;

		if (vma->vm_flags & VM_WRITE)
			return -EPERM;
		vma->vm_flags &= ~VM_MAYWRITE;

		/* Don't expose to user-space information it shouldn't have */
		if (PAGE_SIZE > 4096)
			return -EOPNOTSUPP;

		pfn = (dev->mdev->iseg_base +
		       offsetof(struct mlx5_init_seg, internal_timer_h)) >>
			PAGE_SHIFT;
		return rdma_user_mmap_io(&context->ibucontext, vma, pfn,
					 PAGE_SIZE,
					 pgprot_noncached(vma->vm_page_prot),
					 NULL);
	case MLX5_IB_MMAP_CLOCK_INFO:
		return mlx5_ib_mmap_clock_info_page(dev, vma, context);

	default:
		return mlx5_ib_mmap_offset(dev, vma, ibcontext);
	}

	return 0;
}

static inline int check_dm_type_support(struct mlx5_ib_dev *dev,
					u32 type)
{
	switch (type) {
	case MLX5_IB_UAPI_DM_TYPE_MEMIC:
		if (!MLX5_CAP_DEV_MEM(dev->mdev, memic))
			return -EOPNOTSUPP;
		break;
	case MLX5_IB_UAPI_DM_TYPE_STEERING_SW_ICM:
	case MLX5_IB_UAPI_DM_TYPE_HEADER_MODIFY_SW_ICM:
		if (!capable(CAP_SYS_RAWIO) ||
		    !capable(CAP_NET_RAW))
			return -EPERM;

		if (!(MLX5_CAP_FLOWTABLE_NIC_RX(dev->mdev, sw_owner) ||
		      MLX5_CAP_FLOWTABLE_NIC_TX(dev->mdev, sw_owner)))
			return -EOPNOTSUPP;
		break;
	}

	return 0;
}

static int handle_alloc_dm_memic(struct ib_ucontext *ctx,
				 struct mlx5_ib_dm *dm,
				 struct ib_dm_alloc_attr *attr,
				 struct uverbs_attr_bundle *attrs)
{
	struct mlx5_dm *dm_db = &to_mdev(ctx->device)->dm;
	u64 start_offset;
	u16 page_idx;
	int err;
	u64 address;

	dm->size = roundup(attr->length, MLX5_MEMIC_BASE_SIZE);

	err = mlx5_cmd_alloc_memic(dm_db, &dm->dev_addr,
				   dm->size, attr->alignment);
	if (err)
		return err;

	address = dm->dev_addr & PAGE_MASK;
	err = add_dm_mmap_entry(ctx, dm, address);
	if (err)
		goto err_dealloc;

	page_idx = dm->mentry.rdma_entry.start_pgoff & 0xFFFF;
	err = uverbs_copy_to(attrs,
			     MLX5_IB_ATTR_ALLOC_DM_RESP_PAGE_INDEX,
			     &page_idx,
			     sizeof(page_idx));
	if (err)
		goto err_copy;

	start_offset = dm->dev_addr & ~PAGE_MASK;
	err = uverbs_copy_to(attrs,
			     MLX5_IB_ATTR_ALLOC_DM_RESP_START_OFFSET,
			     &start_offset, sizeof(start_offset));
	if (err)
		goto err_copy;

	return 0;

err_copy:
	rdma_user_mmap_entry_remove(&dm->mentry.rdma_entry);
err_dealloc:
	mlx5_cmd_dealloc_memic(dm_db, dm->dev_addr, dm->size);

	return err;
}

static int handle_alloc_dm_sw_icm(struct ib_ucontext *ctx,
				  struct mlx5_ib_dm *dm,
				  struct ib_dm_alloc_attr *attr,
				  struct uverbs_attr_bundle *attrs,
				  int type)
{
	struct mlx5_core_dev *dev = to_mdev(ctx->device)->mdev;
	u64 act_size;
	int err;

	/* Allocation size must a multiple of the basic block size
	 * and a power of 2.
	 */
	act_size = round_up(attr->length, MLX5_SW_ICM_BLOCK_SIZE(dev));
	act_size = roundup_pow_of_two(act_size);

	dm->size = act_size;
	err = mlx5_dm_sw_icm_alloc(dev, type, act_size,
				   to_mucontext(ctx)->devx_uid, &dm->dev_addr,
				   &dm->icm_dm.obj_id);
	if (err)
		return err;

	err = uverbs_copy_to(attrs,
			     MLX5_IB_ATTR_ALLOC_DM_RESP_START_OFFSET,
			     &dm->dev_addr, sizeof(dm->dev_addr));
	if (err)
		mlx5_dm_sw_icm_dealloc(dev, type, dm->size,
				       to_mucontext(ctx)->devx_uid, dm->dev_addr,
				       dm->icm_dm.obj_id);

	return err;
}

struct ib_dm *mlx5_ib_alloc_dm(struct ib_device *ibdev,
			       struct ib_ucontext *context,
			       struct ib_dm_alloc_attr *attr,
			       struct uverbs_attr_bundle *attrs)
{
	struct mlx5_ib_dm *dm;
	enum mlx5_ib_uapi_dm_type type;
	int err;

	err = uverbs_get_const_default(&type, attrs,
				       MLX5_IB_ATTR_ALLOC_DM_REQ_TYPE,
				       MLX5_IB_UAPI_DM_TYPE_MEMIC);
	if (err)
		return ERR_PTR(err);

	mlx5_ib_dbg(to_mdev(ibdev), "alloc_dm req: dm_type=%d user_length=0x%llx log_alignment=%d\n",
		    type, attr->length, attr->alignment);

	err = check_dm_type_support(to_mdev(ibdev), type);
	if (err)
		return ERR_PTR(err);

	dm = kzalloc(sizeof(*dm), GFP_KERNEL);
	if (!dm)
		return ERR_PTR(-ENOMEM);

	dm->type = type;

	switch (type) {
	case MLX5_IB_UAPI_DM_TYPE_MEMIC:
		err = handle_alloc_dm_memic(context, dm,
					    attr,
					    attrs);
		break;
	case MLX5_IB_UAPI_DM_TYPE_STEERING_SW_ICM:
		err = handle_alloc_dm_sw_icm(context, dm,
					     attr, attrs,
					     MLX5_SW_ICM_TYPE_STEERING);
		break;
	case MLX5_IB_UAPI_DM_TYPE_HEADER_MODIFY_SW_ICM:
		err = handle_alloc_dm_sw_icm(context, dm,
					     attr, attrs,
					     MLX5_SW_ICM_TYPE_HEADER_MODIFY);
		break;
	default:
		err = -EOPNOTSUPP;
	}

	if (err)
		goto err_free;

	return &dm->ibdm;

err_free:
	kfree(dm);
	return ERR_PTR(err);
}

int mlx5_ib_dealloc_dm(struct ib_dm *ibdm, struct uverbs_attr_bundle *attrs)
{
	struct mlx5_ib_ucontext *ctx = rdma_udata_to_drv_context(
		&attrs->driver_udata, struct mlx5_ib_ucontext, ibucontext);
	struct mlx5_core_dev *dev = to_mdev(ibdm->device)->mdev;
	struct mlx5_ib_dm *dm = to_mdm(ibdm);
	int ret;

	switch (dm->type) {
	case MLX5_IB_UAPI_DM_TYPE_MEMIC:
		rdma_user_mmap_entry_remove(&dm->mentry.rdma_entry);
		return 0;
	case MLX5_IB_UAPI_DM_TYPE_STEERING_SW_ICM:
		ret = mlx5_dm_sw_icm_dealloc(dev, MLX5_SW_ICM_TYPE_STEERING,
					     dm->size, ctx->devx_uid, dm->dev_addr,
					     dm->icm_dm.obj_id);
		if (ret)
			return ret;
		break;
	case MLX5_IB_UAPI_DM_TYPE_HEADER_MODIFY_SW_ICM:
		ret = mlx5_dm_sw_icm_dealloc(dev, MLX5_SW_ICM_TYPE_HEADER_MODIFY,
					     dm->size, ctx->devx_uid, dm->dev_addr,
					     dm->icm_dm.obj_id);
		if (ret)
			return ret;
		break;
	default:
		return -EOPNOTSUPP;
	}

	kfree(dm);

	return 0;
}

static int mlx5_ib_alloc_pd(struct ib_pd *ibpd, struct ib_udata *udata)
{
	struct mlx5_ib_pd *pd = to_mpd(ibpd);
	struct ib_device *ibdev = ibpd->device;
	struct mlx5_ib_alloc_pd_resp resp;
	int err;
	u32 out[MLX5_ST_SZ_DW(alloc_pd_out)] = {};
	u32 in[MLX5_ST_SZ_DW(alloc_pd_in)]   = {};
	u16 uid = 0;
	struct mlx5_ib_ucontext *context = rdma_udata_to_drv_context(
		udata, struct mlx5_ib_ucontext, ibucontext);

	uid = context ? context->devx_uid : 0;
	MLX5_SET(alloc_pd_in, in, opcode, MLX5_CMD_OP_ALLOC_PD);
	MLX5_SET(alloc_pd_in, in, uid, uid);
	err = mlx5_cmd_exec(to_mdev(ibdev)->mdev, in, sizeof(in),
			    out, sizeof(out));
	if (err)
		return err;

	pd->pdn = MLX5_GET(alloc_pd_out, out, pd);
	pd->uid = uid;
	if (udata) {
		resp.pdn = pd->pdn;
		if (ib_copy_to_udata(udata, &resp, sizeof(resp))) {
			mlx5_cmd_dealloc_pd(to_mdev(ibdev)->mdev, pd->pdn, uid);
			return -EFAULT;
		}
	}

	return 0;
}

static void mlx5_ib_dealloc_pd(struct ib_pd *pd, struct ib_udata *udata)
{
	struct mlx5_ib_dev *mdev = to_mdev(pd->device);
	struct mlx5_ib_pd *mpd = to_mpd(pd);

	mlx5_cmd_dealloc_pd(mdev->mdev, mpd->pdn, mpd->uid);
}

enum {
	MATCH_CRITERIA_ENABLE_OUTER_BIT,
	MATCH_CRITERIA_ENABLE_MISC_BIT,
	MATCH_CRITERIA_ENABLE_INNER_BIT,
	MATCH_CRITERIA_ENABLE_MISC2_BIT
};

#define HEADER_IS_ZERO(match_criteria, headers)			           \
	!(memchr_inv(MLX5_ADDR_OF(fte_match_param, match_criteria, headers), \
		    0, MLX5_FLD_SZ_BYTES(fte_match_param, headers)))       \

static u8 get_match_criteria_enable(u32 *match_criteria)
{
	u8 match_criteria_enable;

	match_criteria_enable =
		(!HEADER_IS_ZERO(match_criteria, outer_headers)) <<
		MATCH_CRITERIA_ENABLE_OUTER_BIT;
	match_criteria_enable |=
		(!HEADER_IS_ZERO(match_criteria, misc_parameters)) <<
		MATCH_CRITERIA_ENABLE_MISC_BIT;
	match_criteria_enable |=
		(!HEADER_IS_ZERO(match_criteria, inner_headers)) <<
		MATCH_CRITERIA_ENABLE_INNER_BIT;
	match_criteria_enable |=
		(!HEADER_IS_ZERO(match_criteria, misc_parameters_2)) <<
		MATCH_CRITERIA_ENABLE_MISC2_BIT;

	return match_criteria_enable;
}

static int set_proto(void *outer_c, void *outer_v, u8 mask, u8 val)
{
	u8 entry_mask;
	u8 entry_val;
	int err = 0;

	if (!mask)
		goto out;

	entry_mask = MLX5_GET(fte_match_set_lyr_2_4, outer_c,
			      ip_protocol);
	entry_val = MLX5_GET(fte_match_set_lyr_2_4, outer_v,
			     ip_protocol);
	if (!entry_mask) {
		MLX5_SET(fte_match_set_lyr_2_4, outer_c, ip_protocol, mask);
		MLX5_SET(fte_match_set_lyr_2_4, outer_v, ip_protocol, val);
		goto out;
	}
	/* Don't override existing ip protocol */
	if (mask != entry_mask || val != entry_val)
		err = -EINVAL;
out:
	return err;
}

static void set_flow_label(void *misc_c, void *misc_v, u32 mask, u32 val,
			   bool inner)
{
	if (inner) {
		MLX5_SET(fte_match_set_misc,
			 misc_c, inner_ipv6_flow_label, mask);
		MLX5_SET(fte_match_set_misc,
			 misc_v, inner_ipv6_flow_label, val);
	} else {
		MLX5_SET(fte_match_set_misc,
			 misc_c, outer_ipv6_flow_label, mask);
		MLX5_SET(fte_match_set_misc,
			 misc_v, outer_ipv6_flow_label, val);
	}
}

static void set_tos(void *outer_c, void *outer_v, u8 mask, u8 val)
{
	MLX5_SET(fte_match_set_lyr_2_4, outer_c, ip_ecn, mask);
	MLX5_SET(fte_match_set_lyr_2_4, outer_v, ip_ecn, val);
	MLX5_SET(fte_match_set_lyr_2_4, outer_c, ip_dscp, mask >> 2);
	MLX5_SET(fte_match_set_lyr_2_4, outer_v, ip_dscp, val >> 2);
}

static int check_mpls_supp_fields(u32 field_support, const __be32 *set_mask)
{
	if (MLX5_GET(fte_match_mpls, set_mask, mpls_label) &&
	    !(field_support & MLX5_FIELD_SUPPORT_MPLS_LABEL))
		return -EOPNOTSUPP;

	if (MLX5_GET(fte_match_mpls, set_mask, mpls_exp) &&
	    !(field_support & MLX5_FIELD_SUPPORT_MPLS_EXP))
		return -EOPNOTSUPP;

	if (MLX5_GET(fte_match_mpls, set_mask, mpls_s_bos) &&
	    !(field_support & MLX5_FIELD_SUPPORT_MPLS_S_BOS))
		return -EOPNOTSUPP;

	if (MLX5_GET(fte_match_mpls, set_mask, mpls_ttl) &&
	    !(field_support & MLX5_FIELD_SUPPORT_MPLS_TTL))
		return -EOPNOTSUPP;

	return 0;
}

#define LAST_ETH_FIELD vlan_tag
#define LAST_IB_FIELD sl
#define LAST_IPV4_FIELD tos
#define LAST_IPV6_FIELD traffic_class
#define LAST_TCP_UDP_FIELD src_port
#define LAST_TUNNEL_FIELD tunnel_id
#define LAST_FLOW_TAG_FIELD tag_id
#define LAST_DROP_FIELD size
#define LAST_COUNTERS_FIELD counters

/* Field is the last supported field */
#define FIELDS_NOT_SUPPORTED(filter, field)\
	memchr_inv((void *)&filter.field  +\
		   sizeof(filter.field), 0,\
		   sizeof(filter) -\
		   offsetof(typeof(filter), field) -\
		   sizeof(filter.field))

int parse_flow_flow_action(struct mlx5_ib_flow_action *maction,
			   bool is_egress,
			   struct mlx5_flow_act *action)
{

	switch (maction->ib_action.type) {
	case IB_FLOW_ACTION_ESP:
		if (action->action & (MLX5_FLOW_CONTEXT_ACTION_ENCRYPT |
				      MLX5_FLOW_CONTEXT_ACTION_DECRYPT))
			return -EINVAL;
		/* Currently only AES_GCM keymat is supported by the driver */
		action->esp_id = (uintptr_t)maction->esp_aes_gcm.ctx;
		action->action |= is_egress ?
			MLX5_FLOW_CONTEXT_ACTION_ENCRYPT :
			MLX5_FLOW_CONTEXT_ACTION_DECRYPT;
		return 0;
	case IB_FLOW_ACTION_UNSPECIFIED:
		if (maction->flow_action_raw.sub_type ==
		    MLX5_IB_FLOW_ACTION_MODIFY_HEADER) {
			if (action->action & MLX5_FLOW_CONTEXT_ACTION_MOD_HDR)
				return -EINVAL;
			action->action |= MLX5_FLOW_CONTEXT_ACTION_MOD_HDR;
			action->modify_hdr =
				maction->flow_action_raw.modify_hdr;
			return 0;
		}
		if (maction->flow_action_raw.sub_type ==
		    MLX5_IB_FLOW_ACTION_DECAP) {
			if (action->action & MLX5_FLOW_CONTEXT_ACTION_DECAP)
				return -EINVAL;
			action->action |= MLX5_FLOW_CONTEXT_ACTION_DECAP;
			return 0;
		}
		if (maction->flow_action_raw.sub_type ==
		    MLX5_IB_FLOW_ACTION_PACKET_REFORMAT) {
			if (action->action &
			    MLX5_FLOW_CONTEXT_ACTION_PACKET_REFORMAT)
				return -EINVAL;
			action->action |=
				MLX5_FLOW_CONTEXT_ACTION_PACKET_REFORMAT;
			action->pkt_reformat =
				maction->flow_action_raw.pkt_reformat;
			return 0;
		}
		/* fall through */
	default:
		return -EOPNOTSUPP;
	}
}

static int parse_flow_attr(struct mlx5_core_dev *mdev,
			   struct mlx5_flow_spec *spec,
			   const union ib_flow_spec *ib_spec,
			   const struct ib_flow_attr *flow_attr,
			   struct mlx5_flow_act *action, u32 prev_type)
{
	struct mlx5_flow_context *flow_context = &spec->flow_context;
	u32 *match_c = spec->match_criteria;
	u32 *match_v = spec->match_value;
	void *misc_params_c = MLX5_ADDR_OF(fte_match_param, match_c,
					   misc_parameters);
	void *misc_params_v = MLX5_ADDR_OF(fte_match_param, match_v,
					   misc_parameters);
	void *misc_params2_c = MLX5_ADDR_OF(fte_match_param, match_c,
					    misc_parameters_2);
	void *misc_params2_v = MLX5_ADDR_OF(fte_match_param, match_v,
					    misc_parameters_2);
	void *headers_c;
	void *headers_v;
	int match_ipv;
	int ret;

	if (ib_spec->type & IB_FLOW_SPEC_INNER) {
		headers_c = MLX5_ADDR_OF(fte_match_param, match_c,
					 inner_headers);
		headers_v = MLX5_ADDR_OF(fte_match_param, match_v,
					 inner_headers);
		match_ipv = MLX5_CAP_FLOWTABLE_NIC_RX(mdev,
					ft_field_support.inner_ip_version);
	} else {
		headers_c = MLX5_ADDR_OF(fte_match_param, match_c,
					 outer_headers);
		headers_v = MLX5_ADDR_OF(fte_match_param, match_v,
					 outer_headers);
		match_ipv = MLX5_CAP_FLOWTABLE_NIC_RX(mdev,
					ft_field_support.outer_ip_version);
	}

	switch (ib_spec->type & ~IB_FLOW_SPEC_INNER) {
	case IB_FLOW_SPEC_ETH:
		if (FIELDS_NOT_SUPPORTED(ib_spec->eth.mask, LAST_ETH_FIELD))
			return -EOPNOTSUPP;

		ether_addr_copy(MLX5_ADDR_OF(fte_match_set_lyr_2_4, headers_c,
					     dmac_47_16),
				ib_spec->eth.mask.dst_mac);
		ether_addr_copy(MLX5_ADDR_OF(fte_match_set_lyr_2_4, headers_v,
					     dmac_47_16),
				ib_spec->eth.val.dst_mac);

		ether_addr_copy(MLX5_ADDR_OF(fte_match_set_lyr_2_4, headers_c,
					     smac_47_16),
				ib_spec->eth.mask.src_mac);
		ether_addr_copy(MLX5_ADDR_OF(fte_match_set_lyr_2_4, headers_v,
					     smac_47_16),
				ib_spec->eth.val.src_mac);

		if (ib_spec->eth.mask.vlan_tag) {
			MLX5_SET(fte_match_set_lyr_2_4, headers_c,
				 cvlan_tag, 1);
			MLX5_SET(fte_match_set_lyr_2_4, headers_v,
				 cvlan_tag, 1);

			MLX5_SET(fte_match_set_lyr_2_4, headers_c,
				 first_vid, ntohs(ib_spec->eth.mask.vlan_tag));
			MLX5_SET(fte_match_set_lyr_2_4, headers_v,
				 first_vid, ntohs(ib_spec->eth.val.vlan_tag));

			MLX5_SET(fte_match_set_lyr_2_4, headers_c,
				 first_cfi,
				 ntohs(ib_spec->eth.mask.vlan_tag) >> 12);
			MLX5_SET(fte_match_set_lyr_2_4, headers_v,
				 first_cfi,
				 ntohs(ib_spec->eth.val.vlan_tag) >> 12);

			MLX5_SET(fte_match_set_lyr_2_4, headers_c,
				 first_prio,
				 ntohs(ib_spec->eth.mask.vlan_tag) >> 13);
			MLX5_SET(fte_match_set_lyr_2_4, headers_v,
				 first_prio,
				 ntohs(ib_spec->eth.val.vlan_tag) >> 13);
		}
		MLX5_SET(fte_match_set_lyr_2_4, headers_c,
			 ethertype, ntohs(ib_spec->eth.mask.ether_type));
		MLX5_SET(fte_match_set_lyr_2_4, headers_v,
			 ethertype, ntohs(ib_spec->eth.val.ether_type));
		break;
	case IB_FLOW_SPEC_IPV4:
		if (FIELDS_NOT_SUPPORTED(ib_spec->ipv4.mask, LAST_IPV4_FIELD))
			return -EOPNOTSUPP;

		if (match_ipv) {
			MLX5_SET(fte_match_set_lyr_2_4, headers_c,
				 ip_version, 0xf);
			MLX5_SET(fte_match_set_lyr_2_4, headers_v,
				 ip_version, MLX5_FS_IPV4_VERSION);
		} else {
			MLX5_SET(fte_match_set_lyr_2_4, headers_c,
				 ethertype, 0xffff);
			MLX5_SET(fte_match_set_lyr_2_4, headers_v,
				 ethertype, ETH_P_IP);
		}

		memcpy(MLX5_ADDR_OF(fte_match_set_lyr_2_4, headers_c,
				    src_ipv4_src_ipv6.ipv4_layout.ipv4),
		       &ib_spec->ipv4.mask.src_ip,
		       sizeof(ib_spec->ipv4.mask.src_ip));
		memcpy(MLX5_ADDR_OF(fte_match_set_lyr_2_4, headers_v,
				    src_ipv4_src_ipv6.ipv4_layout.ipv4),
		       &ib_spec->ipv4.val.src_ip,
		       sizeof(ib_spec->ipv4.val.src_ip));
		memcpy(MLX5_ADDR_OF(fte_match_set_lyr_2_4, headers_c,
				    dst_ipv4_dst_ipv6.ipv4_layout.ipv4),
		       &ib_spec->ipv4.mask.dst_ip,
		       sizeof(ib_spec->ipv4.mask.dst_ip));
		memcpy(MLX5_ADDR_OF(fte_match_set_lyr_2_4, headers_v,
				    dst_ipv4_dst_ipv6.ipv4_layout.ipv4),
		       &ib_spec->ipv4.val.dst_ip,
		       sizeof(ib_spec->ipv4.val.dst_ip));

		set_tos(headers_c, headers_v,
			ib_spec->ipv4.mask.tos, ib_spec->ipv4.val.tos);

		if (set_proto(headers_c, headers_v,
			      ib_spec->ipv4.mask.proto,
			      ib_spec->ipv4.val.proto))
			return -EINVAL;
		break;
	case IB_FLOW_SPEC_IPV6:
		if (FIELDS_NOT_SUPPORTED(ib_spec->ipv6.mask, LAST_IPV6_FIELD))
			return -EOPNOTSUPP;

		if (match_ipv) {
			MLX5_SET(fte_match_set_lyr_2_4, headers_c,
				 ip_version, 0xf);
			MLX5_SET(fte_match_set_lyr_2_4, headers_v,
				 ip_version, MLX5_FS_IPV6_VERSION);
		} else {
			MLX5_SET(fte_match_set_lyr_2_4, headers_c,
				 ethertype, 0xffff);
			MLX5_SET(fte_match_set_lyr_2_4, headers_v,
				 ethertype, ETH_P_IPV6);
		}

		memcpy(MLX5_ADDR_OF(fte_match_set_lyr_2_4, headers_c,
				    src_ipv4_src_ipv6.ipv6_layout.ipv6),
		       &ib_spec->ipv6.mask.src_ip,
		       sizeof(ib_spec->ipv6.mask.src_ip));
		memcpy(MLX5_ADDR_OF(fte_match_set_lyr_2_4, headers_v,
				    src_ipv4_src_ipv6.ipv6_layout.ipv6),
		       &ib_spec->ipv6.val.src_ip,
		       sizeof(ib_spec->ipv6.val.src_ip));
		memcpy(MLX5_ADDR_OF(fte_match_set_lyr_2_4, headers_c,
				    dst_ipv4_dst_ipv6.ipv6_layout.ipv6),
		       &ib_spec->ipv6.mask.dst_ip,
		       sizeof(ib_spec->ipv6.mask.dst_ip));
		memcpy(MLX5_ADDR_OF(fte_match_set_lyr_2_4, headers_v,
				    dst_ipv4_dst_ipv6.ipv6_layout.ipv6),
		       &ib_spec->ipv6.val.dst_ip,
		       sizeof(ib_spec->ipv6.val.dst_ip));

		set_tos(headers_c, headers_v,
			ib_spec->ipv6.mask.traffic_class,
			ib_spec->ipv6.val.traffic_class);

		if (set_proto(headers_c, headers_v,
			      ib_spec->ipv6.mask.next_hdr,
			      ib_spec->ipv6.val.next_hdr))
			return -EINVAL;

		set_flow_label(misc_params_c, misc_params_v,
			       ntohl(ib_spec->ipv6.mask.flow_label),
			       ntohl(ib_spec->ipv6.val.flow_label),
			       ib_spec->type & IB_FLOW_SPEC_INNER);
		break;
	case IB_FLOW_SPEC_ESP:
		if (ib_spec->esp.mask.seq)
			return -EOPNOTSUPP;

		MLX5_SET(fte_match_set_misc, misc_params_c, outer_esp_spi,
			 ntohl(ib_spec->esp.mask.spi));
		MLX5_SET(fte_match_set_misc, misc_params_v, outer_esp_spi,
			 ntohl(ib_spec->esp.val.spi));
		break;
	case IB_FLOW_SPEC_TCP:
		if (FIELDS_NOT_SUPPORTED(ib_spec->tcp_udp.mask,
					 LAST_TCP_UDP_FIELD))
			return -EOPNOTSUPP;

		if (set_proto(headers_c, headers_v, 0xff, IPPROTO_TCP))
			return -EINVAL;

		MLX5_SET(fte_match_set_lyr_2_4, headers_c, tcp_sport,
			 ntohs(ib_spec->tcp_udp.mask.src_port));
		MLX5_SET(fte_match_set_lyr_2_4, headers_v, tcp_sport,
			 ntohs(ib_spec->tcp_udp.val.src_port));

		MLX5_SET(fte_match_set_lyr_2_4, headers_c, tcp_dport,
			 ntohs(ib_spec->tcp_udp.mask.dst_port));
		MLX5_SET(fte_match_set_lyr_2_4, headers_v, tcp_dport,
			 ntohs(ib_spec->tcp_udp.val.dst_port));
		break;
	case IB_FLOW_SPEC_UDP:
		if (FIELDS_NOT_SUPPORTED(ib_spec->tcp_udp.mask,
					 LAST_TCP_UDP_FIELD))
			return -EOPNOTSUPP;

		if (set_proto(headers_c, headers_v, 0xff, IPPROTO_UDP))
			return -EINVAL;

		MLX5_SET(fte_match_set_lyr_2_4, headers_c, udp_sport,
			 ntohs(ib_spec->tcp_udp.mask.src_port));
		MLX5_SET(fte_match_set_lyr_2_4, headers_v, udp_sport,
			 ntohs(ib_spec->tcp_udp.val.src_port));

		MLX5_SET(fte_match_set_lyr_2_4, headers_c, udp_dport,
			 ntohs(ib_spec->tcp_udp.mask.dst_port));
		MLX5_SET(fte_match_set_lyr_2_4, headers_v, udp_dport,
			 ntohs(ib_spec->tcp_udp.val.dst_port));
		break;
	case IB_FLOW_SPEC_GRE:
		if (ib_spec->gre.mask.c_ks_res0_ver)
			return -EOPNOTSUPP;

		if (set_proto(headers_c, headers_v, 0xff, IPPROTO_GRE))
			return -EINVAL;

		MLX5_SET(fte_match_set_lyr_2_4, headers_c, ip_protocol,
			 0xff);
		MLX5_SET(fte_match_set_lyr_2_4, headers_v, ip_protocol,
			 IPPROTO_GRE);

		MLX5_SET(fte_match_set_misc, misc_params_c, gre_protocol,
			 ntohs(ib_spec->gre.mask.protocol));
		MLX5_SET(fte_match_set_misc, misc_params_v, gre_protocol,
			 ntohs(ib_spec->gre.val.protocol));

		memcpy(MLX5_ADDR_OF(fte_match_set_misc, misc_params_c,
				    gre_key.nvgre.hi),
		       &ib_spec->gre.mask.key,
		       sizeof(ib_spec->gre.mask.key));
		memcpy(MLX5_ADDR_OF(fte_match_set_misc, misc_params_v,
				    gre_key.nvgre.hi),
		       &ib_spec->gre.val.key,
		       sizeof(ib_spec->gre.val.key));
		break;
	case IB_FLOW_SPEC_MPLS:
		switch (prev_type) {
		case IB_FLOW_SPEC_UDP:
			if (check_mpls_supp_fields(MLX5_CAP_FLOWTABLE_NIC_RX(mdev,
						   ft_field_support.outer_first_mpls_over_udp),
						   &ib_spec->mpls.mask.tag))
				return -EOPNOTSUPP;

			memcpy(MLX5_ADDR_OF(fte_match_set_misc2, misc_params2_v,
					    outer_first_mpls_over_udp),
			       &ib_spec->mpls.val.tag,
			       sizeof(ib_spec->mpls.val.tag));
			memcpy(MLX5_ADDR_OF(fte_match_set_misc2, misc_params2_c,
					    outer_first_mpls_over_udp),
			       &ib_spec->mpls.mask.tag,
			       sizeof(ib_spec->mpls.mask.tag));
			break;
		case IB_FLOW_SPEC_GRE:
			if (check_mpls_supp_fields(MLX5_CAP_FLOWTABLE_NIC_RX(mdev,
						   ft_field_support.outer_first_mpls_over_gre),
						   &ib_spec->mpls.mask.tag))
				return -EOPNOTSUPP;

			memcpy(MLX5_ADDR_OF(fte_match_set_misc2, misc_params2_v,
					    outer_first_mpls_over_gre),
			       &ib_spec->mpls.val.tag,
			       sizeof(ib_spec->mpls.val.tag));
			memcpy(MLX5_ADDR_OF(fte_match_set_misc2, misc_params2_c,
					    outer_first_mpls_over_gre),
			       &ib_spec->mpls.mask.tag,
			       sizeof(ib_spec->mpls.mask.tag));
			break;
		default:
			if (ib_spec->type & IB_FLOW_SPEC_INNER) {
				if (check_mpls_supp_fields(MLX5_CAP_FLOWTABLE_NIC_RX(mdev,
							   ft_field_support.inner_first_mpls),
							   &ib_spec->mpls.mask.tag))
					return -EOPNOTSUPP;

				memcpy(MLX5_ADDR_OF(fte_match_set_misc2, misc_params2_v,
						    inner_first_mpls),
				       &ib_spec->mpls.val.tag,
				       sizeof(ib_spec->mpls.val.tag));
				memcpy(MLX5_ADDR_OF(fte_match_set_misc2, misc_params2_c,
						    inner_first_mpls),
				       &ib_spec->mpls.mask.tag,
				       sizeof(ib_spec->mpls.mask.tag));
			} else {
				if (check_mpls_supp_fields(MLX5_CAP_FLOWTABLE_NIC_RX(mdev,
							   ft_field_support.outer_first_mpls),
							   &ib_spec->mpls.mask.tag))
					return -EOPNOTSUPP;

				memcpy(MLX5_ADDR_OF(fte_match_set_misc2, misc_params2_v,
						    outer_first_mpls),
				       &ib_spec->mpls.val.tag,
				       sizeof(ib_spec->mpls.val.tag));
				memcpy(MLX5_ADDR_OF(fte_match_set_misc2, misc_params2_c,
						    outer_first_mpls),
				       &ib_spec->mpls.mask.tag,
				       sizeof(ib_spec->mpls.mask.tag));
			}
		}
		break;
	case IB_FLOW_SPEC_VXLAN_TUNNEL:
		if (FIELDS_NOT_SUPPORTED(ib_spec->tunnel.mask,
					 LAST_TUNNEL_FIELD))
			return -EOPNOTSUPP;

		MLX5_SET(fte_match_set_misc, misc_params_c, vxlan_vni,
			 ntohl(ib_spec->tunnel.mask.tunnel_id));
		MLX5_SET(fte_match_set_misc, misc_params_v, vxlan_vni,
			 ntohl(ib_spec->tunnel.val.tunnel_id));
		break;
	case IB_FLOW_SPEC_ACTION_TAG:
		if (FIELDS_NOT_SUPPORTED(ib_spec->flow_tag,
					 LAST_FLOW_TAG_FIELD))
			return -EOPNOTSUPP;
		if (ib_spec->flow_tag.tag_id >= BIT(24))
			return -EINVAL;

		flow_context->flow_tag = ib_spec->flow_tag.tag_id;
		flow_context->flags |= FLOW_CONTEXT_HAS_TAG;
		break;
	case IB_FLOW_SPEC_ACTION_DROP:
		if (FIELDS_NOT_SUPPORTED(ib_spec->drop,
					 LAST_DROP_FIELD))
			return -EOPNOTSUPP;
		action->action |= MLX5_FLOW_CONTEXT_ACTION_DROP;
		break;
	case IB_FLOW_SPEC_ACTION_HANDLE:
		ret = parse_flow_flow_action(to_mflow_act(ib_spec->action.act),
			flow_attr->flags & IB_FLOW_ATTR_FLAGS_EGRESS, action);
		if (ret)
			return ret;
		break;
	case IB_FLOW_SPEC_ACTION_COUNT:
		if (FIELDS_NOT_SUPPORTED(ib_spec->flow_count,
					 LAST_COUNTERS_FIELD))
			return -EOPNOTSUPP;

		/* for now support only one counters spec per flow */
		if (action->action & MLX5_FLOW_CONTEXT_ACTION_COUNT)
			return -EINVAL;

		action->counters = ib_spec->flow_count.counters;
		action->action |= MLX5_FLOW_CONTEXT_ACTION_COUNT;
		break;
	default:
		return -EINVAL;
	}

	return 0;
}

/* If a flow could catch both multicast and unicast packets,
 * it won't fall into the multicast flow steering table and this rule
 * could steal other multicast packets.
 */
static bool flow_is_multicast_only(const struct ib_flow_attr *ib_attr)
{
	union ib_flow_spec *flow_spec;

	if (ib_attr->type != IB_FLOW_ATTR_NORMAL ||
	    ib_attr->num_of_specs < 1)
		return false;

	flow_spec = (union ib_flow_spec *)(ib_attr + 1);
	if (flow_spec->type == IB_FLOW_SPEC_IPV4) {
		struct ib_flow_spec_ipv4 *ipv4_spec;

		ipv4_spec = (struct ib_flow_spec_ipv4 *)flow_spec;
		if (ipv4_is_multicast(ipv4_spec->val.dst_ip))
			return true;

		return false;
	}

	if (flow_spec->type == IB_FLOW_SPEC_ETH) {
		struct ib_flow_spec_eth *eth_spec;

		eth_spec = (struct ib_flow_spec_eth *)flow_spec;
		return is_multicast_ether_addr(eth_spec->mask.dst_mac) &&
		       is_multicast_ether_addr(eth_spec->val.dst_mac);
	}

	return false;
}

enum valid_spec {
	VALID_SPEC_INVALID,
	VALID_SPEC_VALID,
	VALID_SPEC_NA,
};

static enum valid_spec
is_valid_esp_aes_gcm(struct mlx5_core_dev *mdev,
		     const struct mlx5_flow_spec *spec,
		     const struct mlx5_flow_act *flow_act,
		     bool egress)
{
	const u32 *match_c = spec->match_criteria;
	bool is_crypto =
		(flow_act->action & (MLX5_FLOW_CONTEXT_ACTION_ENCRYPT |
				     MLX5_FLOW_CONTEXT_ACTION_DECRYPT));
	bool is_ipsec = mlx5_fs_is_ipsec_flow(match_c);
	bool is_drop = flow_act->action & MLX5_FLOW_CONTEXT_ACTION_DROP;

	/*
	 * Currently only crypto is supported in egress, when regular egress
	 * rules would be supported, always return VALID_SPEC_NA.
	 */
	if (!is_crypto)
		return VALID_SPEC_NA;

	return is_crypto && is_ipsec &&
		(!egress || (!is_drop &&
			     !(spec->flow_context.flags & FLOW_CONTEXT_HAS_TAG))) ?
		VALID_SPEC_VALID : VALID_SPEC_INVALID;
}

static bool is_valid_spec(struct mlx5_core_dev *mdev,
			  const struct mlx5_flow_spec *spec,
			  const struct mlx5_flow_act *flow_act,
			  bool egress)
{
	/* We curretly only support ipsec egress flow */
	return is_valid_esp_aes_gcm(mdev, spec, flow_act, egress) != VALID_SPEC_INVALID;
}

static bool is_valid_ethertype(struct mlx5_core_dev *mdev,
			       const struct ib_flow_attr *flow_attr,
			       bool check_inner)
{
	union ib_flow_spec *ib_spec = (union ib_flow_spec *)(flow_attr + 1);
	int match_ipv = check_inner ?
			MLX5_CAP_FLOWTABLE_NIC_RX(mdev,
					ft_field_support.inner_ip_version) :
			MLX5_CAP_FLOWTABLE_NIC_RX(mdev,
					ft_field_support.outer_ip_version);
	int inner_bit = check_inner ? IB_FLOW_SPEC_INNER : 0;
	bool ipv4_spec_valid, ipv6_spec_valid;
	unsigned int ip_spec_type = 0;
	bool has_ethertype = false;
	unsigned int spec_index;
	bool mask_valid = true;
	u16 eth_type = 0;
	bool type_valid;

	/* Validate that ethertype is correct */
	for (spec_index = 0; spec_index < flow_attr->num_of_specs; spec_index++) {
		if ((ib_spec->type == (IB_FLOW_SPEC_ETH | inner_bit)) &&
		    ib_spec->eth.mask.ether_type) {
			mask_valid = (ib_spec->eth.mask.ether_type ==
				      htons(0xffff));
			has_ethertype = true;
			eth_type = ntohs(ib_spec->eth.val.ether_type);
		} else if ((ib_spec->type == (IB_FLOW_SPEC_IPV4 | inner_bit)) ||
			   (ib_spec->type == (IB_FLOW_SPEC_IPV6 | inner_bit))) {
			ip_spec_type = ib_spec->type;
		}
		ib_spec = (void *)ib_spec + ib_spec->size;
	}

	type_valid = (!has_ethertype) || (!ip_spec_type);
	if (!type_valid && mask_valid) {
		ipv4_spec_valid = (eth_type == ETH_P_IP) &&
			(ip_spec_type == (IB_FLOW_SPEC_IPV4 | inner_bit));
		ipv6_spec_valid = (eth_type == ETH_P_IPV6) &&
			(ip_spec_type == (IB_FLOW_SPEC_IPV6 | inner_bit));

		type_valid = (ipv4_spec_valid) || (ipv6_spec_valid) ||
			     (((eth_type == ETH_P_MPLS_UC) ||
			       (eth_type == ETH_P_MPLS_MC)) && match_ipv);
	}

	return type_valid;
}

static bool is_valid_attr(struct mlx5_core_dev *mdev,
			  const struct ib_flow_attr *flow_attr)
{
	return is_valid_ethertype(mdev, flow_attr, false) &&
	       is_valid_ethertype(mdev, flow_attr, true);
}

static void put_flow_table(struct mlx5_ib_dev *dev,
			   struct mlx5_ib_flow_prio *prio, bool ft_added)
{
	prio->refcount -= !!ft_added;
	if (!prio->refcount) {
		mlx5_destroy_flow_table(prio->flow_table);
		prio->flow_table = NULL;
	}
}

static void counters_clear_description(struct ib_counters *counters)
{
	struct mlx5_ib_mcounters *mcounters = to_mcounters(counters);

	mutex_lock(&mcounters->mcntrs_mutex);
	kfree(mcounters->counters_data);
	mcounters->counters_data = NULL;
	mcounters->cntrs_max_index = 0;
	mutex_unlock(&mcounters->mcntrs_mutex);
}

static int mlx5_ib_destroy_flow(struct ib_flow *flow_id)
{
	struct mlx5_ib_flow_handler *handler = container_of(flow_id,
							  struct mlx5_ib_flow_handler,
							  ibflow);
	struct mlx5_ib_flow_handler *iter, *tmp;
	struct mlx5_ib_dev *dev = handler->dev;

	mutex_lock(&dev->flow_db->lock);

	list_for_each_entry_safe(iter, tmp, &handler->list, list) {
		mlx5_del_flow_rules(iter->rule);
		put_flow_table(dev, iter->prio, true);
		list_del(&iter->list);
		kfree(iter);
	}

	mlx5_del_flow_rules(handler->rule);
	put_flow_table(dev, handler->prio, true);
	if (handler->ibcounters &&
	    atomic_read(&handler->ibcounters->usecnt) == 1)
		counters_clear_description(handler->ibcounters);

	mutex_unlock(&dev->flow_db->lock);
	if (handler->flow_matcher)
		atomic_dec(&handler->flow_matcher->usecnt);
	kfree(handler);

	return 0;
}

static int ib_prio_to_core_prio(unsigned int priority, bool dont_trap)
{
	priority *= 2;
	if (!dont_trap)
		priority++;
	return priority;
}

enum flow_table_type {
	MLX5_IB_FT_RX,
	MLX5_IB_FT_TX
};

#define MLX5_FS_MAX_TYPES	 6
#define MLX5_FS_MAX_ENTRIES	 BIT(16)

static struct mlx5_ib_flow_prio *_get_prio(struct mlx5_flow_namespace *ns,
					   struct mlx5_ib_flow_prio *prio,
					   int priority,
					   int num_entries, int num_groups,
					   u32 flags)
{
	struct mlx5_flow_table_attr ft_attr = {};
	struct mlx5_flow_table *ft;

	ft_attr.prio = priority;
	ft_attr.max_fte = num_entries;
	ft_attr.flags = flags;
	ft_attr.autogroup.max_num_groups = num_groups;
	ft = mlx5_create_auto_grouped_flow_table(ns, &ft_attr);
	if (IS_ERR(ft))
		return ERR_CAST(ft);

	prio->flow_table = ft;
	prio->refcount = 0;
	return prio;
}

static struct mlx5_ib_flow_prio *get_flow_table(struct mlx5_ib_dev *dev,
						struct ib_flow_attr *flow_attr,
						enum flow_table_type ft_type)
{
	bool dont_trap = flow_attr->flags & IB_FLOW_ATTR_FLAGS_DONT_TRAP;
	struct mlx5_flow_namespace *ns = NULL;
	struct mlx5_ib_flow_prio *prio;
	struct mlx5_flow_table *ft;
	int max_table_size;
	int num_entries;
	int num_groups;
	bool esw_encap;
	u32 flags = 0;
	int priority;

	max_table_size = BIT(MLX5_CAP_FLOWTABLE_NIC_RX(dev->mdev,
						       log_max_ft_size));
	esw_encap = mlx5_eswitch_get_encap_mode(dev->mdev) !=
		DEVLINK_ESWITCH_ENCAP_MODE_NONE;
	if (flow_attr->type == IB_FLOW_ATTR_NORMAL) {
		enum mlx5_flow_namespace_type fn_type;

		if (flow_is_multicast_only(flow_attr) &&
		    !dont_trap)
			priority = MLX5_IB_FLOW_MCAST_PRIO;
		else
			priority = ib_prio_to_core_prio(flow_attr->priority,
							dont_trap);
		if (ft_type == MLX5_IB_FT_RX) {
			fn_type = MLX5_FLOW_NAMESPACE_BYPASS;
			prio = &dev->flow_db->prios[priority];
			if (!dev->is_rep && !esw_encap &&
			    MLX5_CAP_FLOWTABLE_NIC_RX(dev->mdev, decap))
				flags |= MLX5_FLOW_TABLE_TUNNEL_EN_DECAP;
			if (!dev->is_rep && !esw_encap &&
			    MLX5_CAP_FLOWTABLE_NIC_RX(dev->mdev,
					reformat_l3_tunnel_to_l2))
				flags |= MLX5_FLOW_TABLE_TUNNEL_EN_REFORMAT;
		} else {
			max_table_size =
				BIT(MLX5_CAP_FLOWTABLE_NIC_TX(dev->mdev,
							      log_max_ft_size));
			fn_type = MLX5_FLOW_NAMESPACE_EGRESS;
			prio = &dev->flow_db->egress_prios[priority];
			if (!dev->is_rep && !esw_encap &&
			    MLX5_CAP_FLOWTABLE_NIC_TX(dev->mdev, reformat))
				flags |= MLX5_FLOW_TABLE_TUNNEL_EN_REFORMAT;
		}
		ns = mlx5_get_flow_namespace(dev->mdev, fn_type);
		num_entries = MLX5_FS_MAX_ENTRIES;
		num_groups = MLX5_FS_MAX_TYPES;
	} else if (flow_attr->type == IB_FLOW_ATTR_ALL_DEFAULT ||
		   flow_attr->type == IB_FLOW_ATTR_MC_DEFAULT) {
		ns = mlx5_get_flow_namespace(dev->mdev,
					     MLX5_FLOW_NAMESPACE_LEFTOVERS);
		build_leftovers_ft_param(&priority,
					 &num_entries,
					 &num_groups);
		prio = &dev->flow_db->prios[MLX5_IB_FLOW_LEFTOVERS_PRIO];
	} else if (flow_attr->type == IB_FLOW_ATTR_SNIFFER) {
		if (!MLX5_CAP_FLOWTABLE(dev->mdev,
					allow_sniffer_and_nic_rx_shared_tir))
			return ERR_PTR(-ENOTSUPP);

		ns = mlx5_get_flow_namespace(dev->mdev, ft_type == MLX5_IB_FT_RX ?
					     MLX5_FLOW_NAMESPACE_SNIFFER_RX :
					     MLX5_FLOW_NAMESPACE_SNIFFER_TX);

		prio = &dev->flow_db->sniffer[ft_type];
		priority = 0;
		num_entries = 1;
		num_groups = 1;
	}

	if (!ns)
		return ERR_PTR(-ENOTSUPP);

	max_table_size = min_t(int, num_entries, max_table_size);

	ft = prio->flow_table;
	if (!ft)
		return _get_prio(ns, prio, priority, max_table_size, num_groups,
				 flags);

	return prio;
}

static void set_underlay_qp(struct mlx5_ib_dev *dev,
			    struct mlx5_flow_spec *spec,
			    u32 underlay_qpn)
{
	void *misc_params_c = MLX5_ADDR_OF(fte_match_param,
					   spec->match_criteria,
					   misc_parameters);
	void *misc_params_v = MLX5_ADDR_OF(fte_match_param, spec->match_value,
					   misc_parameters);

	if (underlay_qpn &&
	    MLX5_CAP_FLOWTABLE_NIC_RX(dev->mdev,
				      ft_field_support.bth_dst_qp)) {
		MLX5_SET(fte_match_set_misc,
			 misc_params_v, bth_dst_qp, underlay_qpn);
		MLX5_SET(fte_match_set_misc,
			 misc_params_c, bth_dst_qp, 0xffffff);
	}
}

static int read_flow_counters(struct ib_device *ibdev,
			      struct mlx5_read_counters_attr *read_attr)
{
	struct mlx5_fc *fc = read_attr->hw_cntrs_hndl;
	struct mlx5_ib_dev *dev = to_mdev(ibdev);

	return mlx5_fc_query(dev->mdev, fc,
			     &read_attr->out[IB_COUNTER_PACKETS],
			     &read_attr->out[IB_COUNTER_BYTES]);
}

/* flow counters currently expose two counters packets and bytes */
#define FLOW_COUNTERS_NUM 2
static int counters_set_description(struct ib_counters *counters,
				    enum mlx5_ib_counters_type counters_type,
				    struct mlx5_ib_flow_counters_desc *desc_data,
				    u32 ncounters)
{
	struct mlx5_ib_mcounters *mcounters = to_mcounters(counters);
	u32 cntrs_max_index = 0;
	int i;

	if (counters_type != MLX5_IB_COUNTERS_FLOW)
		return -EINVAL;

	/* init the fields for the object */
	mcounters->type = counters_type;
	mcounters->read_counters = read_flow_counters;
	mcounters->counters_num = FLOW_COUNTERS_NUM;
	mcounters->ncounters = ncounters;
	/* each counter entry have both description and index pair */
	for (i = 0; i < ncounters; i++) {
		if (desc_data[i].description > IB_COUNTER_BYTES)
			return -EINVAL;

		if (cntrs_max_index <= desc_data[i].index)
			cntrs_max_index = desc_data[i].index + 1;
	}

	mutex_lock(&mcounters->mcntrs_mutex);
	mcounters->counters_data = desc_data;
	mcounters->cntrs_max_index = cntrs_max_index;
	mutex_unlock(&mcounters->mcntrs_mutex);

	return 0;
}

#define MAX_COUNTERS_NUM (USHRT_MAX / (sizeof(u32) * 2))
static int flow_counters_set_data(struct ib_counters *ibcounters,
				  struct mlx5_ib_create_flow *ucmd)
{
	struct mlx5_ib_mcounters *mcounters = to_mcounters(ibcounters);
	struct mlx5_ib_flow_counters_data *cntrs_data = NULL;
	struct mlx5_ib_flow_counters_desc *desc_data = NULL;
	bool hw_hndl = false;
	int ret = 0;

	if (ucmd && ucmd->ncounters_data != 0) {
		cntrs_data = ucmd->data;
		if (cntrs_data->ncounters > MAX_COUNTERS_NUM)
			return -EINVAL;

		desc_data = kcalloc(cntrs_data->ncounters,
				    sizeof(*desc_data),
				    GFP_KERNEL);
		if (!desc_data)
			return  -ENOMEM;

		if (copy_from_user(desc_data,
				   u64_to_user_ptr(cntrs_data->counters_data),
				   sizeof(*desc_data) * cntrs_data->ncounters)) {
			ret = -EFAULT;
			goto free;
		}
	}

	if (!mcounters->hw_cntrs_hndl) {
		mcounters->hw_cntrs_hndl = mlx5_fc_create(
			to_mdev(ibcounters->device)->mdev, false);
		if (IS_ERR(mcounters->hw_cntrs_hndl)) {
			ret = PTR_ERR(mcounters->hw_cntrs_hndl);
			goto free;
		}
		hw_hndl = true;
	}

	if (desc_data) {
		/* counters already bound to at least one flow */
		if (mcounters->cntrs_max_index) {
			ret = -EINVAL;
			goto free_hndl;
		}

		ret = counters_set_description(ibcounters,
					       MLX5_IB_COUNTERS_FLOW,
					       desc_data,
					       cntrs_data->ncounters);
		if (ret)
			goto free_hndl;

	} else if (!mcounters->cntrs_max_index) {
		/* counters not bound yet, must have udata passed */
		ret = -EINVAL;
		goto free_hndl;
	}

	return 0;

free_hndl:
	if (hw_hndl) {
		mlx5_fc_destroy(to_mdev(ibcounters->device)->mdev,
				mcounters->hw_cntrs_hndl);
		mcounters->hw_cntrs_hndl = NULL;
	}
free:
	kfree(desc_data);
	return ret;
}

static void mlx5_ib_set_rule_source_port(struct mlx5_ib_dev *dev,
					 struct mlx5_flow_spec *spec,
					 struct mlx5_eswitch_rep *rep)
{
	struct mlx5_eswitch *esw = dev->mdev->priv.eswitch;
	void *misc;

	if (mlx5_eswitch_vport_match_metadata_enabled(esw)) {
		misc = MLX5_ADDR_OF(fte_match_param, spec->match_value,
				    misc_parameters_2);

		MLX5_SET(fte_match_set_misc2, misc, metadata_reg_c_0,
			 mlx5_eswitch_get_vport_metadata_for_match(esw,
								   rep->vport));
		misc = MLX5_ADDR_OF(fte_match_param, spec->match_criteria,
				    misc_parameters_2);

		MLX5_SET(fte_match_set_misc2, misc, metadata_reg_c_0,
			 mlx5_eswitch_get_vport_metadata_mask());
	} else {
		misc = MLX5_ADDR_OF(fte_match_param, spec->match_value,
				    misc_parameters);

		MLX5_SET(fte_match_set_misc, misc, source_port, rep->vport);

		misc = MLX5_ADDR_OF(fte_match_param, spec->match_criteria,
				    misc_parameters);

		MLX5_SET_TO_ONES(fte_match_set_misc, misc, source_port);
	}
}

static struct mlx5_ib_flow_handler *_create_flow_rule(struct mlx5_ib_dev *dev,
						      struct mlx5_ib_flow_prio *ft_prio,
						      const struct ib_flow_attr *flow_attr,
						      struct mlx5_flow_destination *dst,
						      u32 underlay_qpn,
						      struct mlx5_ib_create_flow *ucmd)
{
	struct mlx5_flow_table	*ft = ft_prio->flow_table;
	struct mlx5_ib_flow_handler *handler;
	struct mlx5_flow_act flow_act = {};
	struct mlx5_flow_spec *spec;
	struct mlx5_flow_destination dest_arr[2] = {};
	struct mlx5_flow_destination *rule_dst = dest_arr;
	const void *ib_flow = (const void *)flow_attr + sizeof(*flow_attr);
	unsigned int spec_index;
	u32 prev_type = 0;
	int err = 0;
	int dest_num = 0;
	bool is_egress = flow_attr->flags & IB_FLOW_ATTR_FLAGS_EGRESS;

	if (!is_valid_attr(dev->mdev, flow_attr))
		return ERR_PTR(-EINVAL);

	if (dev->is_rep && is_egress)
		return ERR_PTR(-EINVAL);

	spec = kvzalloc(sizeof(*spec), GFP_KERNEL);
	handler = kzalloc(sizeof(*handler), GFP_KERNEL);
	if (!handler || !spec) {
		err = -ENOMEM;
		goto free;
	}

	INIT_LIST_HEAD(&handler->list);

	for (spec_index = 0; spec_index < flow_attr->num_of_specs; spec_index++) {
		err = parse_flow_attr(dev->mdev, spec,
				      ib_flow, flow_attr, &flow_act,
				      prev_type);
		if (err < 0)
			goto free;

		prev_type = ((union ib_flow_spec *)ib_flow)->type;
		ib_flow += ((union ib_flow_spec *)ib_flow)->size;
	}

	if (dst && !(flow_act.action & MLX5_FLOW_CONTEXT_ACTION_DROP)) {
		memcpy(&dest_arr[0], dst, sizeof(*dst));
		dest_num++;
	}

	if (!flow_is_multicast_only(flow_attr))
		set_underlay_qp(dev, spec, underlay_qpn);

	if (dev->is_rep) {
		struct mlx5_eswitch_rep *rep;

		rep = dev->port[flow_attr->port - 1].rep;
		if (!rep) {
			err = -EINVAL;
			goto free;
		}

		mlx5_ib_set_rule_source_port(dev, spec, rep);
	}

	spec->match_criteria_enable = get_match_criteria_enable(spec->match_criteria);

	if (is_egress &&
	    !is_valid_spec(dev->mdev, spec, &flow_act, is_egress)) {
		err = -EINVAL;
		goto free;
	}

	if (flow_act.action & MLX5_FLOW_CONTEXT_ACTION_COUNT) {
		struct mlx5_ib_mcounters *mcounters;

		err = flow_counters_set_data(flow_act.counters, ucmd);
		if (err)
			goto free;

		mcounters = to_mcounters(flow_act.counters);
		handler->ibcounters = flow_act.counters;
		dest_arr[dest_num].type =
			MLX5_FLOW_DESTINATION_TYPE_COUNTER;
		dest_arr[dest_num].counter_id =
			mlx5_fc_id(mcounters->hw_cntrs_hndl);
		dest_num++;
	}

	if (flow_act.action & MLX5_FLOW_CONTEXT_ACTION_DROP) {
		if (!dest_num)
			rule_dst = NULL;
	} else {
		if (is_egress)
			flow_act.action |= MLX5_FLOW_CONTEXT_ACTION_ALLOW;
		else
			flow_act.action |=
				dest_num ?  MLX5_FLOW_CONTEXT_ACTION_FWD_DEST :
					MLX5_FLOW_CONTEXT_ACTION_FWD_NEXT_PRIO;
	}

	if ((spec->flow_context.flags & FLOW_CONTEXT_HAS_TAG)  &&
	    (flow_attr->type == IB_FLOW_ATTR_ALL_DEFAULT ||
	     flow_attr->type == IB_FLOW_ATTR_MC_DEFAULT)) {
		mlx5_ib_warn(dev, "Flow tag %u and attribute type %x isn't allowed in leftovers\n",
			     spec->flow_context.flow_tag, flow_attr->type);
		err = -EINVAL;
		goto free;
	}
	handler->rule = mlx5_add_flow_rules(ft, spec,
					    &flow_act,
					    rule_dst, dest_num);

	if (IS_ERR(handler->rule)) {
		err = PTR_ERR(handler->rule);
		goto free;
	}

	ft_prio->refcount++;
	handler->prio = ft_prio;
	handler->dev = dev;

	ft_prio->flow_table = ft;
free:
	if (err && handler) {
		if (handler->ibcounters &&
		    atomic_read(&handler->ibcounters->usecnt) == 1)
			counters_clear_description(handler->ibcounters);
		kfree(handler);
	}
	kvfree(spec);
	return err ? ERR_PTR(err) : handler;
}

static struct mlx5_ib_flow_handler *create_flow_rule(struct mlx5_ib_dev *dev,
						     struct mlx5_ib_flow_prio *ft_prio,
						     const struct ib_flow_attr *flow_attr,
						     struct mlx5_flow_destination *dst)
{
	return _create_flow_rule(dev, ft_prio, flow_attr, dst, 0, NULL);
}

static struct mlx5_ib_flow_handler *create_dont_trap_rule(struct mlx5_ib_dev *dev,
							  struct mlx5_ib_flow_prio *ft_prio,
							  struct ib_flow_attr *flow_attr,
							  struct mlx5_flow_destination *dst)
{
	struct mlx5_ib_flow_handler *handler_dst = NULL;
	struct mlx5_ib_flow_handler *handler = NULL;

	handler = create_flow_rule(dev, ft_prio, flow_attr, NULL);
	if (!IS_ERR(handler)) {
		handler_dst = create_flow_rule(dev, ft_prio,
					       flow_attr, dst);
		if (IS_ERR(handler_dst)) {
			mlx5_del_flow_rules(handler->rule);
			ft_prio->refcount--;
			kfree(handler);
			handler = handler_dst;
		} else {
			list_add(&handler_dst->list, &handler->list);
		}
	}

	return handler;
}
enum {
	LEFTOVERS_MC,
	LEFTOVERS_UC,
};

static struct mlx5_ib_flow_handler *create_leftovers_rule(struct mlx5_ib_dev *dev,
							  struct mlx5_ib_flow_prio *ft_prio,
							  struct ib_flow_attr *flow_attr,
							  struct mlx5_flow_destination *dst)
{
	struct mlx5_ib_flow_handler *handler_ucast = NULL;
	struct mlx5_ib_flow_handler *handler = NULL;

	static struct {
		struct ib_flow_attr	flow_attr;
		struct ib_flow_spec_eth eth_flow;
	} leftovers_specs[] = {
		[LEFTOVERS_MC] = {
			.flow_attr = {
				.num_of_specs = 1,
				.size = sizeof(leftovers_specs[0])
			},
			.eth_flow = {
				.type = IB_FLOW_SPEC_ETH,
				.size = sizeof(struct ib_flow_spec_eth),
				.mask = {.dst_mac = {0x1} },
				.val =  {.dst_mac = {0x1} }
			}
		},
		[LEFTOVERS_UC] = {
			.flow_attr = {
				.num_of_specs = 1,
				.size = sizeof(leftovers_specs[0])
			},
			.eth_flow = {
				.type = IB_FLOW_SPEC_ETH,
				.size = sizeof(struct ib_flow_spec_eth),
				.mask = {.dst_mac = {0x1} },
				.val = {.dst_mac = {} }
			}
		}
	};

	handler = create_flow_rule(dev, ft_prio,
				   &leftovers_specs[LEFTOVERS_MC].flow_attr,
				   dst);
	if (!IS_ERR(handler) &&
	    flow_attr->type == IB_FLOW_ATTR_ALL_DEFAULT) {
		handler_ucast = create_flow_rule(dev, ft_prio,
						 &leftovers_specs[LEFTOVERS_UC].flow_attr,
						 dst);
		if (IS_ERR(handler_ucast)) {
			mlx5_del_flow_rules(handler->rule);
			ft_prio->refcount--;
			kfree(handler);
			handler = handler_ucast;
		} else {
			list_add(&handler_ucast->list, &handler->list);
		}
	}

	return handler;
}

static struct mlx5_ib_flow_handler *create_sniffer_rule(struct mlx5_ib_dev *dev,
							struct mlx5_ib_flow_prio *ft_rx,
							struct mlx5_ib_flow_prio *ft_tx,
							struct mlx5_flow_destination *dst)
{
	struct mlx5_ib_flow_handler *handler_rx;
	struct mlx5_ib_flow_handler *handler_tx;
	int err;
	static const struct ib_flow_attr flow_attr  = {
		.num_of_specs = 0,
		.size = sizeof(flow_attr)
	};

	handler_rx = create_flow_rule(dev, ft_rx, &flow_attr, dst);
	if (IS_ERR(handler_rx)) {
		err = PTR_ERR(handler_rx);
		goto err;
	}

	handler_tx = create_flow_rule(dev, ft_tx, &flow_attr, dst);
	if (IS_ERR(handler_tx)) {
		err = PTR_ERR(handler_tx);
		goto err_tx;
	}

	list_add(&handler_tx->list, &handler_rx->list);

	return handler_rx;

err_tx:
	mlx5_del_flow_rules(handler_rx->rule);
	ft_rx->refcount--;
	kfree(handler_rx);
err:
	return ERR_PTR(err);
}

static struct ib_flow *mlx5_ib_create_flow(struct ib_qp *qp,
					   struct ib_flow_attr *flow_attr,
					   int domain,
					   struct ib_udata *udata)
{
	struct mlx5_ib_dev *dev = to_mdev(qp->device);
	struct mlx5_ib_qp *mqp = to_mqp(qp);
	struct mlx5_ib_flow_handler *handler = NULL;
	struct mlx5_flow_destination *dst = NULL;
	struct mlx5_ib_flow_prio *ft_prio_tx = NULL;
	struct mlx5_ib_flow_prio *ft_prio;
	bool is_egress = flow_attr->flags & IB_FLOW_ATTR_FLAGS_EGRESS;
	struct mlx5_ib_create_flow *ucmd = NULL, ucmd_hdr;
	size_t min_ucmd_sz, required_ucmd_sz;
	int err;
	int underlay_qpn;

	if (udata && udata->inlen) {
		min_ucmd_sz = offsetof(typeof(ucmd_hdr), reserved) +
				sizeof(ucmd_hdr.reserved);
		if (udata->inlen < min_ucmd_sz)
			return ERR_PTR(-EOPNOTSUPP);

		err = ib_copy_from_udata(&ucmd_hdr, udata, min_ucmd_sz);
		if (err)
			return ERR_PTR(err);

		/* currently supports only one counters data */
		if (ucmd_hdr.ncounters_data > 1)
			return ERR_PTR(-EINVAL);

		required_ucmd_sz = min_ucmd_sz +
			sizeof(struct mlx5_ib_flow_counters_data) *
			ucmd_hdr.ncounters_data;
		if (udata->inlen > required_ucmd_sz &&
		    !ib_is_udata_cleared(udata, required_ucmd_sz,
					 udata->inlen - required_ucmd_sz))
			return ERR_PTR(-EOPNOTSUPP);

		ucmd = kzalloc(required_ucmd_sz, GFP_KERNEL);
		if (!ucmd)
			return ERR_PTR(-ENOMEM);

		err = ib_copy_from_udata(ucmd, udata, required_ucmd_sz);
		if (err)
			goto free_ucmd;
	}

	if (flow_attr->priority > MLX5_IB_FLOW_LAST_PRIO) {
		err = -ENOMEM;
		goto free_ucmd;
	}

	if (domain != IB_FLOW_DOMAIN_USER ||
	    flow_attr->port > dev->num_ports ||
	    (flow_attr->flags & ~(IB_FLOW_ATTR_FLAGS_DONT_TRAP |
				  IB_FLOW_ATTR_FLAGS_EGRESS))) {
		err = -EINVAL;
		goto free_ucmd;
	}

	if (is_egress &&
	    (flow_attr->type == IB_FLOW_ATTR_ALL_DEFAULT ||
	     flow_attr->type == IB_FLOW_ATTR_MC_DEFAULT)) {
		err = -EINVAL;
		goto free_ucmd;
	}

	dst = kzalloc(sizeof(*dst), GFP_KERNEL);
	if (!dst) {
		err = -ENOMEM;
		goto free_ucmd;
	}

	mutex_lock(&dev->flow_db->lock);

	ft_prio = get_flow_table(dev, flow_attr,
				 is_egress ? MLX5_IB_FT_TX : MLX5_IB_FT_RX);
	if (IS_ERR(ft_prio)) {
		err = PTR_ERR(ft_prio);
		goto unlock;
	}
	if (flow_attr->type == IB_FLOW_ATTR_SNIFFER) {
		ft_prio_tx = get_flow_table(dev, flow_attr, MLX5_IB_FT_TX);
		if (IS_ERR(ft_prio_tx)) {
			err = PTR_ERR(ft_prio_tx);
			ft_prio_tx = NULL;
			goto destroy_ft;
		}
	}

	if (is_egress) {
		dst->type = MLX5_FLOW_DESTINATION_TYPE_PORT;
	} else {
		dst->type = MLX5_FLOW_DESTINATION_TYPE_TIR;
		if (mqp->flags & MLX5_IB_QP_RSS)
			dst->tir_num = mqp->rss_qp.tirn;
		else
			dst->tir_num = mqp->raw_packet_qp.rq.tirn;
	}

	if (flow_attr->type == IB_FLOW_ATTR_NORMAL) {
		if (flow_attr->flags & IB_FLOW_ATTR_FLAGS_DONT_TRAP)  {
			handler = create_dont_trap_rule(dev, ft_prio,
							flow_attr, dst);
		} else {
			underlay_qpn = (mqp->flags & MLX5_IB_QP_UNDERLAY) ?
					mqp->underlay_qpn : 0;
			handler = _create_flow_rule(dev, ft_prio, flow_attr,
						    dst, underlay_qpn, ucmd);
		}
	} else if (flow_attr->type == IB_FLOW_ATTR_ALL_DEFAULT ||
		   flow_attr->type == IB_FLOW_ATTR_MC_DEFAULT) {
		handler = create_leftovers_rule(dev, ft_prio, flow_attr,
						dst);
	} else if (flow_attr->type == IB_FLOW_ATTR_SNIFFER) {
		handler = create_sniffer_rule(dev, ft_prio, ft_prio_tx, dst);
	} else {
		err = -EINVAL;
		goto destroy_ft;
	}

	if (IS_ERR(handler)) {
		err = PTR_ERR(handler);
		handler = NULL;
		goto destroy_ft;
	}

	mutex_unlock(&dev->flow_db->lock);
	kfree(dst);
	kfree(ucmd);

	return &handler->ibflow;

destroy_ft:
	put_flow_table(dev, ft_prio, false);
	if (ft_prio_tx)
		put_flow_table(dev, ft_prio_tx, false);
unlock:
	mutex_unlock(&dev->flow_db->lock);
	kfree(dst);
free_ucmd:
	kfree(ucmd);
	return ERR_PTR(err);
}

static struct mlx5_ib_flow_prio *
_get_flow_table(struct mlx5_ib_dev *dev,
		struct mlx5_ib_flow_matcher *fs_matcher,
		bool mcast)
{
	struct mlx5_flow_namespace *ns = NULL;
	struct mlx5_ib_flow_prio *prio = NULL;
	int max_table_size = 0;
	bool esw_encap;
	u32 flags = 0;
	int priority;

	if (mcast)
		priority = MLX5_IB_FLOW_MCAST_PRIO;
	else
		priority = ib_prio_to_core_prio(fs_matcher->priority, false);

	esw_encap = mlx5_eswitch_get_encap_mode(dev->mdev) !=
		DEVLINK_ESWITCH_ENCAP_MODE_NONE;
	if (fs_matcher->ns_type == MLX5_FLOW_NAMESPACE_BYPASS) {
		max_table_size = BIT(MLX5_CAP_FLOWTABLE_NIC_RX(dev->mdev,
					log_max_ft_size));
		if (MLX5_CAP_FLOWTABLE_NIC_RX(dev->mdev, decap) && !esw_encap)
			flags |= MLX5_FLOW_TABLE_TUNNEL_EN_DECAP;
		if (MLX5_CAP_FLOWTABLE_NIC_RX(dev->mdev,
					      reformat_l3_tunnel_to_l2) &&
		    !esw_encap)
			flags |= MLX5_FLOW_TABLE_TUNNEL_EN_REFORMAT;
	} else if (fs_matcher->ns_type == MLX5_FLOW_NAMESPACE_EGRESS) {
		max_table_size = BIT(
			MLX5_CAP_FLOWTABLE_NIC_TX(dev->mdev, log_max_ft_size));
		if (MLX5_CAP_FLOWTABLE_NIC_TX(dev->mdev, reformat) && !esw_encap)
			flags |= MLX5_FLOW_TABLE_TUNNEL_EN_REFORMAT;
	} else if (fs_matcher->ns_type == MLX5_FLOW_NAMESPACE_FDB) {
		max_table_size = BIT(
			MLX5_CAP_ESW_FLOWTABLE_FDB(dev->mdev, log_max_ft_size));
		if (MLX5_CAP_ESW_FLOWTABLE_FDB(dev->mdev, decap) && esw_encap)
			flags |= MLX5_FLOW_TABLE_TUNNEL_EN_DECAP;
		if (MLX5_CAP_ESW_FLOWTABLE_FDB(dev->mdev, reformat_l3_tunnel_to_l2) &&
		    esw_encap)
			flags |= MLX5_FLOW_TABLE_TUNNEL_EN_REFORMAT;
		priority = FDB_BYPASS_PATH;
	} else if (fs_matcher->ns_type == MLX5_FLOW_NAMESPACE_RDMA_RX) {
		max_table_size =
			BIT(MLX5_CAP_FLOWTABLE_RDMA_RX(dev->mdev,
						       log_max_ft_size));
		priority = fs_matcher->priority;
	} else if (fs_matcher->ns_type == MLX5_FLOW_NAMESPACE_RDMA_TX) {
		max_table_size =
			BIT(MLX5_CAP_FLOWTABLE_RDMA_TX(dev->mdev,
						       log_max_ft_size));
		priority = fs_matcher->priority;
	}

	max_table_size = min_t(int, max_table_size, MLX5_FS_MAX_ENTRIES);

	ns = mlx5_get_flow_namespace(dev->mdev, fs_matcher->ns_type);
	if (!ns)
		return ERR_PTR(-ENOTSUPP);

	if (fs_matcher->ns_type == MLX5_FLOW_NAMESPACE_BYPASS)
		prio = &dev->flow_db->prios[priority];
	else if (fs_matcher->ns_type == MLX5_FLOW_NAMESPACE_EGRESS)
		prio = &dev->flow_db->egress_prios[priority];
	else if (fs_matcher->ns_type == MLX5_FLOW_NAMESPACE_FDB)
		prio = &dev->flow_db->fdb;
	else if (fs_matcher->ns_type == MLX5_FLOW_NAMESPACE_RDMA_RX)
		prio = &dev->flow_db->rdma_rx[priority];
	else if (fs_matcher->ns_type == MLX5_FLOW_NAMESPACE_RDMA_TX)
		prio = &dev->flow_db->rdma_tx[priority];

	if (!prio)
		return ERR_PTR(-EINVAL);

	if (prio->flow_table)
		return prio;

	return _get_prio(ns, prio, priority, max_table_size,
			 MLX5_FS_MAX_TYPES, flags);
}

static struct mlx5_ib_flow_handler *
_create_raw_flow_rule(struct mlx5_ib_dev *dev,
		      struct mlx5_ib_flow_prio *ft_prio,
		      struct mlx5_flow_destination *dst,
		      struct mlx5_ib_flow_matcher  *fs_matcher,
		      struct mlx5_flow_context *flow_context,
		      struct mlx5_flow_act *flow_act,
		      void *cmd_in, int inlen,
		      int dst_num)
{
	struct mlx5_ib_flow_handler *handler;
	struct mlx5_flow_spec *spec;
	struct mlx5_flow_table *ft = ft_prio->flow_table;
	int err = 0;

	spec = kvzalloc(sizeof(*spec), GFP_KERNEL);
	handler = kzalloc(sizeof(*handler), GFP_KERNEL);
	if (!handler || !spec) {
		err = -ENOMEM;
		goto free;
	}

	INIT_LIST_HEAD(&handler->list);

	memcpy(spec->match_value, cmd_in, inlen);
	memcpy(spec->match_criteria, fs_matcher->matcher_mask.match_params,
	       fs_matcher->mask_len);
	spec->match_criteria_enable = fs_matcher->match_criteria_enable;
	spec->flow_context = *flow_context;

	handler->rule = mlx5_add_flow_rules(ft, spec,
					    flow_act, dst, dst_num);

	if (IS_ERR(handler->rule)) {
		err = PTR_ERR(handler->rule);
		goto free;
	}

	ft_prio->refcount++;
	handler->prio = ft_prio;
	handler->dev = dev;
	ft_prio->flow_table = ft;

free:
	if (err)
		kfree(handler);
	kvfree(spec);
	return err ? ERR_PTR(err) : handler;
}

static bool raw_fs_is_multicast(struct mlx5_ib_flow_matcher *fs_matcher,
				void *match_v)
{
	void *match_c;
	void *match_v_set_lyr_2_4, *match_c_set_lyr_2_4;
	void *dmac, *dmac_mask;
	void *ipv4, *ipv4_mask;

	if (!(fs_matcher->match_criteria_enable &
	      (1 << MATCH_CRITERIA_ENABLE_OUTER_BIT)))
		return false;

	match_c = fs_matcher->matcher_mask.match_params;
	match_v_set_lyr_2_4 = MLX5_ADDR_OF(fte_match_param, match_v,
					   outer_headers);
	match_c_set_lyr_2_4 = MLX5_ADDR_OF(fte_match_param, match_c,
					   outer_headers);

	dmac = MLX5_ADDR_OF(fte_match_set_lyr_2_4, match_v_set_lyr_2_4,
			    dmac_47_16);
	dmac_mask = MLX5_ADDR_OF(fte_match_set_lyr_2_4, match_c_set_lyr_2_4,
				 dmac_47_16);

	if (is_multicast_ether_addr(dmac) &&
	    is_multicast_ether_addr(dmac_mask))
		return true;

	ipv4 = MLX5_ADDR_OF(fte_match_set_lyr_2_4, match_v_set_lyr_2_4,
			    dst_ipv4_dst_ipv6.ipv4_layout.ipv4);

	ipv4_mask = MLX5_ADDR_OF(fte_match_set_lyr_2_4, match_c_set_lyr_2_4,
				 dst_ipv4_dst_ipv6.ipv4_layout.ipv4);

	if (ipv4_is_multicast(*(__be32 *)(ipv4)) &&
	    ipv4_is_multicast(*(__be32 *)(ipv4_mask)))
		return true;

	return false;
}

struct mlx5_ib_flow_handler *
mlx5_ib_raw_fs_rule_add(struct mlx5_ib_dev *dev,
			struct mlx5_ib_flow_matcher *fs_matcher,
			struct mlx5_flow_context *flow_context,
			struct mlx5_flow_act *flow_act,
			u32 counter_id,
			void *cmd_in, int inlen, int dest_id,
			int dest_type)
{
	struct mlx5_flow_destination *dst;
	struct mlx5_ib_flow_prio *ft_prio;
	struct mlx5_ib_flow_handler *handler;
	int dst_num = 0;
	bool mcast;
	int err;

	if (fs_matcher->flow_type != MLX5_IB_FLOW_TYPE_NORMAL)
		return ERR_PTR(-EOPNOTSUPP);

	if (fs_matcher->priority > MLX5_IB_FLOW_LAST_PRIO)
		return ERR_PTR(-ENOMEM);

	dst = kcalloc(2, sizeof(*dst), GFP_KERNEL);
	if (!dst)
		return ERR_PTR(-ENOMEM);

	mcast = raw_fs_is_multicast(fs_matcher, cmd_in);
	mutex_lock(&dev->flow_db->lock);

	ft_prio = _get_flow_table(dev, fs_matcher, mcast);
	if (IS_ERR(ft_prio)) {
		err = PTR_ERR(ft_prio);
		goto unlock;
	}

	if (dest_type == MLX5_FLOW_DESTINATION_TYPE_TIR) {
		dst[dst_num].type = dest_type;
		dst[dst_num].tir_num = dest_id;
		flow_act->action |= MLX5_FLOW_CONTEXT_ACTION_FWD_DEST;
	} else if (dest_type == MLX5_FLOW_DESTINATION_TYPE_FLOW_TABLE) {
		dst[dst_num].type = MLX5_FLOW_DESTINATION_TYPE_FLOW_TABLE_NUM;
		dst[dst_num].ft_num = dest_id;
		flow_act->action |= MLX5_FLOW_CONTEXT_ACTION_FWD_DEST;
	} else {
		dst[dst_num].type = MLX5_FLOW_DESTINATION_TYPE_PORT;
		flow_act->action |= MLX5_FLOW_CONTEXT_ACTION_ALLOW;
	}

	dst_num++;

	if (flow_act->action & MLX5_FLOW_CONTEXT_ACTION_COUNT) {
		dst[dst_num].type = MLX5_FLOW_DESTINATION_TYPE_COUNTER;
		dst[dst_num].counter_id = counter_id;
		dst_num++;
	}

	handler = _create_raw_flow_rule(dev, ft_prio, dst, fs_matcher,
					flow_context, flow_act,
					cmd_in, inlen, dst_num);

	if (IS_ERR(handler)) {
		err = PTR_ERR(handler);
		goto destroy_ft;
	}

	mutex_unlock(&dev->flow_db->lock);
	atomic_inc(&fs_matcher->usecnt);
	handler->flow_matcher = fs_matcher;

	kfree(dst);

	return handler;

destroy_ft:
	put_flow_table(dev, ft_prio, false);
unlock:
	mutex_unlock(&dev->flow_db->lock);
	kfree(dst);

	return ERR_PTR(err);
}

static u32 mlx5_ib_flow_action_flags_to_accel_xfrm_flags(u32 mlx5_flags)
{
	u32 flags = 0;

	if (mlx5_flags & MLX5_IB_UAPI_FLOW_ACTION_FLAGS_REQUIRE_METADATA)
		flags |= MLX5_ACCEL_XFRM_FLAG_REQUIRE_METADATA;

	return flags;
}

#define MLX5_FLOW_ACTION_ESP_CREATE_LAST_SUPPORTED	MLX5_IB_UAPI_FLOW_ACTION_FLAGS_REQUIRE_METADATA
static struct ib_flow_action *
mlx5_ib_create_flow_action_esp(struct ib_device *device,
			       const struct ib_flow_action_attrs_esp *attr,
			       struct uverbs_attr_bundle *attrs)
{
	struct mlx5_ib_dev *mdev = to_mdev(device);
	struct ib_uverbs_flow_action_esp_keymat_aes_gcm *aes_gcm;
	struct mlx5_accel_esp_xfrm_attrs accel_attrs = {};
	struct mlx5_ib_flow_action *action;
	u64 action_flags;
	u64 flags;
	int err = 0;

	err = uverbs_get_flags64(
		&action_flags, attrs, MLX5_IB_ATTR_CREATE_FLOW_ACTION_FLAGS,
		((MLX5_FLOW_ACTION_ESP_CREATE_LAST_SUPPORTED << 1) - 1));
	if (err)
		return ERR_PTR(err);

	flags = mlx5_ib_flow_action_flags_to_accel_xfrm_flags(action_flags);

	/* We current only support a subset of the standard features. Only a
	 * keymat of type AES_GCM, with icv_len == 16, iv_algo == SEQ and esn
	 * (with overlap). Full offload mode isn't supported.
	 */
	if (!attr->keymat || attr->replay || attr->encap ||
	    attr->spi || attr->seq || attr->tfc_pad ||
	    attr->hard_limit_pkts ||
	    (attr->flags & ~(IB_FLOW_ACTION_ESP_FLAGS_ESN_TRIGGERED |
			     IB_UVERBS_FLOW_ACTION_ESP_FLAGS_ENCRYPT)))
		return ERR_PTR(-EOPNOTSUPP);

	if (attr->keymat->protocol !=
	    IB_UVERBS_FLOW_ACTION_ESP_KEYMAT_AES_GCM)
		return ERR_PTR(-EOPNOTSUPP);

	aes_gcm = &attr->keymat->keymat.aes_gcm;

	if (aes_gcm->icv_len != 16 ||
	    aes_gcm->iv_algo != IB_UVERBS_FLOW_ACTION_IV_ALGO_SEQ)
		return ERR_PTR(-EOPNOTSUPP);

	action = kmalloc(sizeof(*action), GFP_KERNEL);
	if (!action)
		return ERR_PTR(-ENOMEM);

	action->esp_aes_gcm.ib_flags = attr->flags;
	memcpy(&accel_attrs.keymat.aes_gcm.aes_key, &aes_gcm->aes_key,
	       sizeof(accel_attrs.keymat.aes_gcm.aes_key));
	accel_attrs.keymat.aes_gcm.key_len = aes_gcm->key_len * 8;
	memcpy(&accel_attrs.keymat.aes_gcm.salt, &aes_gcm->salt,
	       sizeof(accel_attrs.keymat.aes_gcm.salt));
	memcpy(&accel_attrs.keymat.aes_gcm.seq_iv, &aes_gcm->iv,
	       sizeof(accel_attrs.keymat.aes_gcm.seq_iv));
	accel_attrs.keymat.aes_gcm.icv_len = aes_gcm->icv_len * 8;
	accel_attrs.keymat.aes_gcm.iv_algo = MLX5_ACCEL_ESP_AES_GCM_IV_ALGO_SEQ;
	accel_attrs.keymat_type = MLX5_ACCEL_ESP_KEYMAT_AES_GCM;

	accel_attrs.esn = attr->esn;
	if (attr->flags & IB_FLOW_ACTION_ESP_FLAGS_ESN_TRIGGERED)
		accel_attrs.flags |= MLX5_ACCEL_ESP_FLAGS_ESN_TRIGGERED;
	if (attr->flags & IB_UVERBS_FLOW_ACTION_ESP_FLAGS_ESN_NEW_WINDOW)
		accel_attrs.flags |= MLX5_ACCEL_ESP_FLAGS_ESN_STATE_OVERLAP;

	if (attr->flags & IB_UVERBS_FLOW_ACTION_ESP_FLAGS_ENCRYPT)
		accel_attrs.action |= MLX5_ACCEL_ESP_ACTION_ENCRYPT;

	action->esp_aes_gcm.ctx =
		mlx5_accel_esp_create_xfrm(mdev->mdev, &accel_attrs, flags);
	if (IS_ERR(action->esp_aes_gcm.ctx)) {
		err = PTR_ERR(action->esp_aes_gcm.ctx);
		goto err_parse;
	}

	action->esp_aes_gcm.ib_flags = attr->flags;

	return &action->ib_action;

err_parse:
	kfree(action);
	return ERR_PTR(err);
}

static int
mlx5_ib_modify_flow_action_esp(struct ib_flow_action *action,
			       const struct ib_flow_action_attrs_esp *attr,
			       struct uverbs_attr_bundle *attrs)
{
	struct mlx5_ib_flow_action *maction = to_mflow_act(action);
	struct mlx5_accel_esp_xfrm_attrs accel_attrs;
	int err = 0;

	if (attr->keymat || attr->replay || attr->encap ||
	    attr->spi || attr->seq || attr->tfc_pad ||
	    attr->hard_limit_pkts ||
	    (attr->flags & ~(IB_FLOW_ACTION_ESP_FLAGS_ESN_TRIGGERED |
			     IB_FLOW_ACTION_ESP_FLAGS_MOD_ESP_ATTRS |
			     IB_UVERBS_FLOW_ACTION_ESP_FLAGS_ESN_NEW_WINDOW)))
		return -EOPNOTSUPP;

	/* Only the ESN value or the MLX5_ACCEL_ESP_FLAGS_ESN_STATE_OVERLAP can
	 * be modified.
	 */
	if (!(maction->esp_aes_gcm.ib_flags &
	      IB_FLOW_ACTION_ESP_FLAGS_ESN_TRIGGERED) &&
	    attr->flags & (IB_FLOW_ACTION_ESP_FLAGS_ESN_TRIGGERED |
			   IB_UVERBS_FLOW_ACTION_ESP_FLAGS_ESN_NEW_WINDOW))
		return -EINVAL;

	memcpy(&accel_attrs, &maction->esp_aes_gcm.ctx->attrs,
	       sizeof(accel_attrs));

	accel_attrs.esn = attr->esn;
	if (attr->flags & IB_UVERBS_FLOW_ACTION_ESP_FLAGS_ESN_NEW_WINDOW)
		accel_attrs.flags |= MLX5_ACCEL_ESP_FLAGS_ESN_STATE_OVERLAP;
	else
		accel_attrs.flags &= ~MLX5_ACCEL_ESP_FLAGS_ESN_STATE_OVERLAP;

	err = mlx5_accel_esp_modify_xfrm(maction->esp_aes_gcm.ctx,
					 &accel_attrs);
	if (err)
		return err;

	maction->esp_aes_gcm.ib_flags &=
		~IB_UVERBS_FLOW_ACTION_ESP_FLAGS_ESN_NEW_WINDOW;
	maction->esp_aes_gcm.ib_flags |=
		attr->flags & IB_UVERBS_FLOW_ACTION_ESP_FLAGS_ESN_NEW_WINDOW;

	return 0;
}

static int mlx5_ib_destroy_flow_action(struct ib_flow_action *action)
{
	struct mlx5_ib_flow_action *maction = to_mflow_act(action);

	switch (action->type) {
	case IB_FLOW_ACTION_ESP:
		/*
		 * We only support aes_gcm by now, so we implicitly know this is
		 * the underline crypto.
		 */
		mlx5_accel_esp_destroy_xfrm(maction->esp_aes_gcm.ctx);
		break;
	case IB_FLOW_ACTION_UNSPECIFIED:
		mlx5_ib_destroy_flow_action_raw(maction);
		break;
	default:
		WARN_ON(true);
		break;
	}

	kfree(maction);
	return 0;
}

static int mlx5_ib_mcg_attach(struct ib_qp *ibqp, union ib_gid *gid, u16 lid)
{
	struct mlx5_ib_dev *dev = to_mdev(ibqp->device);
	struct mlx5_ib_qp *mqp = to_mqp(ibqp);
	int err;
	u16 uid;

	uid = ibqp->pd ?
		to_mpd(ibqp->pd)->uid : 0;

	if (mqp->flags & MLX5_IB_QP_UNDERLAY) {
		mlx5_ib_dbg(dev, "Attaching a multi cast group to underlay QP is not supported\n");
		return -EOPNOTSUPP;
	}

	err = mlx5_cmd_attach_mcg(dev->mdev, gid, ibqp->qp_num, uid);
	if (err)
		mlx5_ib_warn(dev, "failed attaching QPN 0x%x, MGID %pI6\n",
			     ibqp->qp_num, gid->raw);

	return err;
}

static int mlx5_ib_mcg_detach(struct ib_qp *ibqp, union ib_gid *gid, u16 lid)
{
	struct mlx5_ib_dev *dev = to_mdev(ibqp->device);
	int err;
	u16 uid;

	uid = ibqp->pd ?
		to_mpd(ibqp->pd)->uid : 0;
	err = mlx5_cmd_detach_mcg(dev->mdev, gid, ibqp->qp_num, uid);
	if (err)
		mlx5_ib_warn(dev, "failed detaching QPN 0x%x, MGID %pI6\n",
			     ibqp->qp_num, gid->raw);

	return err;
}

static int init_node_data(struct mlx5_ib_dev *dev)
{
	int err;

	err = mlx5_query_node_desc(dev, dev->ib_dev.node_desc);
	if (err)
		return err;

	dev->mdev->rev_id = dev->mdev->pdev->revision;

	return mlx5_query_node_guid(dev, &dev->ib_dev.node_guid);
}

static ssize_t fw_pages_show(struct device *device,
			     struct device_attribute *attr, char *buf)
{
	struct mlx5_ib_dev *dev =
		rdma_device_to_drv_device(device, struct mlx5_ib_dev, ib_dev);

	return sprintf(buf, "%d\n", dev->mdev->priv.fw_pages);
}
static DEVICE_ATTR_RO(fw_pages);

static ssize_t reg_pages_show(struct device *device,
			      struct device_attribute *attr, char *buf)
{
	struct mlx5_ib_dev *dev =
		rdma_device_to_drv_device(device, struct mlx5_ib_dev, ib_dev);

	return sprintf(buf, "%d\n", atomic_read(&dev->mdev->priv.reg_pages));
}
static DEVICE_ATTR_RO(reg_pages);

static ssize_t hca_type_show(struct device *device,
			     struct device_attribute *attr, char *buf)
{
	struct mlx5_ib_dev *dev =
		rdma_device_to_drv_device(device, struct mlx5_ib_dev, ib_dev);

	return sprintf(buf, "MT%d\n", dev->mdev->pdev->device);
}
static DEVICE_ATTR_RO(hca_type);

static ssize_t hw_rev_show(struct device *device,
			   struct device_attribute *attr, char *buf)
{
	struct mlx5_ib_dev *dev =
		rdma_device_to_drv_device(device, struct mlx5_ib_dev, ib_dev);

	return sprintf(buf, "%x\n", dev->mdev->rev_id);
}
static DEVICE_ATTR_RO(hw_rev);

static ssize_t board_id_show(struct device *device,
			     struct device_attribute *attr, char *buf)
{
	struct mlx5_ib_dev *dev =
		rdma_device_to_drv_device(device, struct mlx5_ib_dev, ib_dev);

	return sprintf(buf, "%.*s\n", MLX5_BOARD_ID_LEN,
		       dev->mdev->board_id);
}
static DEVICE_ATTR_RO(board_id);

static struct attribute *mlx5_class_attributes[] = {
	&dev_attr_hw_rev.attr,
	&dev_attr_hca_type.attr,
	&dev_attr_board_id.attr,
	&dev_attr_fw_pages.attr,
	&dev_attr_reg_pages.attr,
	NULL,
};

static const struct attribute_group mlx5_attr_group = {
	.attrs = mlx5_class_attributes,
};

static void pkey_change_handler(struct work_struct *work)
{
	struct mlx5_ib_port_resources *ports =
		container_of(work, struct mlx5_ib_port_resources,
			     pkey_change_work);

	mutex_lock(&ports->devr->mutex);
	mlx5_ib_gsi_pkey_change(ports->gsi);
	mutex_unlock(&ports->devr->mutex);
}

static void mlx5_ib_handle_internal_error(struct mlx5_ib_dev *ibdev)
{
	struct mlx5_ib_qp *mqp;
	struct mlx5_ib_cq *send_mcq, *recv_mcq;
	struct mlx5_core_cq *mcq;
	struct list_head cq_armed_list;
	unsigned long flags_qp;
	unsigned long flags_cq;
	unsigned long flags;

	INIT_LIST_HEAD(&cq_armed_list);

	/* Go over qp list reside on that ibdev, sync with create/destroy qp.*/
	spin_lock_irqsave(&ibdev->reset_flow_resource_lock, flags);
	list_for_each_entry(mqp, &ibdev->qp_list, qps_list) {
		spin_lock_irqsave(&mqp->sq.lock, flags_qp);
		if (mqp->sq.tail != mqp->sq.head) {
			send_mcq = to_mcq(mqp->ibqp.send_cq);
			spin_lock_irqsave(&send_mcq->lock, flags_cq);
			if (send_mcq->mcq.comp &&
			    mqp->ibqp.send_cq->comp_handler) {
				if (!send_mcq->mcq.reset_notify_added) {
					send_mcq->mcq.reset_notify_added = 1;
					list_add_tail(&send_mcq->mcq.reset_notify,
						      &cq_armed_list);
				}
			}
			spin_unlock_irqrestore(&send_mcq->lock, flags_cq);
		}
		spin_unlock_irqrestore(&mqp->sq.lock, flags_qp);
		spin_lock_irqsave(&mqp->rq.lock, flags_qp);
		/* no handling is needed for SRQ */
		if (!mqp->ibqp.srq) {
			if (mqp->rq.tail != mqp->rq.head) {
				recv_mcq = to_mcq(mqp->ibqp.recv_cq);
				spin_lock_irqsave(&recv_mcq->lock, flags_cq);
				if (recv_mcq->mcq.comp &&
				    mqp->ibqp.recv_cq->comp_handler) {
					if (!recv_mcq->mcq.reset_notify_added) {
						recv_mcq->mcq.reset_notify_added = 1;
						list_add_tail(&recv_mcq->mcq.reset_notify,
							      &cq_armed_list);
					}
				}
				spin_unlock_irqrestore(&recv_mcq->lock,
						       flags_cq);
			}
		}
		spin_unlock_irqrestore(&mqp->rq.lock, flags_qp);
	}
	/*At that point all inflight post send were put to be executed as of we
	 * lock/unlock above locks Now need to arm all involved CQs.
	 */
	list_for_each_entry(mcq, &cq_armed_list, reset_notify) {
		mcq->comp(mcq, NULL);
	}
	spin_unlock_irqrestore(&ibdev->reset_flow_resource_lock, flags);
}

static void delay_drop_handler(struct work_struct *work)
{
	int err;
	struct mlx5_ib_delay_drop *delay_drop =
		container_of(work, struct mlx5_ib_delay_drop,
			     delay_drop_work);

	atomic_inc(&delay_drop->events_cnt);

	mutex_lock(&delay_drop->lock);
	err = mlx5_core_set_delay_drop(delay_drop->dev->mdev,
				       delay_drop->timeout);
	if (err) {
		mlx5_ib_warn(delay_drop->dev, "Failed to set delay drop, timeout=%u\n",
			     delay_drop->timeout);
		delay_drop->activate = false;
	}
	mutex_unlock(&delay_drop->lock);
}

static void handle_general_event(struct mlx5_ib_dev *ibdev, struct mlx5_eqe *eqe,
				 struct ib_event *ibev)
{
	u8 port = (eqe->data.port.port >> 4) & 0xf;

	switch (eqe->sub_type) {
	case MLX5_GENERAL_SUBTYPE_DELAY_DROP_TIMEOUT:
		if (mlx5_ib_port_link_layer(&ibdev->ib_dev, port) ==
					    IB_LINK_LAYER_ETHERNET)
			schedule_work(&ibdev->delay_drop.delay_drop_work);
		break;
	default: /* do nothing */
		return;
	}
}

static int handle_port_change(struct mlx5_ib_dev *ibdev, struct mlx5_eqe *eqe,
			      struct ib_event *ibev)
{
	u8 port = (eqe->data.port.port >> 4) & 0xf;

	ibev->element.port_num = port;

	switch (eqe->sub_type) {
	case MLX5_PORT_CHANGE_SUBTYPE_ACTIVE:
	case MLX5_PORT_CHANGE_SUBTYPE_DOWN:
	case MLX5_PORT_CHANGE_SUBTYPE_INITIALIZED:
		/* In RoCE, port up/down events are handled in
		 * mlx5_netdev_event().
		 */
		if (mlx5_ib_port_link_layer(&ibdev->ib_dev, port) ==
					    IB_LINK_LAYER_ETHERNET)
			return -EINVAL;

		ibev->event = (eqe->sub_type == MLX5_PORT_CHANGE_SUBTYPE_ACTIVE) ?
				IB_EVENT_PORT_ACTIVE : IB_EVENT_PORT_ERR;
		break;

	case MLX5_PORT_CHANGE_SUBTYPE_LID:
		ibev->event = IB_EVENT_LID_CHANGE;
		break;

	case MLX5_PORT_CHANGE_SUBTYPE_PKEY:
		ibev->event = IB_EVENT_PKEY_CHANGE;
		schedule_work(&ibdev->devr.ports[port - 1].pkey_change_work);
		break;

	case MLX5_PORT_CHANGE_SUBTYPE_GUID:
		ibev->event = IB_EVENT_GID_CHANGE;
		break;

	case MLX5_PORT_CHANGE_SUBTYPE_CLIENT_REREG:
		ibev->event = IB_EVENT_CLIENT_REREGISTER;
		break;
	default:
		return -EINVAL;
	}

	return 0;
}

static void mlx5_ib_handle_event(struct work_struct *_work)
{
	struct mlx5_ib_event_work *work =
		container_of(_work, struct mlx5_ib_event_work, work);
	struct mlx5_ib_dev *ibdev;
	struct ib_event ibev;
	bool fatal = false;

	if (work->is_slave) {
		ibdev = mlx5_ib_get_ibdev_from_mpi(work->mpi);
		if (!ibdev)
			goto out;
	} else {
		ibdev = work->dev;
	}

	switch (work->event) {
	case MLX5_DEV_EVENT_SYS_ERROR:
		ibev.event = IB_EVENT_DEVICE_FATAL;
		mlx5_ib_handle_internal_error(ibdev);
		ibev.element.port_num  = (u8)(unsigned long)work->param;
		fatal = true;
		break;
	case MLX5_EVENT_TYPE_PORT_CHANGE:
		if (handle_port_change(ibdev, work->param, &ibev))
			goto out;
		break;
	case MLX5_EVENT_TYPE_GENERAL_EVENT:
		handle_general_event(ibdev, work->param, &ibev);
		/* fall through */
	default:
		goto out;
	}

	ibev.device = &ibdev->ib_dev;

	if (!rdma_is_port_valid(&ibdev->ib_dev, ibev.element.port_num)) {
		mlx5_ib_warn(ibdev, "warning: event on port %d\n",  ibev.element.port_num);
		goto out;
	}

	if (ibdev->ib_active)
		ib_dispatch_event(&ibev);

	if (fatal)
		ibdev->ib_active = false;
out:
	kfree(work);
}

static int mlx5_ib_event(struct notifier_block *nb,
			 unsigned long event, void *param)
{
	struct mlx5_ib_event_work *work;

	work = kmalloc(sizeof(*work), GFP_ATOMIC);
	if (!work)
		return NOTIFY_DONE;

	INIT_WORK(&work->work, mlx5_ib_handle_event);
	work->dev = container_of(nb, struct mlx5_ib_dev, mdev_events);
	work->is_slave = false;
	work->param = param;
	work->event = event;

	queue_work(mlx5_ib_event_wq, &work->work);

	return NOTIFY_OK;
}

static int mlx5_ib_event_slave_port(struct notifier_block *nb,
				    unsigned long event, void *param)
{
	struct mlx5_ib_event_work *work;

	work = kmalloc(sizeof(*work), GFP_ATOMIC);
	if (!work)
		return NOTIFY_DONE;

	INIT_WORK(&work->work, mlx5_ib_handle_event);
	work->mpi = container_of(nb, struct mlx5_ib_multiport_info, mdev_events);
	work->is_slave = true;
	work->param = param;
	work->event = event;
	queue_work(mlx5_ib_event_wq, &work->work);

	return NOTIFY_OK;
}

static int set_has_smi_cap(struct mlx5_ib_dev *dev)
{
	struct mlx5_hca_vport_context vport_ctx;
	int err;
	int port;

	for (port = 1; port <= ARRAY_SIZE(dev->mdev->port_caps); port++) {
		dev->mdev->port_caps[port - 1].has_smi = false;
		if (MLX5_CAP_GEN(dev->mdev, port_type) ==
		    MLX5_CAP_PORT_TYPE_IB) {
			if (MLX5_CAP_GEN(dev->mdev, ib_virt)) {
				err = mlx5_query_hca_vport_context(dev->mdev, 0,
								   port, 0,
								   &vport_ctx);
				if (err) {
					mlx5_ib_err(dev, "query_hca_vport_context for port=%d failed %d\n",
						    port, err);
					return err;
				}
				dev->mdev->port_caps[port - 1].has_smi =
					vport_ctx.has_smi;
			} else {
				dev->mdev->port_caps[port - 1].has_smi = true;
			}
		}
	}
	return 0;
}

static void get_ext_port_caps(struct mlx5_ib_dev *dev)
{
	int port;

	for (port = 1; port <= dev->num_ports; port++)
		mlx5_query_ext_port_caps(dev, port);
}

static int __get_port_caps(struct mlx5_ib_dev *dev, u8 port)
{
	struct ib_device_attr *dprops = NULL;
	struct ib_port_attr *pprops = NULL;
	int err = -ENOMEM;

	pprops = kzalloc(sizeof(*pprops), GFP_KERNEL);
	if (!pprops)
		goto out;

	dprops = kmalloc(sizeof(*dprops), GFP_KERNEL);
	if (!dprops)
		goto out;

	err = mlx5_ib_query_device(&dev->ib_dev, dprops, NULL);
	if (err) {
		mlx5_ib_warn(dev, "query_device failed %d\n", err);
		goto out;
	}

	err = mlx5_ib_query_port(&dev->ib_dev, port, pprops);
	if (err) {
		mlx5_ib_warn(dev, "query_port %d failed %d\n",
			     port, err);
		goto out;
	}

	dev->mdev->port_caps[port - 1].pkey_table_len =
					dprops->max_pkeys;
	dev->mdev->port_caps[port - 1].gid_table_len =
					pprops->gid_tbl_len;
	mlx5_ib_dbg(dev, "port %d: pkey_table_len %d, gid_table_len %d\n",
		    port, dprops->max_pkeys, pprops->gid_tbl_len);

out:
	kfree(pprops);
	kfree(dprops);

	return err;
}

static int get_port_caps(struct mlx5_ib_dev *dev, u8 port)
{
	/* For representors use port 1, is this is the only native
	 * port
	 */
	if (dev->is_rep)
		return __get_port_caps(dev, 1);
	return __get_port_caps(dev, port);
}

static void destroy_umrc_res(struct mlx5_ib_dev *dev)
{
	int err;

	err = mlx5_mr_cache_cleanup(dev);
	if (err)
		mlx5_ib_warn(dev, "mr cache cleanup failed\n");

	if (dev->umrc.qp)
		mlx5_ib_destroy_qp(dev->umrc.qp, NULL);
	if (dev->umrc.cq)
		ib_free_cq(dev->umrc.cq);
	if (dev->umrc.pd)
		ib_dealloc_pd(dev->umrc.pd);
}

enum {
	MAX_UMR_WR = 128,
};

static int create_umr_res(struct mlx5_ib_dev *dev)
{
	struct ib_qp_init_attr *init_attr = NULL;
	struct ib_qp_attr *attr = NULL;
	struct ib_pd *pd;
	struct ib_cq *cq;
	struct ib_qp *qp;
	int ret;

	attr = kzalloc(sizeof(*attr), GFP_KERNEL);
	init_attr = kzalloc(sizeof(*init_attr), GFP_KERNEL);
	if (!attr || !init_attr) {
		ret = -ENOMEM;
		goto error_0;
	}

	pd = ib_alloc_pd(&dev->ib_dev, 0);
	if (IS_ERR(pd)) {
		mlx5_ib_dbg(dev, "Couldn't create PD for sync UMR QP\n");
		ret = PTR_ERR(pd);
		goto error_0;
	}

	cq = ib_alloc_cq(&dev->ib_dev, NULL, 128, 0, IB_POLL_SOFTIRQ);
	if (IS_ERR(cq)) {
		mlx5_ib_dbg(dev, "Couldn't create CQ for sync UMR QP\n");
		ret = PTR_ERR(cq);
		goto error_2;
	}

	init_attr->send_cq = cq;
	init_attr->recv_cq = cq;
	init_attr->sq_sig_type = IB_SIGNAL_ALL_WR;
	init_attr->cap.max_send_wr = MAX_UMR_WR;
	init_attr->cap.max_send_sge = 1;
	init_attr->qp_type = MLX5_IB_QPT_REG_UMR;
	init_attr->port_num = 1;
	qp = mlx5_ib_create_qp(pd, init_attr, NULL);
	if (IS_ERR(qp)) {
		mlx5_ib_dbg(dev, "Couldn't create sync UMR QP\n");
		ret = PTR_ERR(qp);
		goto error_3;
	}
	qp->device     = &dev->ib_dev;
	qp->real_qp    = qp;
	qp->uobject    = NULL;
	qp->qp_type    = MLX5_IB_QPT_REG_UMR;
	qp->send_cq    = init_attr->send_cq;
	qp->recv_cq    = init_attr->recv_cq;

	attr->qp_state = IB_QPS_INIT;
	attr->port_num = 1;
	ret = mlx5_ib_modify_qp(qp, attr, IB_QP_STATE | IB_QP_PKEY_INDEX |
				IB_QP_PORT, NULL);
	if (ret) {
		mlx5_ib_dbg(dev, "Couldn't modify UMR QP\n");
		goto error_4;
	}

	memset(attr, 0, sizeof(*attr));
	attr->qp_state = IB_QPS_RTR;
	attr->path_mtu = IB_MTU_256;

	ret = mlx5_ib_modify_qp(qp, attr, IB_QP_STATE, NULL);
	if (ret) {
		mlx5_ib_dbg(dev, "Couldn't modify umr QP to rtr\n");
		goto error_4;
	}

	memset(attr, 0, sizeof(*attr));
	attr->qp_state = IB_QPS_RTS;
	ret = mlx5_ib_modify_qp(qp, attr, IB_QP_STATE, NULL);
	if (ret) {
		mlx5_ib_dbg(dev, "Couldn't modify umr QP to rts\n");
		goto error_4;
	}

	dev->umrc.qp = qp;
	dev->umrc.cq = cq;
	dev->umrc.pd = pd;

	sema_init(&dev->umrc.sem, MAX_UMR_WR);
	ret = mlx5_mr_cache_init(dev);
	if (ret) {
		mlx5_ib_warn(dev, "mr cache init failed %d\n", ret);
		goto error_4;
	}

	kfree(attr);
	kfree(init_attr);

	return 0;

error_4:
	mlx5_ib_destroy_qp(qp, NULL);
	dev->umrc.qp = NULL;

error_3:
	ib_free_cq(cq);
	dev->umrc.cq = NULL;

error_2:
	ib_dealloc_pd(pd);
	dev->umrc.pd = NULL;

error_0:
	kfree(attr);
	kfree(init_attr);
	return ret;
}

static u8 mlx5_get_umr_fence(u8 umr_fence_cap)
{
	switch (umr_fence_cap) {
	case MLX5_CAP_UMR_FENCE_NONE:
		return MLX5_FENCE_MODE_NONE;
	case MLX5_CAP_UMR_FENCE_SMALL:
		return MLX5_FENCE_MODE_INITIATOR_SMALL;
	default:
		return MLX5_FENCE_MODE_STRONG_ORDERING;
	}
}

static int create_dev_resources(struct mlx5_ib_resources *devr)
{
	struct ib_srq_init_attr attr;
	struct mlx5_ib_dev *dev;
	struct ib_device *ibdev;
	struct ib_cq_init_attr cq_attr = {.cqe = 1};
	int port;
	int ret = 0;

	dev = container_of(devr, struct mlx5_ib_dev, devr);
	ibdev = &dev->ib_dev;

	mutex_init(&devr->mutex);

	devr->p0 = rdma_zalloc_drv_obj(ibdev, ib_pd);
	if (!devr->p0)
		return -ENOMEM;

	devr->p0->device  = ibdev;
	devr->p0->uobject = NULL;
	atomic_set(&devr->p0->usecnt, 0);

	ret = mlx5_ib_alloc_pd(devr->p0, NULL);
	if (ret)
		goto error0;

	devr->c0 = rdma_zalloc_drv_obj(ibdev, ib_cq);
	if (!devr->c0) {
		ret = -ENOMEM;
		goto error1;
	}

	devr->c0->device = &dev->ib_dev;
	atomic_set(&devr->c0->usecnt, 0);

	ret = mlx5_ib_create_cq(devr->c0, &cq_attr, NULL);
	if (ret)
		goto err_create_cq;

	devr->x0 = mlx5_ib_alloc_xrcd(&dev->ib_dev, NULL);
	if (IS_ERR(devr->x0)) {
		ret = PTR_ERR(devr->x0);
		goto error2;
	}
	devr->x0->device = &dev->ib_dev;
	devr->x0->inode = NULL;
	atomic_set(&devr->x0->usecnt, 0);
	mutex_init(&devr->x0->tgt_qp_mutex);
	INIT_LIST_HEAD(&devr->x0->tgt_qp_list);

	devr->x1 = mlx5_ib_alloc_xrcd(&dev->ib_dev, NULL);
	if (IS_ERR(devr->x1)) {
		ret = PTR_ERR(devr->x1);
		goto error3;
	}
	devr->x1->device = &dev->ib_dev;
	devr->x1->inode = NULL;
	atomic_set(&devr->x1->usecnt, 0);
	mutex_init(&devr->x1->tgt_qp_mutex);
	INIT_LIST_HEAD(&devr->x1->tgt_qp_list);

	memset(&attr, 0, sizeof(attr));
	attr.attr.max_sge = 1;
	attr.attr.max_wr = 1;
	attr.srq_type = IB_SRQT_XRC;
	attr.ext.cq = devr->c0;
	attr.ext.xrc.xrcd = devr->x0;

	devr->s0 = rdma_zalloc_drv_obj(ibdev, ib_srq);
	if (!devr->s0) {
		ret = -ENOMEM;
		goto error4;
	}

	devr->s0->device	= &dev->ib_dev;
	devr->s0->pd		= devr->p0;
	devr->s0->srq_type      = IB_SRQT_XRC;
	devr->s0->ext.xrc.xrcd	= devr->x0;
	devr->s0->ext.cq	= devr->c0;
	ret = mlx5_ib_create_srq(devr->s0, &attr, NULL);
	if (ret)
		goto err_create;

	atomic_inc(&devr->s0->ext.xrc.xrcd->usecnt);
	atomic_inc(&devr->s0->ext.cq->usecnt);
	atomic_inc(&devr->p0->usecnt);
	atomic_set(&devr->s0->usecnt, 0);

	memset(&attr, 0, sizeof(attr));
	attr.attr.max_sge = 1;
	attr.attr.max_wr = 1;
	attr.srq_type = IB_SRQT_BASIC;
	devr->s1 = rdma_zalloc_drv_obj(ibdev, ib_srq);
	if (!devr->s1) {
		ret = -ENOMEM;
		goto error5;
	}

	devr->s1->device	= &dev->ib_dev;
	devr->s1->pd		= devr->p0;
	devr->s1->srq_type      = IB_SRQT_BASIC;
	devr->s1->ext.cq	= devr->c0;

	ret = mlx5_ib_create_srq(devr->s1, &attr, NULL);
	if (ret)
		goto error6;

	atomic_inc(&devr->p0->usecnt);
	atomic_set(&devr->s1->usecnt, 0);

	for (port = 0; port < ARRAY_SIZE(devr->ports); ++port) {
		INIT_WORK(&devr->ports[port].pkey_change_work,
			  pkey_change_handler);
		devr->ports[port].devr = devr;
	}

	return 0;

error6:
	kfree(devr->s1);
error5:
	mlx5_ib_destroy_srq(devr->s0, NULL);
err_create:
	kfree(devr->s0);
error4:
	mlx5_ib_dealloc_xrcd(devr->x1, NULL);
error3:
	mlx5_ib_dealloc_xrcd(devr->x0, NULL);
error2:
	mlx5_ib_destroy_cq(devr->c0, NULL);
err_create_cq:
	kfree(devr->c0);
error1:
	mlx5_ib_dealloc_pd(devr->p0, NULL);
error0:
	kfree(devr->p0);
	return ret;
}

static void destroy_dev_resources(struct mlx5_ib_resources *devr)
{
	int port;

	mlx5_ib_destroy_srq(devr->s1, NULL);
	kfree(devr->s1);
	mlx5_ib_destroy_srq(devr->s0, NULL);
	kfree(devr->s0);
	mlx5_ib_dealloc_xrcd(devr->x0, NULL);
	mlx5_ib_dealloc_xrcd(devr->x1, NULL);
	mlx5_ib_destroy_cq(devr->c0, NULL);
	kfree(devr->c0);
	mlx5_ib_dealloc_pd(devr->p0, NULL);
	kfree(devr->p0);

	/* Make sure no change P_Key work items are still executing */
	for (port = 0; port < ARRAY_SIZE(devr->ports); ++port)
		cancel_work_sync(&devr->ports[port].pkey_change_work);
}

static u32 get_core_cap_flags(struct ib_device *ibdev,
			      struct mlx5_hca_vport_context *rep)
{
	struct mlx5_ib_dev *dev = to_mdev(ibdev);
	enum rdma_link_layer ll = mlx5_ib_port_link_layer(ibdev, 1);
	u8 l3_type_cap = MLX5_CAP_ROCE(dev->mdev, l3_type);
	u8 roce_version_cap = MLX5_CAP_ROCE(dev->mdev, roce_version);
	bool raw_support = !mlx5_core_mp_enabled(dev->mdev);
	u32 ret = 0;

	if (rep->grh_required)
		ret |= RDMA_CORE_CAP_IB_GRH_REQUIRED;

	if (ll == IB_LINK_LAYER_INFINIBAND)
		return ret | RDMA_CORE_PORT_IBA_IB;

	if (raw_support)
		ret |= RDMA_CORE_PORT_RAW_PACKET;

	if (!(l3_type_cap & MLX5_ROCE_L3_TYPE_IPV4_CAP))
		return ret;

	if (!(l3_type_cap & MLX5_ROCE_L3_TYPE_IPV6_CAP))
		return ret;

	if (roce_version_cap & MLX5_ROCE_VERSION_1_CAP)
		ret |= RDMA_CORE_PORT_IBA_ROCE;

	if (roce_version_cap & MLX5_ROCE_VERSION_2_CAP)
		ret |= RDMA_CORE_PORT_IBA_ROCE_UDP_ENCAP;

	return ret;
}

static int mlx5_port_immutable(struct ib_device *ibdev, u8 port_num,
			       struct ib_port_immutable *immutable)
{
	struct ib_port_attr attr;
	struct mlx5_ib_dev *dev = to_mdev(ibdev);
	enum rdma_link_layer ll = mlx5_ib_port_link_layer(ibdev, port_num);
	struct mlx5_hca_vport_context rep = {0};
	int err;

	err = ib_query_port(ibdev, port_num, &attr);
	if (err)
		return err;

	if (ll == IB_LINK_LAYER_INFINIBAND) {
		err = mlx5_query_hca_vport_context(dev->mdev, 0, port_num, 0,
						   &rep);
		if (err)
			return err;
	}

	immutable->pkey_tbl_len = attr.pkey_tbl_len;
	immutable->gid_tbl_len = attr.gid_tbl_len;
	immutable->core_cap_flags = get_core_cap_flags(ibdev, &rep);
	immutable->max_mad_size = IB_MGMT_MAD_SIZE;

	return 0;
}

static int mlx5_port_rep_immutable(struct ib_device *ibdev, u8 port_num,
				   struct ib_port_immutable *immutable)
{
	struct ib_port_attr attr;
	int err;

	immutable->core_cap_flags = RDMA_CORE_PORT_RAW_PACKET;

	err = ib_query_port(ibdev, port_num, &attr);
	if (err)
		return err;

	immutable->pkey_tbl_len = attr.pkey_tbl_len;
	immutable->gid_tbl_len = attr.gid_tbl_len;
	immutable->core_cap_flags = RDMA_CORE_PORT_RAW_PACKET;

	return 0;
}

static void get_dev_fw_str(struct ib_device *ibdev, char *str)
{
	struct mlx5_ib_dev *dev =
		container_of(ibdev, struct mlx5_ib_dev, ib_dev);
	snprintf(str, IB_FW_VERSION_NAME_MAX, "%d.%d.%04d",
		 fw_rev_maj(dev->mdev), fw_rev_min(dev->mdev),
		 fw_rev_sub(dev->mdev));
}

static int mlx5_eth_lag_init(struct mlx5_ib_dev *dev)
{
	struct mlx5_core_dev *mdev = dev->mdev;
	struct mlx5_flow_namespace *ns = mlx5_get_flow_namespace(mdev,
								 MLX5_FLOW_NAMESPACE_LAG);
	struct mlx5_flow_table *ft;
	int err;

	if (!ns || !mlx5_lag_is_roce(mdev))
		return 0;

	err = mlx5_cmd_create_vport_lag(mdev);
	if (err)
		return err;

	ft = mlx5_create_lag_demux_flow_table(ns, 0, 0);
	if (IS_ERR(ft)) {
		err = PTR_ERR(ft);
		goto err_destroy_vport_lag;
	}

	dev->flow_db->lag_demux_ft = ft;
	dev->lag_active = true;
	return 0;

err_destroy_vport_lag:
	mlx5_cmd_destroy_vport_lag(mdev);
	return err;
}

static void mlx5_eth_lag_cleanup(struct mlx5_ib_dev *dev)
{
	struct mlx5_core_dev *mdev = dev->mdev;

	if (dev->lag_active) {
		dev->lag_active = false;

		mlx5_destroy_flow_table(dev->flow_db->lag_demux_ft);
		dev->flow_db->lag_demux_ft = NULL;

		mlx5_cmd_destroy_vport_lag(mdev);
	}
}

static int mlx5_add_netdev_notifier(struct mlx5_ib_dev *dev, u8 port_num)
{
	int err;

	dev->port[port_num].roce.nb.notifier_call = mlx5_netdev_event;
	err = register_netdevice_notifier(&dev->port[port_num].roce.nb);
	if (err) {
		dev->port[port_num].roce.nb.notifier_call = NULL;
		return err;
	}

	return 0;
}

static void mlx5_remove_netdev_notifier(struct mlx5_ib_dev *dev, u8 port_num)
{
	if (dev->port[port_num].roce.nb.notifier_call) {
		unregister_netdevice_notifier(&dev->port[port_num].roce.nb);
		dev->port[port_num].roce.nb.notifier_call = NULL;
	}
}

static int mlx5_enable_eth(struct mlx5_ib_dev *dev)
{
	int err;

	err = mlx5_nic_vport_enable_roce(dev->mdev);
	if (err)
		return err;

	err = mlx5_eth_lag_init(dev);
	if (err)
		goto err_disable_roce;

	return 0;

err_disable_roce:
	mlx5_nic_vport_disable_roce(dev->mdev);

	return err;
}

static void mlx5_disable_eth(struct mlx5_ib_dev *dev)
{
	mlx5_eth_lag_cleanup(dev);
	mlx5_nic_vport_disable_roce(dev->mdev);
}

struct mlx5_ib_counter {
	const char *name;
	size_t offset;
};

#define INIT_Q_COUNTER(_name)		\
	{ .name = #_name, .offset = MLX5_BYTE_OFF(query_q_counter_out, _name)}

static const struct mlx5_ib_counter basic_q_cnts[] = {
	INIT_Q_COUNTER(rx_write_requests),
	INIT_Q_COUNTER(rx_read_requests),
	INIT_Q_COUNTER(rx_atomic_requests),
	INIT_Q_COUNTER(out_of_buffer),
};

static const struct mlx5_ib_counter out_of_seq_q_cnts[] = {
	INIT_Q_COUNTER(out_of_sequence),
};

static const struct mlx5_ib_counter retrans_q_cnts[] = {
	INIT_Q_COUNTER(duplicate_request),
	INIT_Q_COUNTER(rnr_nak_retry_err),
	INIT_Q_COUNTER(packet_seq_err),
	INIT_Q_COUNTER(implied_nak_seq_err),
	INIT_Q_COUNTER(local_ack_timeout_err),
};

#define INIT_CONG_COUNTER(_name)		\
	{ .name = #_name, .offset =	\
		MLX5_BYTE_OFF(query_cong_statistics_out, _name ## _high)}

static const struct mlx5_ib_counter cong_cnts[] = {
	INIT_CONG_COUNTER(rp_cnp_ignored),
	INIT_CONG_COUNTER(rp_cnp_handled),
	INIT_CONG_COUNTER(np_ecn_marked_roce_packets),
	INIT_CONG_COUNTER(np_cnp_sent),
};

static const struct mlx5_ib_counter extended_err_cnts[] = {
	INIT_Q_COUNTER(resp_local_length_error),
	INIT_Q_COUNTER(resp_cqe_error),
	INIT_Q_COUNTER(req_cqe_error),
	INIT_Q_COUNTER(req_remote_invalid_request),
	INIT_Q_COUNTER(req_remote_access_errors),
	INIT_Q_COUNTER(resp_remote_access_errors),
	INIT_Q_COUNTER(resp_cqe_flush_error),
	INIT_Q_COUNTER(req_cqe_flush_error),
};

static const struct mlx5_ib_counter roce_accl_cnts[] = {
	INIT_Q_COUNTER(roce_adp_retrans),
	INIT_Q_COUNTER(roce_adp_retrans_to),
	INIT_Q_COUNTER(roce_slow_restart),
	INIT_Q_COUNTER(roce_slow_restart_cnps),
	INIT_Q_COUNTER(roce_slow_restart_trans),
};

#define INIT_EXT_PPCNT_COUNTER(_name)		\
	{ .name = #_name, .offset =	\
	MLX5_BYTE_OFF(ppcnt_reg, \
		      counter_set.eth_extended_cntrs_grp_data_layout._name##_high)}

static const struct mlx5_ib_counter ext_ppcnt_cnts[] = {
	INIT_EXT_PPCNT_COUNTER(rx_icrc_encapsulated),
};

static bool is_mdev_switchdev_mode(const struct mlx5_core_dev *mdev)
{
	return MLX5_ESWITCH_MANAGER(mdev) &&
	       mlx5_ib_eswitch_mode(mdev->priv.eswitch) ==
		       MLX5_ESWITCH_OFFLOADS;
}

static void mlx5_ib_dealloc_counters(struct mlx5_ib_dev *dev)
{
	int num_cnt_ports;
	int i;

	num_cnt_ports = is_mdev_switchdev_mode(dev->mdev) ? 1 : dev->num_ports;

	for (i = 0; i < num_cnt_ports; i++) {
		if (dev->port[i].cnts.set_id_valid)
			mlx5_core_dealloc_q_counter(dev->mdev,
						    dev->port[i].cnts.set_id);
		kfree(dev->port[i].cnts.names);
		kfree(dev->port[i].cnts.offsets);
	}
}

static int __mlx5_ib_alloc_counters(struct mlx5_ib_dev *dev,
				    struct mlx5_ib_counters *cnts)
{
	u32 num_counters;

	num_counters = ARRAY_SIZE(basic_q_cnts);

	if (MLX5_CAP_GEN(dev->mdev, out_of_seq_cnt))
		num_counters += ARRAY_SIZE(out_of_seq_q_cnts);

	if (MLX5_CAP_GEN(dev->mdev, retransmission_q_counters))
		num_counters += ARRAY_SIZE(retrans_q_cnts);

	if (MLX5_CAP_GEN(dev->mdev, enhanced_error_q_counters))
		num_counters += ARRAY_SIZE(extended_err_cnts);

	if (MLX5_CAP_GEN(dev->mdev, roce_accl))
		num_counters += ARRAY_SIZE(roce_accl_cnts);

	cnts->num_q_counters = num_counters;

	if (MLX5_CAP_GEN(dev->mdev, cc_query_allowed)) {
		cnts->num_cong_counters = ARRAY_SIZE(cong_cnts);
		num_counters += ARRAY_SIZE(cong_cnts);
	}
	if (MLX5_CAP_PCAM_FEATURE(dev->mdev, rx_icrc_encapsulated_counter)) {
		cnts->num_ext_ppcnt_counters = ARRAY_SIZE(ext_ppcnt_cnts);
		num_counters += ARRAY_SIZE(ext_ppcnt_cnts);
	}
	cnts->names = kcalloc(num_counters, sizeof(cnts->names), GFP_KERNEL);
	if (!cnts->names)
		return -ENOMEM;

	cnts->offsets = kcalloc(num_counters,
				sizeof(cnts->offsets), GFP_KERNEL);
	if (!cnts->offsets)
		goto err_names;

	return 0;

err_names:
	kfree(cnts->names);
	cnts->names = NULL;
	return -ENOMEM;
}

static void mlx5_ib_fill_counters(struct mlx5_ib_dev *dev,
				  const char **names,
				  size_t *offsets)
{
	int i;
	int j = 0;

	for (i = 0; i < ARRAY_SIZE(basic_q_cnts); i++, j++) {
		names[j] = basic_q_cnts[i].name;
		offsets[j] = basic_q_cnts[i].offset;
	}

	if (MLX5_CAP_GEN(dev->mdev, out_of_seq_cnt)) {
		for (i = 0; i < ARRAY_SIZE(out_of_seq_q_cnts); i++, j++) {
			names[j] = out_of_seq_q_cnts[i].name;
			offsets[j] = out_of_seq_q_cnts[i].offset;
		}
	}

	if (MLX5_CAP_GEN(dev->mdev, retransmission_q_counters)) {
		for (i = 0; i < ARRAY_SIZE(retrans_q_cnts); i++, j++) {
			names[j] = retrans_q_cnts[i].name;
			offsets[j] = retrans_q_cnts[i].offset;
		}
	}

	if (MLX5_CAP_GEN(dev->mdev, enhanced_error_q_counters)) {
		for (i = 0; i < ARRAY_SIZE(extended_err_cnts); i++, j++) {
			names[j] = extended_err_cnts[i].name;
			offsets[j] = extended_err_cnts[i].offset;
		}
	}

	if (MLX5_CAP_GEN(dev->mdev, roce_accl)) {
		for (i = 0; i < ARRAY_SIZE(roce_accl_cnts); i++, j++) {
			names[j] = roce_accl_cnts[i].name;
			offsets[j] = roce_accl_cnts[i].offset;
		}
	}

	if (MLX5_CAP_GEN(dev->mdev, cc_query_allowed)) {
		for (i = 0; i < ARRAY_SIZE(cong_cnts); i++, j++) {
			names[j] = cong_cnts[i].name;
			offsets[j] = cong_cnts[i].offset;
		}
	}

	if (MLX5_CAP_PCAM_FEATURE(dev->mdev, rx_icrc_encapsulated_counter)) {
		for (i = 0; i < ARRAY_SIZE(ext_ppcnt_cnts); i++, j++) {
			names[j] = ext_ppcnt_cnts[i].name;
			offsets[j] = ext_ppcnt_cnts[i].offset;
		}
	}
}

static int mlx5_ib_alloc_counters(struct mlx5_ib_dev *dev)
{
	int num_cnt_ports;
	int err = 0;
	int i;
	bool is_shared;

	is_shared = MLX5_CAP_GEN(dev->mdev, log_max_uctx) != 0;
	num_cnt_ports = is_mdev_switchdev_mode(dev->mdev) ? 1 : dev->num_ports;

	for (i = 0; i < num_cnt_ports; i++) {
		err = __mlx5_ib_alloc_counters(dev, &dev->port[i].cnts);
		if (err)
			goto err_alloc;

		mlx5_ib_fill_counters(dev, dev->port[i].cnts.names,
				      dev->port[i].cnts.offsets);

		err = mlx5_cmd_alloc_q_counter(dev->mdev,
					       &dev->port[i].cnts.set_id,
					       is_shared ?
					       MLX5_SHARED_RESOURCE_UID : 0);
		if (err) {
			mlx5_ib_warn(dev,
				     "couldn't allocate queue counter for port %d, err %d\n",
				     i + 1, err);
			goto err_alloc;
		}
		dev->port[i].cnts.set_id_valid = true;
	}
	return 0;

err_alloc:
	mlx5_ib_dealloc_counters(dev);
	return err;
}

static const struct mlx5_ib_counters *get_counters(struct mlx5_ib_dev *dev,
						   u8 port_num)
{
	return is_mdev_switchdev_mode(dev->mdev) ? &dev->port[0].cnts :
						   &dev->port[port_num].cnts;
}

/**
 * mlx5_ib_get_counters_id - Returns counters id to use for device+port
 * @dev:	Pointer to mlx5 IB device
 * @port_num:	Zero based port number
 *
 * mlx5_ib_get_counters_id() Returns counters set id to use for given
 * device port combination in switchdev and non switchdev mode of the
 * parent device.
 */
u16 mlx5_ib_get_counters_id(struct mlx5_ib_dev *dev, u8 port_num)
{
	const struct mlx5_ib_counters *cnts = get_counters(dev, port_num);

	return cnts->set_id;
}

static struct rdma_hw_stats *mlx5_ib_alloc_hw_stats(struct ib_device *ibdev,
						    u8 port_num)
{
	struct mlx5_ib_dev *dev = to_mdev(ibdev);
	const struct mlx5_ib_counters *cnts;
	bool is_switchdev = is_mdev_switchdev_mode(dev->mdev);

	if ((is_switchdev && port_num) || (!is_switchdev && !port_num))
		return NULL;

	cnts = get_counters(dev, port_num - 1);

	return rdma_alloc_hw_stats_struct(cnts->names,
					  cnts->num_q_counters +
					  cnts->num_cong_counters +
					  cnts->num_ext_ppcnt_counters,
					  RDMA_HW_STATS_DEFAULT_LIFESPAN);
}

static int mlx5_ib_query_q_counters(struct mlx5_core_dev *mdev,
				    const struct mlx5_ib_counters *cnts,
				    struct rdma_hw_stats *stats,
				    u16 set_id)
{
	int outlen = MLX5_ST_SZ_BYTES(query_q_counter_out);
	void *out;
	__be32 val;
	int ret, i;

	out = kvzalloc(outlen, GFP_KERNEL);
	if (!out)
		return -ENOMEM;

	ret = mlx5_core_query_q_counter(mdev, set_id, 0, out, outlen);
	if (ret)
		goto free;

	for (i = 0; i < cnts->num_q_counters; i++) {
		val = *(__be32 *)(out + cnts->offsets[i]);
		stats->value[i] = (u64)be32_to_cpu(val);
	}

free:
	kvfree(out);
	return ret;
}

static int mlx5_ib_query_ext_ppcnt_counters(struct mlx5_ib_dev *dev,
					    const struct mlx5_ib_counters *cnts,
					    struct rdma_hw_stats *stats)
{
	int offset = cnts->num_q_counters + cnts->num_cong_counters;
	int sz = MLX5_ST_SZ_BYTES(ppcnt_reg);
	int ret, i;
	void *out;

	out = kvzalloc(sz, GFP_KERNEL);
	if (!out)
		return -ENOMEM;

	ret = mlx5_cmd_query_ext_ppcnt_counters(dev->mdev, out);
	if (ret)
		goto free;

	for (i = 0; i < cnts->num_ext_ppcnt_counters; i++)
		stats->value[i + offset] =
			be64_to_cpup((__be64 *)(out +
				    cnts->offsets[i + offset]));
free:
	kvfree(out);
	return ret;
}

static int mlx5_ib_get_hw_stats(struct ib_device *ibdev,
				struct rdma_hw_stats *stats,
				u8 port_num, int index)
{
	struct mlx5_ib_dev *dev = to_mdev(ibdev);
	const struct mlx5_ib_counters *cnts = get_counters(dev, port_num - 1);
	struct mlx5_core_dev *mdev;
	int ret, num_counters;
	u8 mdev_port_num;

	if (!stats)
		return -EINVAL;

	num_counters = cnts->num_q_counters +
		       cnts->num_cong_counters +
		       cnts->num_ext_ppcnt_counters;

	/* q_counters are per IB device, query the master mdev */
	ret = mlx5_ib_query_q_counters(dev->mdev, cnts, stats, cnts->set_id);
	if (ret)
		return ret;

	if (MLX5_CAP_PCAM_FEATURE(dev->mdev, rx_icrc_encapsulated_counter)) {
		ret =  mlx5_ib_query_ext_ppcnt_counters(dev, cnts, stats);
		if (ret)
			return ret;
	}

	if (MLX5_CAP_GEN(dev->mdev, cc_query_allowed)) {
		mdev = mlx5_ib_get_native_port_mdev(dev, port_num,
						    &mdev_port_num);
		if (!mdev) {
			/* If port is not affiliated yet, its in down state
			 * which doesn't have any counters yet, so it would be
			 * zero. So no need to read from the HCA.
			 */
			goto done;
		}
		ret = mlx5_lag_query_cong_counters(dev->mdev,
						   stats->value +
						   cnts->num_q_counters,
						   cnts->num_cong_counters,
						   cnts->offsets +
						   cnts->num_q_counters);

		mlx5_ib_put_native_port_mdev(dev, port_num);
		if (ret)
			return ret;
	}

done:
	return num_counters;
}

static struct rdma_hw_stats *
mlx5_ib_counter_alloc_stats(struct rdma_counter *counter)
{
	struct mlx5_ib_dev *dev = to_mdev(counter->device);
	const struct mlx5_ib_counters *cnts =
		get_counters(dev, counter->port - 1);

	return rdma_alloc_hw_stats_struct(cnts->names,
					  cnts->num_q_counters +
					  cnts->num_cong_counters +
					  cnts->num_ext_ppcnt_counters,
					  RDMA_HW_STATS_DEFAULT_LIFESPAN);
}

static int mlx5_ib_counter_update_stats(struct rdma_counter *counter)
{
	struct mlx5_ib_dev *dev = to_mdev(counter->device);
	const struct mlx5_ib_counters *cnts =
		get_counters(dev, counter->port - 1);

	return mlx5_ib_query_q_counters(dev->mdev, cnts,
					counter->stats, counter->id);
}

static int mlx5_ib_counter_bind_qp(struct rdma_counter *counter,
				   struct ib_qp *qp)
{
	struct mlx5_ib_dev *dev = to_mdev(qp->device);
	u16 cnt_set_id = 0;
	int err;

	if (!counter->id) {
		err = mlx5_cmd_alloc_q_counter(dev->mdev,
					       &cnt_set_id,
					       MLX5_SHARED_RESOURCE_UID);
		if (err)
			return err;
		counter->id = cnt_set_id;
	}

	err = mlx5_ib_qp_set_counter(qp, counter);
	if (err)
		goto fail_set_counter;

	return 0;

fail_set_counter:
	mlx5_core_dealloc_q_counter(dev->mdev, cnt_set_id);
	counter->id = 0;

	return err;
}

static int mlx5_ib_counter_unbind_qp(struct ib_qp *qp)
{
	return mlx5_ib_qp_set_counter(qp, NULL);
}

static int mlx5_ib_counter_dealloc(struct rdma_counter *counter)
{
	struct mlx5_ib_dev *dev = to_mdev(counter->device);

	return mlx5_core_dealloc_q_counter(dev->mdev, counter->id);
}

static int mlx5_ib_rn_get_params(struct ib_device *device, u8 port_num,
				 enum rdma_netdev_t type,
				 struct rdma_netdev_alloc_params *params)
{
	if (type != RDMA_NETDEV_IPOIB)
		return -EOPNOTSUPP;

	return mlx5_rdma_rn_get_params(to_mdev(device)->mdev, device, params);
}

static void delay_drop_debugfs_cleanup(struct mlx5_ib_dev *dev)
{
	if (!dev->delay_drop.dir_debugfs)
		return;
	debugfs_remove_recursive(dev->delay_drop.dir_debugfs);
	dev->delay_drop.dir_debugfs = NULL;
}

static void cancel_delay_drop(struct mlx5_ib_dev *dev)
{
	if (!(dev->ib_dev.attrs.raw_packet_caps & IB_RAW_PACKET_CAP_DELAY_DROP))
		return;

	cancel_work_sync(&dev->delay_drop.delay_drop_work);
	delay_drop_debugfs_cleanup(dev);
}

static ssize_t delay_drop_timeout_read(struct file *filp, char __user *buf,
				       size_t count, loff_t *pos)
{
	struct mlx5_ib_delay_drop *delay_drop = filp->private_data;
	char lbuf[20];
	int len;

	len = snprintf(lbuf, sizeof(lbuf), "%u\n", delay_drop->timeout);
	return simple_read_from_buffer(buf, count, pos, lbuf, len);
}

static ssize_t delay_drop_timeout_write(struct file *filp, const char __user *buf,
					size_t count, loff_t *pos)
{
	struct mlx5_ib_delay_drop *delay_drop = filp->private_data;
	u32 timeout;
	u32 var;

	if (kstrtouint_from_user(buf, count, 0, &var))
		return -EFAULT;

	timeout = min_t(u32, roundup(var, 100), MLX5_MAX_DELAY_DROP_TIMEOUT_MS *
			1000);
	if (timeout != var)
		mlx5_ib_dbg(delay_drop->dev, "Round delay drop timeout to %u usec\n",
			    timeout);

	delay_drop->timeout = timeout;

	return count;
}

static const struct file_operations fops_delay_drop_timeout = {
	.owner	= THIS_MODULE,
	.open	= simple_open,
	.write	= delay_drop_timeout_write,
	.read	= delay_drop_timeout_read,
};

static void delay_drop_debugfs_init(struct mlx5_ib_dev *dev)
{
	struct dentry *root;

	if (!mlx5_debugfs_root)
		return;

	root = debugfs_create_dir("delay_drop", dev->mdev->priv.dbg_root);
	dev->delay_drop.dir_debugfs = root;

	debugfs_create_atomic_t("num_timeout_events", 0400, root,
				&dev->delay_drop.events_cnt);
	debugfs_create_atomic_t("num_rqs", 0400, root,
				&dev->delay_drop.rqs_cnt);
	debugfs_create_file("timeout", 0600, root, &dev->delay_drop,
			    &fops_delay_drop_timeout);
}

static void init_delay_drop(struct mlx5_ib_dev *dev)
{
	if (!(dev->ib_dev.attrs.raw_packet_caps & IB_RAW_PACKET_CAP_DELAY_DROP))
		return;

	mutex_init(&dev->delay_drop.lock);
	dev->delay_drop.dev = dev;
	dev->delay_drop.activate = false;
	dev->delay_drop.timeout = MLX5_MAX_DELAY_DROP_TIMEOUT_MS * 1000;
	INIT_WORK(&dev->delay_drop.delay_drop_work, delay_drop_handler);
	atomic_set(&dev->delay_drop.rqs_cnt, 0);
	atomic_set(&dev->delay_drop.events_cnt, 0);

	delay_drop_debugfs_init(dev);
}

static void mlx5_ib_unbind_slave_port(struct mlx5_ib_dev *ibdev,
				      struct mlx5_ib_multiport_info *mpi)
{
	u8 port_num = mlx5_core_native_port_num(mpi->mdev) - 1;
	struct mlx5_ib_port *port = &ibdev->port[port_num];
	int comps;
	int err;
	int i;

	lockdep_assert_held(&mlx5_ib_multiport_mutex);

	mlx5_ib_cleanup_cong_debugfs(ibdev, port_num);

	spin_lock(&port->mp.mpi_lock);
	if (!mpi->ibdev) {
		spin_unlock(&port->mp.mpi_lock);
		return;
	}

	mpi->ibdev = NULL;

	spin_unlock(&port->mp.mpi_lock);
	if (mpi->mdev_events.notifier_call)
		mlx5_notifier_unregister(mpi->mdev, &mpi->mdev_events);
	mpi->mdev_events.notifier_call = NULL;
	mlx5_remove_netdev_notifier(ibdev, port_num);
	spin_lock(&port->mp.mpi_lock);

	comps = mpi->mdev_refcnt;
	if (comps) {
		mpi->unaffiliate = true;
		init_completion(&mpi->unref_comp);
		spin_unlock(&port->mp.mpi_lock);

		for (i = 0; i < comps; i++)
			wait_for_completion(&mpi->unref_comp);

		spin_lock(&port->mp.mpi_lock);
		mpi->unaffiliate = false;
	}

	port->mp.mpi = NULL;

	list_add_tail(&mpi->list, &mlx5_ib_unaffiliated_port_list);

	spin_unlock(&port->mp.mpi_lock);

	err = mlx5_nic_vport_unaffiliate_multiport(mpi->mdev);

	mlx5_ib_dbg(ibdev, "unaffiliated port %d\n", port_num + 1);
	/* Log an error, still needed to cleanup the pointers and add
	 * it back to the list.
	 */
	if (err)
		mlx5_ib_err(ibdev, "Failed to unaffiliate port %u\n",
			    port_num + 1);

	ibdev->port[port_num].roce.last_port_state = IB_PORT_DOWN;
}

static bool mlx5_ib_bind_slave_port(struct mlx5_ib_dev *ibdev,
				    struct mlx5_ib_multiport_info *mpi)
{
	u8 port_num = mlx5_core_native_port_num(mpi->mdev) - 1;
	int err;

	lockdep_assert_held(&mlx5_ib_multiport_mutex);

	spin_lock(&ibdev->port[port_num].mp.mpi_lock);
	if (ibdev->port[port_num].mp.mpi) {
		mlx5_ib_dbg(ibdev, "port %d already affiliated.\n",
			    port_num + 1);
		spin_unlock(&ibdev->port[port_num].mp.mpi_lock);
		return false;
	}

	ibdev->port[port_num].mp.mpi = mpi;
	mpi->ibdev = ibdev;
	mpi->mdev_events.notifier_call = NULL;
	spin_unlock(&ibdev->port[port_num].mp.mpi_lock);

	err = mlx5_nic_vport_affiliate_multiport(ibdev->mdev, mpi->mdev);
	if (err)
		goto unbind;

	err = get_port_caps(ibdev, mlx5_core_native_port_num(mpi->mdev));
	if (err)
		goto unbind;

	err = mlx5_add_netdev_notifier(ibdev, port_num);
	if (err) {
		mlx5_ib_err(ibdev, "failed adding netdev notifier for port %u\n",
			    port_num + 1);
		goto unbind;
	}

	mpi->mdev_events.notifier_call = mlx5_ib_event_slave_port;
	mlx5_notifier_register(mpi->mdev, &mpi->mdev_events);

	mlx5_ib_init_cong_debugfs(ibdev, port_num);

	return true;

unbind:
	mlx5_ib_unbind_slave_port(ibdev, mpi);
	return false;
}

static int mlx5_ib_init_multiport_master(struct mlx5_ib_dev *dev)
{
	int port_num = mlx5_core_native_port_num(dev->mdev) - 1;
	enum rdma_link_layer ll = mlx5_ib_port_link_layer(&dev->ib_dev,
							  port_num + 1);
	struct mlx5_ib_multiport_info *mpi;
	int err;
	int i;

	if (!mlx5_core_is_mp_master(dev->mdev) || ll != IB_LINK_LAYER_ETHERNET)
		return 0;

	err = mlx5_query_nic_vport_system_image_guid(dev->mdev,
						     &dev->sys_image_guid);
	if (err)
		return err;

	err = mlx5_nic_vport_enable_roce(dev->mdev);
	if (err)
		return err;

	mutex_lock(&mlx5_ib_multiport_mutex);
	for (i = 0; i < dev->num_ports; i++) {
		bool bound = false;

		/* build a stub multiport info struct for the native port. */
		if (i == port_num) {
			mpi = kzalloc(sizeof(*mpi), GFP_KERNEL);
			if (!mpi) {
				mutex_unlock(&mlx5_ib_multiport_mutex);
				mlx5_nic_vport_disable_roce(dev->mdev);
				return -ENOMEM;
			}

			mpi->is_master = true;
			mpi->mdev = dev->mdev;
			mpi->sys_image_guid = dev->sys_image_guid;
			dev->port[i].mp.mpi = mpi;
			mpi->ibdev = dev;
			mpi = NULL;
			continue;
		}

		list_for_each_entry(mpi, &mlx5_ib_unaffiliated_port_list,
				    list) {
			if (dev->sys_image_guid == mpi->sys_image_guid &&
			    (mlx5_core_native_port_num(mpi->mdev) - 1) == i) {
				bound = mlx5_ib_bind_slave_port(dev, mpi);
			}

			if (bound) {
				dev_dbg(mpi->mdev->device,
					"removing port from unaffiliated list.\n");
				mlx5_ib_dbg(dev, "port %d bound\n", i + 1);
				list_del(&mpi->list);
				break;
			}
		}
		if (!bound) {
			get_port_caps(dev, i + 1);
			mlx5_ib_dbg(dev, "no free port found for port %d\n",
				    i + 1);
		}
	}

	list_add_tail(&dev->ib_dev_list, &mlx5_ib_dev_list);
	mutex_unlock(&mlx5_ib_multiport_mutex);
	return err;
}

static void mlx5_ib_cleanup_multiport_master(struct mlx5_ib_dev *dev)
{
	int port_num = mlx5_core_native_port_num(dev->mdev) - 1;
	enum rdma_link_layer ll = mlx5_ib_port_link_layer(&dev->ib_dev,
							  port_num + 1);
	int i;

	if (!mlx5_core_is_mp_master(dev->mdev) || ll != IB_LINK_LAYER_ETHERNET)
		return;

	mutex_lock(&mlx5_ib_multiport_mutex);
	for (i = 0; i < dev->num_ports; i++) {
		if (dev->port[i].mp.mpi) {
			/* Destroy the native port stub */
			if (i == port_num) {
				kfree(dev->port[i].mp.mpi);
				dev->port[i].mp.mpi = NULL;
			} else {
				mlx5_ib_dbg(dev, "unbinding port_num: %d\n", i + 1);
				mlx5_ib_unbind_slave_port(dev, dev->port[i].mp.mpi);
			}
		}
	}

	mlx5_ib_dbg(dev, "removing from devlist\n");
	list_del(&dev->ib_dev_list);
	mutex_unlock(&mlx5_ib_multiport_mutex);

	mlx5_nic_vport_disable_roce(dev->mdev);
}

<<<<<<< HEAD
static int var_obj_cleanup(struct ib_uobject *uobject,
			   enum rdma_remove_reason why,
			   struct uverbs_attr_bundle *attrs)
=======
static int mmap_obj_cleanup(struct ib_uobject *uobject,
			    enum rdma_remove_reason why,
			    struct uverbs_attr_bundle *attrs)
>>>>>>> 04d5ce62
{
	struct mlx5_user_mmap_entry *obj = uobject->object;

	rdma_user_mmap_entry_remove(&obj->rdma_entry);
	return 0;
}

<<<<<<< HEAD
=======
static int mlx5_rdma_user_mmap_entry_insert(struct mlx5_ib_ucontext *c,
					    struct mlx5_user_mmap_entry *entry,
					    size_t length)
{
	return rdma_user_mmap_entry_insert_range(
		&c->ibucontext, &entry->rdma_entry, length,
		(MLX5_IB_MMAP_OFFSET_START << 16),
		((MLX5_IB_MMAP_OFFSET_END << 16) + (1UL << 16) - 1));
}

>>>>>>> 04d5ce62
static struct mlx5_user_mmap_entry *
alloc_var_entry(struct mlx5_ib_ucontext *c)
{
	struct mlx5_user_mmap_entry *entry;
	struct mlx5_var_table *var_table;
	u32 page_idx;
	int err;

	var_table = &to_mdev(c->ibucontext.device)->var_table;
	entry = kzalloc(sizeof(*entry), GFP_KERNEL);
	if (!entry)
		return ERR_PTR(-ENOMEM);

	mutex_lock(&var_table->bitmap_lock);
	page_idx = find_first_zero_bit(var_table->bitmap,
				       var_table->num_var_hw_entries);
	if (page_idx >= var_table->num_var_hw_entries) {
		err = -ENOSPC;
		mutex_unlock(&var_table->bitmap_lock);
		goto end;
	}

	set_bit(page_idx, var_table->bitmap);
	mutex_unlock(&var_table->bitmap_lock);

	entry->address = var_table->hw_start_addr +
				(page_idx * var_table->stride_size);
	entry->page_idx = page_idx;
	entry->mmap_flag = MLX5_IB_MMAP_TYPE_VAR;

<<<<<<< HEAD
	err = rdma_user_mmap_entry_insert_range(
		&c->ibucontext, &entry->rdma_entry, var_table->stride_size,
		MLX5_IB_MMAP_OFFSET_START << 16,
		(MLX5_IB_MMAP_OFFSET_END << 16) + (1UL << 16) - 1);
=======
	err = mlx5_rdma_user_mmap_entry_insert(c, entry,
					       var_table->stride_size);
>>>>>>> 04d5ce62
	if (err)
		goto err_insert;

	return entry;

err_insert:
	mutex_lock(&var_table->bitmap_lock);
	clear_bit(page_idx, var_table->bitmap);
	mutex_unlock(&var_table->bitmap_lock);
end:
	kfree(entry);
	return ERR_PTR(err);
}

static int UVERBS_HANDLER(MLX5_IB_METHOD_VAR_OBJ_ALLOC)(
	struct uverbs_attr_bundle *attrs)
{
	struct ib_uobject *uobj = uverbs_attr_get_uobject(
		attrs, MLX5_IB_ATTR_VAR_OBJ_ALLOC_HANDLE);
	struct mlx5_ib_ucontext *c;
	struct mlx5_user_mmap_entry *entry;
	u64 mmap_offset;
	u32 length;
	int err;

	c = to_mucontext(ib_uverbs_get_ucontext(attrs));
	if (IS_ERR(c))
		return PTR_ERR(c);

	entry = alloc_var_entry(c);
	if (IS_ERR(entry))
		return PTR_ERR(entry);

	mmap_offset = mlx5_entry_to_mmap_offset(entry);
	length = entry->rdma_entry.npages * PAGE_SIZE;
	uobj->object = entry;

	err = uverbs_copy_to(attrs, MLX5_IB_ATTR_VAR_OBJ_ALLOC_MMAP_OFFSET,
			     &mmap_offset, sizeof(mmap_offset));
	if (err)
		goto err;

	err = uverbs_copy_to(attrs, MLX5_IB_ATTR_VAR_OBJ_ALLOC_PAGE_ID,
			     &entry->page_idx, sizeof(entry->page_idx));
	if (err)
		goto err;

	err = uverbs_copy_to(attrs, MLX5_IB_ATTR_VAR_OBJ_ALLOC_MMAP_LENGTH,
			     &length, sizeof(length));
	if (err)
		goto err;

	return 0;

err:
	rdma_user_mmap_entry_remove(&entry->rdma_entry);
	return err;
}

DECLARE_UVERBS_NAMED_METHOD(
	MLX5_IB_METHOD_VAR_OBJ_ALLOC,
	UVERBS_ATTR_IDR(MLX5_IB_ATTR_VAR_OBJ_ALLOC_HANDLE,
			MLX5_IB_OBJECT_VAR,
			UVERBS_ACCESS_NEW,
			UA_MANDATORY),
	UVERBS_ATTR_PTR_OUT(MLX5_IB_ATTR_VAR_OBJ_ALLOC_PAGE_ID,
			   UVERBS_ATTR_TYPE(u32),
			   UA_MANDATORY),
	UVERBS_ATTR_PTR_OUT(MLX5_IB_ATTR_VAR_OBJ_ALLOC_MMAP_LENGTH,
			   UVERBS_ATTR_TYPE(u32),
			   UA_MANDATORY),
	UVERBS_ATTR_PTR_OUT(MLX5_IB_ATTR_VAR_OBJ_ALLOC_MMAP_OFFSET,
			    UVERBS_ATTR_TYPE(u64),
			    UA_MANDATORY));

DECLARE_UVERBS_NAMED_METHOD_DESTROY(
	MLX5_IB_METHOD_VAR_OBJ_DESTROY,
	UVERBS_ATTR_IDR(MLX5_IB_ATTR_VAR_OBJ_DESTROY_HANDLE,
			MLX5_IB_OBJECT_VAR,
			UVERBS_ACCESS_DESTROY,
			UA_MANDATORY));

DECLARE_UVERBS_NAMED_OBJECT(MLX5_IB_OBJECT_VAR,
<<<<<<< HEAD
			    UVERBS_TYPE_ALLOC_IDR(var_obj_cleanup),
=======
			    UVERBS_TYPE_ALLOC_IDR(mmap_obj_cleanup),
>>>>>>> 04d5ce62
			    &UVERBS_METHOD(MLX5_IB_METHOD_VAR_OBJ_ALLOC),
			    &UVERBS_METHOD(MLX5_IB_METHOD_VAR_OBJ_DESTROY));

static bool var_is_supported(struct ib_device *device)
{
	struct mlx5_ib_dev *dev = to_mdev(device);

	return (MLX5_CAP_GEN_64(dev->mdev, general_obj_types) &
			MLX5_GENERAL_OBJ_TYPES_CAP_VIRTIO_NET_Q);
}

<<<<<<< HEAD
=======
static struct mlx5_user_mmap_entry *
alloc_uar_entry(struct mlx5_ib_ucontext *c,
		enum mlx5_ib_uapi_uar_alloc_type alloc_type)
{
	struct mlx5_user_mmap_entry *entry;
	struct mlx5_ib_dev *dev;
	u32 uar_index;
	int err;

	entry = kzalloc(sizeof(*entry), GFP_KERNEL);
	if (!entry)
		return ERR_PTR(-ENOMEM);

	dev = to_mdev(c->ibucontext.device);
	err = mlx5_cmd_alloc_uar(dev->mdev, &uar_index);
	if (err)
		goto end;

	entry->page_idx = uar_index;
	entry->address = uar_index2paddress(dev, uar_index);
	if (alloc_type == MLX5_IB_UAPI_UAR_ALLOC_TYPE_BF)
		entry->mmap_flag = MLX5_IB_MMAP_TYPE_UAR_WC;
	else
		entry->mmap_flag = MLX5_IB_MMAP_TYPE_UAR_NC;

	err = mlx5_rdma_user_mmap_entry_insert(c, entry, PAGE_SIZE);
	if (err)
		goto err_insert;

	return entry;

err_insert:
	mlx5_cmd_free_uar(dev->mdev, uar_index);
end:
	kfree(entry);
	return ERR_PTR(err);
}

static int UVERBS_HANDLER(MLX5_IB_METHOD_UAR_OBJ_ALLOC)(
	struct uverbs_attr_bundle *attrs)
{
	struct ib_uobject *uobj = uverbs_attr_get_uobject(
		attrs, MLX5_IB_ATTR_UAR_OBJ_ALLOC_HANDLE);
	enum mlx5_ib_uapi_uar_alloc_type alloc_type;
	struct mlx5_ib_ucontext *c;
	struct mlx5_user_mmap_entry *entry;
	u64 mmap_offset;
	u32 length;
	int err;

	c = to_mucontext(ib_uverbs_get_ucontext(attrs));
	if (IS_ERR(c))
		return PTR_ERR(c);

	err = uverbs_get_const(&alloc_type, attrs,
			       MLX5_IB_ATTR_UAR_OBJ_ALLOC_TYPE);
	if (err)
		return err;

	if (alloc_type != MLX5_IB_UAPI_UAR_ALLOC_TYPE_BF &&
	    alloc_type != MLX5_IB_UAPI_UAR_ALLOC_TYPE_NC)
		return -EOPNOTSUPP;

	if (!to_mdev(c->ibucontext.device)->wc_support &&
	    alloc_type == MLX5_IB_UAPI_UAR_ALLOC_TYPE_BF)
		return -EOPNOTSUPP;

	entry = alloc_uar_entry(c, alloc_type);
	if (IS_ERR(entry))
		return PTR_ERR(entry);

	mmap_offset = mlx5_entry_to_mmap_offset(entry);
	length = entry->rdma_entry.npages * PAGE_SIZE;
	uobj->object = entry;

	err = uverbs_copy_to(attrs, MLX5_IB_ATTR_UAR_OBJ_ALLOC_MMAP_OFFSET,
			     &mmap_offset, sizeof(mmap_offset));
	if (err)
		goto err;

	err = uverbs_copy_to(attrs, MLX5_IB_ATTR_UAR_OBJ_ALLOC_PAGE_ID,
			     &entry->page_idx, sizeof(entry->page_idx));
	if (err)
		goto err;

	err = uverbs_copy_to(attrs, MLX5_IB_ATTR_UAR_OBJ_ALLOC_MMAP_LENGTH,
			     &length, sizeof(length));
	if (err)
		goto err;

	return 0;

err:
	rdma_user_mmap_entry_remove(&entry->rdma_entry);
	return err;
}

DECLARE_UVERBS_NAMED_METHOD(
	MLX5_IB_METHOD_UAR_OBJ_ALLOC,
	UVERBS_ATTR_IDR(MLX5_IB_ATTR_UAR_OBJ_ALLOC_HANDLE,
			MLX5_IB_OBJECT_UAR,
			UVERBS_ACCESS_NEW,
			UA_MANDATORY),
	UVERBS_ATTR_CONST_IN(MLX5_IB_ATTR_UAR_OBJ_ALLOC_TYPE,
			     enum mlx5_ib_uapi_uar_alloc_type,
			     UA_MANDATORY),
	UVERBS_ATTR_PTR_OUT(MLX5_IB_ATTR_UAR_OBJ_ALLOC_PAGE_ID,
			   UVERBS_ATTR_TYPE(u32),
			   UA_MANDATORY),
	UVERBS_ATTR_PTR_OUT(MLX5_IB_ATTR_UAR_OBJ_ALLOC_MMAP_LENGTH,
			   UVERBS_ATTR_TYPE(u32),
			   UA_MANDATORY),
	UVERBS_ATTR_PTR_OUT(MLX5_IB_ATTR_UAR_OBJ_ALLOC_MMAP_OFFSET,
			    UVERBS_ATTR_TYPE(u64),
			    UA_MANDATORY));

DECLARE_UVERBS_NAMED_METHOD_DESTROY(
	MLX5_IB_METHOD_UAR_OBJ_DESTROY,
	UVERBS_ATTR_IDR(MLX5_IB_ATTR_UAR_OBJ_DESTROY_HANDLE,
			MLX5_IB_OBJECT_UAR,
			UVERBS_ACCESS_DESTROY,
			UA_MANDATORY));

DECLARE_UVERBS_NAMED_OBJECT(MLX5_IB_OBJECT_UAR,
			    UVERBS_TYPE_ALLOC_IDR(mmap_obj_cleanup),
			    &UVERBS_METHOD(MLX5_IB_METHOD_UAR_OBJ_ALLOC),
			    &UVERBS_METHOD(MLX5_IB_METHOD_UAR_OBJ_DESTROY));

>>>>>>> 04d5ce62
ADD_UVERBS_ATTRIBUTES_SIMPLE(
	mlx5_ib_dm,
	UVERBS_OBJECT_DM,
	UVERBS_METHOD_DM_ALLOC,
	UVERBS_ATTR_PTR_OUT(MLX5_IB_ATTR_ALLOC_DM_RESP_START_OFFSET,
			    UVERBS_ATTR_TYPE(u64),
			    UA_MANDATORY),
	UVERBS_ATTR_PTR_OUT(MLX5_IB_ATTR_ALLOC_DM_RESP_PAGE_INDEX,
			    UVERBS_ATTR_TYPE(u16),
			    UA_OPTIONAL),
	UVERBS_ATTR_CONST_IN(MLX5_IB_ATTR_ALLOC_DM_REQ_TYPE,
			     enum mlx5_ib_uapi_dm_type,
			     UA_OPTIONAL));

ADD_UVERBS_ATTRIBUTES_SIMPLE(
	mlx5_ib_flow_action,
	UVERBS_OBJECT_FLOW_ACTION,
	UVERBS_METHOD_FLOW_ACTION_ESP_CREATE,
	UVERBS_ATTR_FLAGS_IN(MLX5_IB_ATTR_CREATE_FLOW_ACTION_FLAGS,
			     enum mlx5_ib_uapi_flow_action_flags));

static const struct uapi_definition mlx5_ib_defs[] = {
	UAPI_DEF_CHAIN(mlx5_ib_devx_defs),
	UAPI_DEF_CHAIN(mlx5_ib_flow_defs),
<<<<<<< HEAD
=======
	UAPI_DEF_CHAIN(mlx5_ib_qos_defs),
>>>>>>> 04d5ce62

	UAPI_DEF_CHAIN_OBJ_TREE(UVERBS_OBJECT_FLOW_ACTION,
				&mlx5_ib_flow_action),
	UAPI_DEF_CHAIN_OBJ_TREE(UVERBS_OBJECT_DM, &mlx5_ib_dm),
	UAPI_DEF_CHAIN_OBJ_TREE_NAMED(MLX5_IB_OBJECT_VAR,
				UAPI_DEF_IS_OBJ_SUPPORTED(var_is_supported)),
<<<<<<< HEAD
=======
	UAPI_DEF_CHAIN_OBJ_TREE_NAMED(MLX5_IB_OBJECT_UAR),
>>>>>>> 04d5ce62
	{}
};

static int mlx5_ib_read_counters(struct ib_counters *counters,
				 struct ib_counters_read_attr *read_attr,
				 struct uverbs_attr_bundle *attrs)
{
	struct mlx5_ib_mcounters *mcounters = to_mcounters(counters);
	struct mlx5_read_counters_attr mread_attr = {};
	struct mlx5_ib_flow_counters_desc *desc;
	int ret, i;

	mutex_lock(&mcounters->mcntrs_mutex);
	if (mcounters->cntrs_max_index > read_attr->ncounters) {
		ret = -EINVAL;
		goto err_bound;
	}

	mread_attr.out = kcalloc(mcounters->counters_num, sizeof(u64),
				 GFP_KERNEL);
	if (!mread_attr.out) {
		ret = -ENOMEM;
		goto err_bound;
	}

	mread_attr.hw_cntrs_hndl = mcounters->hw_cntrs_hndl;
	mread_attr.flags = read_attr->flags;
	ret = mcounters->read_counters(counters->device, &mread_attr);
	if (ret)
		goto err_read;

	/* do the pass over the counters data array to assign according to the
	 * descriptions and indexing pairs
	 */
	desc = mcounters->counters_data;
	for (i = 0; i < mcounters->ncounters; i++)
		read_attr->counters_buff[desc[i].index] += mread_attr.out[desc[i].description];

err_read:
	kfree(mread_attr.out);
err_bound:
	mutex_unlock(&mcounters->mcntrs_mutex);
	return ret;
}

static int mlx5_ib_destroy_counters(struct ib_counters *counters)
{
	struct mlx5_ib_mcounters *mcounters = to_mcounters(counters);

	counters_clear_description(counters);
	if (mcounters->hw_cntrs_hndl)
		mlx5_fc_destroy(to_mdev(counters->device)->mdev,
				mcounters->hw_cntrs_hndl);

	kfree(mcounters);

	return 0;
}

static struct ib_counters *mlx5_ib_create_counters(struct ib_device *device,
						   struct uverbs_attr_bundle *attrs)
{
	struct mlx5_ib_mcounters *mcounters;

	mcounters = kzalloc(sizeof(*mcounters), GFP_KERNEL);
	if (!mcounters)
		return ERR_PTR(-ENOMEM);

	mutex_init(&mcounters->mcntrs_mutex);

	return &mcounters->ibcntrs;
}

static void mlx5_ib_stage_init_cleanup(struct mlx5_ib_dev *dev)
{
	mlx5_ib_cleanup_multiport_master(dev);
	WARN_ON(!xa_empty(&dev->odp_mkeys));
	cleanup_srcu_struct(&dev->odp_srcu);

	WARN_ON(!xa_empty(&dev->sig_mrs));
	WARN_ON(!bitmap_empty(dev->dm.memic_alloc_pages, MLX5_MAX_MEMIC_PAGES));
}

static int mlx5_ib_stage_init_init(struct mlx5_ib_dev *dev)
{
	struct mlx5_core_dev *mdev = dev->mdev;
	int err;
	int i;

	for (i = 0; i < dev->num_ports; i++) {
		spin_lock_init(&dev->port[i].mp.mpi_lock);
		rwlock_init(&dev->port[i].roce.netdev_lock);
		dev->port[i].roce.dev = dev;
		dev->port[i].roce.native_port_num = i + 1;
		dev->port[i].roce.last_port_state = IB_PORT_DOWN;
	}

	mlx5_ib_internal_fill_odp_caps(dev);

	err = mlx5_ib_init_multiport_master(dev);
	if (err)
		return err;

	err = set_has_smi_cap(dev);
	if (err)
		return err;

	if (!mlx5_core_mp_enabled(mdev)) {
		for (i = 1; i <= dev->num_ports; i++) {
			err = get_port_caps(dev, i);
			if (err)
				break;
		}
	} else {
		err = get_port_caps(dev, mlx5_core_native_port_num(mdev));
	}
	if (err)
		goto err_mp;

	if (mlx5_use_mad_ifc(dev))
		get_ext_port_caps(dev);

	dev->ib_dev.node_type		= RDMA_NODE_IB_CA;
	dev->ib_dev.local_dma_lkey	= 0 /* not supported for now */;
	dev->ib_dev.phys_port_cnt	= dev->num_ports;
	dev->ib_dev.num_comp_vectors    = mlx5_comp_vectors_count(mdev);
	dev->ib_dev.dev.parent		= mdev->device;

	mutex_init(&dev->cap_mask_mutex);
	INIT_LIST_HEAD(&dev->qp_list);
	spin_lock_init(&dev->reset_flow_resource_lock);
	xa_init(&dev->odp_mkeys);
	xa_init(&dev->sig_mrs);
	atomic_set(&dev->mkey_var, 0);

	spin_lock_init(&dev->dm.lock);
	dev->dm.dev = mdev;

	err = init_srcu_struct(&dev->odp_srcu);
	if (err)
		goto err_mp;

	return 0;

err_mp:
	mlx5_ib_cleanup_multiport_master(dev);

	return -ENOMEM;
}

static int mlx5_ib_stage_flow_db_init(struct mlx5_ib_dev *dev)
{
	dev->flow_db = kzalloc(sizeof(*dev->flow_db), GFP_KERNEL);

	if (!dev->flow_db)
		return -ENOMEM;

	mutex_init(&dev->flow_db->lock);

	return 0;
}

static void mlx5_ib_stage_flow_db_cleanup(struct mlx5_ib_dev *dev)
{
	kfree(dev->flow_db);
}

static const struct ib_device_ops mlx5_ib_dev_ops = {
	.owner = THIS_MODULE,
	.driver_id = RDMA_DRIVER_MLX5,
	.uverbs_abi_ver	= MLX5_IB_UVERBS_ABI_VERSION,

	.add_gid = mlx5_ib_add_gid,
	.alloc_mr = mlx5_ib_alloc_mr,
	.alloc_mr_integrity = mlx5_ib_alloc_mr_integrity,
	.alloc_pd = mlx5_ib_alloc_pd,
	.alloc_ucontext = mlx5_ib_alloc_ucontext,
	.attach_mcast = mlx5_ib_mcg_attach,
	.check_mr_status = mlx5_ib_check_mr_status,
	.create_ah = mlx5_ib_create_ah,
	.create_counters = mlx5_ib_create_counters,
	.create_cq = mlx5_ib_create_cq,
	.create_flow = mlx5_ib_create_flow,
	.create_qp = mlx5_ib_create_qp,
	.create_srq = mlx5_ib_create_srq,
	.dealloc_pd = mlx5_ib_dealloc_pd,
	.dealloc_ucontext = mlx5_ib_dealloc_ucontext,
	.del_gid = mlx5_ib_del_gid,
	.dereg_mr = mlx5_ib_dereg_mr,
	.destroy_ah = mlx5_ib_destroy_ah,
	.destroy_counters = mlx5_ib_destroy_counters,
	.destroy_cq = mlx5_ib_destroy_cq,
	.destroy_flow = mlx5_ib_destroy_flow,
	.destroy_flow_action = mlx5_ib_destroy_flow_action,
	.destroy_qp = mlx5_ib_destroy_qp,
	.destroy_srq = mlx5_ib_destroy_srq,
	.detach_mcast = mlx5_ib_mcg_detach,
	.disassociate_ucontext = mlx5_ib_disassociate_ucontext,
	.drain_rq = mlx5_ib_drain_rq,
	.drain_sq = mlx5_ib_drain_sq,
	.enable_driver = mlx5_ib_enable_driver,
	.fill_res_entry = mlx5_ib_fill_res_entry,
	.fill_stat_entry = mlx5_ib_fill_stat_entry,
	.get_dev_fw_str = get_dev_fw_str,
	.get_dma_mr = mlx5_ib_get_dma_mr,
	.get_link_layer = mlx5_ib_port_link_layer,
	.map_mr_sg = mlx5_ib_map_mr_sg,
	.map_mr_sg_pi = mlx5_ib_map_mr_sg_pi,
	.mmap = mlx5_ib_mmap,
	.mmap_free = mlx5_ib_mmap_free,
	.modify_cq = mlx5_ib_modify_cq,
	.modify_device = mlx5_ib_modify_device,
	.modify_port = mlx5_ib_modify_port,
	.modify_qp = mlx5_ib_modify_qp,
	.modify_srq = mlx5_ib_modify_srq,
	.poll_cq = mlx5_ib_poll_cq,
	.post_recv = mlx5_ib_post_recv,
	.post_send = mlx5_ib_post_send,
	.post_srq_recv = mlx5_ib_post_srq_recv,
	.process_mad = mlx5_ib_process_mad,
	.query_ah = mlx5_ib_query_ah,
	.query_device = mlx5_ib_query_device,
	.query_gid = mlx5_ib_query_gid,
	.query_pkey = mlx5_ib_query_pkey,
	.query_qp = mlx5_ib_query_qp,
	.query_srq = mlx5_ib_query_srq,
	.read_counters = mlx5_ib_read_counters,
	.reg_user_mr = mlx5_ib_reg_user_mr,
	.req_notify_cq = mlx5_ib_arm_cq,
	.rereg_user_mr = mlx5_ib_rereg_user_mr,
	.resize_cq = mlx5_ib_resize_cq,

	INIT_RDMA_OBJ_SIZE(ib_ah, mlx5_ib_ah, ibah),
	INIT_RDMA_OBJ_SIZE(ib_cq, mlx5_ib_cq, ibcq),
	INIT_RDMA_OBJ_SIZE(ib_pd, mlx5_ib_pd, ibpd),
	INIT_RDMA_OBJ_SIZE(ib_srq, mlx5_ib_srq, ibsrq),
	INIT_RDMA_OBJ_SIZE(ib_ucontext, mlx5_ib_ucontext, ibucontext),
};

static const struct ib_device_ops mlx5_ib_dev_flow_ipsec_ops = {
	.create_flow_action_esp = mlx5_ib_create_flow_action_esp,
	.modify_flow_action_esp = mlx5_ib_modify_flow_action_esp,
};

static const struct ib_device_ops mlx5_ib_dev_ipoib_enhanced_ops = {
	.rdma_netdev_get_params = mlx5_ib_rn_get_params,
};

static const struct ib_device_ops mlx5_ib_dev_sriov_ops = {
	.get_vf_config = mlx5_ib_get_vf_config,
	.get_vf_guid = mlx5_ib_get_vf_guid,
	.get_vf_stats = mlx5_ib_get_vf_stats,
	.set_vf_guid = mlx5_ib_set_vf_guid,
	.set_vf_link_state = mlx5_ib_set_vf_link_state,
};

static const struct ib_device_ops mlx5_ib_dev_mw_ops = {
	.alloc_mw = mlx5_ib_alloc_mw,
	.dealloc_mw = mlx5_ib_dealloc_mw,
};

static const struct ib_device_ops mlx5_ib_dev_xrc_ops = {
	.alloc_xrcd = mlx5_ib_alloc_xrcd,
	.dealloc_xrcd = mlx5_ib_dealloc_xrcd,
};

static const struct ib_device_ops mlx5_ib_dev_dm_ops = {
	.alloc_dm = mlx5_ib_alloc_dm,
	.dealloc_dm = mlx5_ib_dealloc_dm,
	.reg_dm_mr = mlx5_ib_reg_dm_mr,
};

static int mlx5_ib_init_var_table(struct mlx5_ib_dev *dev)
{
	struct mlx5_core_dev *mdev = dev->mdev;
	struct mlx5_var_table *var_table = &dev->var_table;
	u8 log_doorbell_bar_size;
	u8 log_doorbell_stride;
	u64 bar_size;

	log_doorbell_bar_size = MLX5_CAP_DEV_VDPA_EMULATION(mdev,
					log_doorbell_bar_size);
	log_doorbell_stride = MLX5_CAP_DEV_VDPA_EMULATION(mdev,
					log_doorbell_stride);
	var_table->hw_start_addr = dev->mdev->bar_addr +
				MLX5_CAP64_DEV_VDPA_EMULATION(mdev,
					doorbell_bar_offset);
	bar_size = (1ULL << log_doorbell_bar_size) * 4096;
	var_table->stride_size = 1ULL << log_doorbell_stride;
<<<<<<< HEAD
	var_table->num_var_hw_entries = div64_u64(bar_size, var_table->stride_size);
=======
	var_table->num_var_hw_entries = div_u64(bar_size,
						var_table->stride_size);
>>>>>>> 04d5ce62
	mutex_init(&var_table->bitmap_lock);
	var_table->bitmap = bitmap_zalloc(var_table->num_var_hw_entries,
					  GFP_KERNEL);
	return (var_table->bitmap) ? 0 : -ENOMEM;
}

static void mlx5_ib_stage_caps_cleanup(struct mlx5_ib_dev *dev)
{
	bitmap_free(dev->var_table.bitmap);
}

static int mlx5_ib_stage_caps_init(struct mlx5_ib_dev *dev)
{
	struct mlx5_core_dev *mdev = dev->mdev;
	int err;

	dev->ib_dev.uverbs_cmd_mask	=
		(1ull << IB_USER_VERBS_CMD_GET_CONTEXT)		|
		(1ull << IB_USER_VERBS_CMD_QUERY_DEVICE)	|
		(1ull << IB_USER_VERBS_CMD_QUERY_PORT)		|
		(1ull << IB_USER_VERBS_CMD_ALLOC_PD)		|
		(1ull << IB_USER_VERBS_CMD_DEALLOC_PD)		|
		(1ull << IB_USER_VERBS_CMD_CREATE_AH)		|
		(1ull << IB_USER_VERBS_CMD_DESTROY_AH)		|
		(1ull << IB_USER_VERBS_CMD_REG_MR)		|
		(1ull << IB_USER_VERBS_CMD_REREG_MR)		|
		(1ull << IB_USER_VERBS_CMD_DEREG_MR)		|
		(1ull << IB_USER_VERBS_CMD_CREATE_COMP_CHANNEL)	|
		(1ull << IB_USER_VERBS_CMD_CREATE_CQ)		|
		(1ull << IB_USER_VERBS_CMD_RESIZE_CQ)		|
		(1ull << IB_USER_VERBS_CMD_DESTROY_CQ)		|
		(1ull << IB_USER_VERBS_CMD_CREATE_QP)		|
		(1ull << IB_USER_VERBS_CMD_MODIFY_QP)		|
		(1ull << IB_USER_VERBS_CMD_QUERY_QP)		|
		(1ull << IB_USER_VERBS_CMD_DESTROY_QP)		|
		(1ull << IB_USER_VERBS_CMD_ATTACH_MCAST)	|
		(1ull << IB_USER_VERBS_CMD_DETACH_MCAST)	|
		(1ull << IB_USER_VERBS_CMD_CREATE_SRQ)		|
		(1ull << IB_USER_VERBS_CMD_MODIFY_SRQ)		|
		(1ull << IB_USER_VERBS_CMD_QUERY_SRQ)		|
		(1ull << IB_USER_VERBS_CMD_DESTROY_SRQ)		|
		(1ull << IB_USER_VERBS_CMD_CREATE_XSRQ)		|
		(1ull << IB_USER_VERBS_CMD_OPEN_QP);
	dev->ib_dev.uverbs_ex_cmd_mask =
		(1ull << IB_USER_VERBS_EX_CMD_QUERY_DEVICE)	|
		(1ull << IB_USER_VERBS_EX_CMD_CREATE_CQ)	|
		(1ull << IB_USER_VERBS_EX_CMD_CREATE_QP)	|
		(1ull << IB_USER_VERBS_EX_CMD_MODIFY_QP)	|
		(1ull << IB_USER_VERBS_EX_CMD_MODIFY_CQ)	|
		(1ull << IB_USER_VERBS_EX_CMD_CREATE_FLOW)	|
		(1ull << IB_USER_VERBS_EX_CMD_DESTROY_FLOW);

	if (MLX5_CAP_GEN(mdev, ipoib_enhanced_offloads) &&
	    IS_ENABLED(CONFIG_MLX5_CORE_IPOIB))
		ib_set_device_ops(&dev->ib_dev,
				  &mlx5_ib_dev_ipoib_enhanced_ops);

	if (mlx5_core_is_pf(mdev))
		ib_set_device_ops(&dev->ib_dev, &mlx5_ib_dev_sriov_ops);

	dev->umr_fence = mlx5_get_umr_fence(MLX5_CAP_GEN(mdev, umr_fence));

	if (MLX5_CAP_GEN(mdev, imaicl)) {
		dev->ib_dev.uverbs_cmd_mask |=
			(1ull << IB_USER_VERBS_CMD_ALLOC_MW)	|
			(1ull << IB_USER_VERBS_CMD_DEALLOC_MW);
		ib_set_device_ops(&dev->ib_dev, &mlx5_ib_dev_mw_ops);
	}

	if (MLX5_CAP_GEN(mdev, xrc)) {
		dev->ib_dev.uverbs_cmd_mask |=
			(1ull << IB_USER_VERBS_CMD_OPEN_XRCD) |
			(1ull << IB_USER_VERBS_CMD_CLOSE_XRCD);
		ib_set_device_ops(&dev->ib_dev, &mlx5_ib_dev_xrc_ops);
	}

	if (MLX5_CAP_DEV_MEM(mdev, memic) ||
	    MLX5_CAP_GEN_64(dev->mdev, general_obj_types) &
	    MLX5_GENERAL_OBJ_TYPES_CAP_SW_ICM)
		ib_set_device_ops(&dev->ib_dev, &mlx5_ib_dev_dm_ops);

	if (mlx5_accel_ipsec_device_caps(dev->mdev) &
	    MLX5_ACCEL_IPSEC_CAP_DEVICE)
		ib_set_device_ops(&dev->ib_dev, &mlx5_ib_dev_flow_ipsec_ops);
	ib_set_device_ops(&dev->ib_dev, &mlx5_ib_dev_ops);

	if (IS_ENABLED(CONFIG_INFINIBAND_USER_ACCESS))
		dev->ib_dev.driver_def = mlx5_ib_defs;

	err = init_node_data(dev);
	if (err)
		return err;

	if ((MLX5_CAP_GEN(dev->mdev, port_type) == MLX5_CAP_PORT_TYPE_ETH) &&
	    (MLX5_CAP_GEN(dev->mdev, disable_local_lb_uc) ||
	     MLX5_CAP_GEN(dev->mdev, disable_local_lb_mc)))
		mutex_init(&dev->lb.mutex);

	if (MLX5_CAP_GEN_64(dev->mdev, general_obj_types) &
			MLX5_GENERAL_OBJ_TYPES_CAP_VIRTIO_NET_Q) {
		err = mlx5_ib_init_var_table(dev);
		if (err)
			return err;
	}

	dev->ib_dev.use_cq_dim = true;

	return 0;
}

static const struct ib_device_ops mlx5_ib_dev_port_ops = {
	.get_port_immutable = mlx5_port_immutable,
	.query_port = mlx5_ib_query_port,
};

static int mlx5_ib_stage_non_default_cb(struct mlx5_ib_dev *dev)
{
	ib_set_device_ops(&dev->ib_dev, &mlx5_ib_dev_port_ops);
	return 0;
}

static const struct ib_device_ops mlx5_ib_dev_port_rep_ops = {
	.get_port_immutable = mlx5_port_rep_immutable,
	.query_port = mlx5_ib_rep_query_port,
};

static int mlx5_ib_stage_raw_eth_non_default_cb(struct mlx5_ib_dev *dev)
{
	ib_set_device_ops(&dev->ib_dev, &mlx5_ib_dev_port_rep_ops);
	return 0;
}

static const struct ib_device_ops mlx5_ib_dev_common_roce_ops = {
	.create_rwq_ind_table = mlx5_ib_create_rwq_ind_table,
	.create_wq = mlx5_ib_create_wq,
	.destroy_rwq_ind_table = mlx5_ib_destroy_rwq_ind_table,
	.destroy_wq = mlx5_ib_destroy_wq,
	.get_netdev = mlx5_ib_get_netdev,
	.modify_wq = mlx5_ib_modify_wq,
};

static int mlx5_ib_stage_common_roce_init(struct mlx5_ib_dev *dev)
{
	u8 port_num;

	dev->ib_dev.uverbs_ex_cmd_mask |=
			(1ull << IB_USER_VERBS_EX_CMD_CREATE_WQ) |
			(1ull << IB_USER_VERBS_EX_CMD_MODIFY_WQ) |
			(1ull << IB_USER_VERBS_EX_CMD_DESTROY_WQ) |
			(1ull << IB_USER_VERBS_EX_CMD_CREATE_RWQ_IND_TBL) |
			(1ull << IB_USER_VERBS_EX_CMD_DESTROY_RWQ_IND_TBL);
	ib_set_device_ops(&dev->ib_dev, &mlx5_ib_dev_common_roce_ops);

	port_num = mlx5_core_native_port_num(dev->mdev) - 1;

	/* Register only for native ports */
	return mlx5_add_netdev_notifier(dev, port_num);
}

static void mlx5_ib_stage_common_roce_cleanup(struct mlx5_ib_dev *dev)
{
	u8 port_num = mlx5_core_native_port_num(dev->mdev) - 1;

	mlx5_remove_netdev_notifier(dev, port_num);
}

static int mlx5_ib_stage_raw_eth_roce_init(struct mlx5_ib_dev *dev)
{
	struct mlx5_core_dev *mdev = dev->mdev;
	enum rdma_link_layer ll;
	int port_type_cap;
	int err = 0;

	port_type_cap = MLX5_CAP_GEN(mdev, port_type);
	ll = mlx5_port_type_cap_to_rdma_ll(port_type_cap);

	if (ll == IB_LINK_LAYER_ETHERNET)
		err = mlx5_ib_stage_common_roce_init(dev);

	return err;
}

static void mlx5_ib_stage_raw_eth_roce_cleanup(struct mlx5_ib_dev *dev)
{
	mlx5_ib_stage_common_roce_cleanup(dev);
}

static int mlx5_ib_stage_roce_init(struct mlx5_ib_dev *dev)
{
	struct mlx5_core_dev *mdev = dev->mdev;
	enum rdma_link_layer ll;
	int port_type_cap;
	int err;

	port_type_cap = MLX5_CAP_GEN(mdev, port_type);
	ll = mlx5_port_type_cap_to_rdma_ll(port_type_cap);

	if (ll == IB_LINK_LAYER_ETHERNET) {
		err = mlx5_ib_stage_common_roce_init(dev);
		if (err)
			return err;

		err = mlx5_enable_eth(dev);
		if (err)
			goto cleanup;
	}

	return 0;
cleanup:
	mlx5_ib_stage_common_roce_cleanup(dev);

	return err;
}

static void mlx5_ib_stage_roce_cleanup(struct mlx5_ib_dev *dev)
{
	struct mlx5_core_dev *mdev = dev->mdev;
	enum rdma_link_layer ll;
	int port_type_cap;

	port_type_cap = MLX5_CAP_GEN(mdev, port_type);
	ll = mlx5_port_type_cap_to_rdma_ll(port_type_cap);

	if (ll == IB_LINK_LAYER_ETHERNET) {
		mlx5_disable_eth(dev);
		mlx5_ib_stage_common_roce_cleanup(dev);
	}
}

static int mlx5_ib_stage_dev_res_init(struct mlx5_ib_dev *dev)
{
	return create_dev_resources(&dev->devr);
}

static void mlx5_ib_stage_dev_res_cleanup(struct mlx5_ib_dev *dev)
{
	destroy_dev_resources(&dev->devr);
}

static int mlx5_ib_stage_odp_init(struct mlx5_ib_dev *dev)
{
	return mlx5_ib_odp_init_one(dev);
}

static void mlx5_ib_stage_odp_cleanup(struct mlx5_ib_dev *dev)
{
	mlx5_ib_odp_cleanup_one(dev);
}

static const struct ib_device_ops mlx5_ib_dev_hw_stats_ops = {
	.alloc_hw_stats = mlx5_ib_alloc_hw_stats,
	.get_hw_stats = mlx5_ib_get_hw_stats,
	.counter_bind_qp = mlx5_ib_counter_bind_qp,
	.counter_unbind_qp = mlx5_ib_counter_unbind_qp,
	.counter_dealloc = mlx5_ib_counter_dealloc,
	.counter_alloc_stats = mlx5_ib_counter_alloc_stats,
	.counter_update_stats = mlx5_ib_counter_update_stats,
};

static int mlx5_ib_stage_counters_init(struct mlx5_ib_dev *dev)
{
	if (MLX5_CAP_GEN(dev->mdev, max_qp_cnt)) {
		ib_set_device_ops(&dev->ib_dev, &mlx5_ib_dev_hw_stats_ops);

		return mlx5_ib_alloc_counters(dev);
	}

	return 0;
}

static void mlx5_ib_stage_counters_cleanup(struct mlx5_ib_dev *dev)
{
	if (MLX5_CAP_GEN(dev->mdev, max_qp_cnt))
		mlx5_ib_dealloc_counters(dev);
}

static int mlx5_ib_stage_cong_debugfs_init(struct mlx5_ib_dev *dev)
{
	mlx5_ib_init_cong_debugfs(dev,
				  mlx5_core_native_port_num(dev->mdev) - 1);
	return 0;
}

static void mlx5_ib_stage_cong_debugfs_cleanup(struct mlx5_ib_dev *dev)
{
	mlx5_ib_cleanup_cong_debugfs(dev,
				     mlx5_core_native_port_num(dev->mdev) - 1);
}

static int mlx5_ib_stage_uar_init(struct mlx5_ib_dev *dev)
{
	dev->mdev->priv.uar = mlx5_get_uars_page(dev->mdev);
	return PTR_ERR_OR_ZERO(dev->mdev->priv.uar);
}

static void mlx5_ib_stage_uar_cleanup(struct mlx5_ib_dev *dev)
{
	mlx5_put_uars_page(dev->mdev, dev->mdev->priv.uar);
}

static int mlx5_ib_stage_bfrag_init(struct mlx5_ib_dev *dev)
{
	int err;

	err = mlx5_alloc_bfreg(dev->mdev, &dev->bfreg, false, false);
	if (err)
		return err;

	err = mlx5_alloc_bfreg(dev->mdev, &dev->fp_bfreg, false, true);
	if (err)
		mlx5_free_bfreg(dev->mdev, &dev->fp_bfreg);

	return err;
}

static void mlx5_ib_stage_bfrag_cleanup(struct mlx5_ib_dev *dev)
{
	mlx5_free_bfreg(dev->mdev, &dev->fp_bfreg);
	mlx5_free_bfreg(dev->mdev, &dev->bfreg);
}

static int mlx5_ib_stage_ib_reg_init(struct mlx5_ib_dev *dev)
{
	const char *name;

	rdma_set_device_sysfs_group(&dev->ib_dev, &mlx5_attr_group);
	if (!mlx5_lag_is_roce(dev->mdev))
		name = "mlx5_%d";
	else
		name = "mlx5_bond_%d";
	return ib_register_device(&dev->ib_dev, name);
}

static void mlx5_ib_stage_pre_ib_reg_umr_cleanup(struct mlx5_ib_dev *dev)
{
	destroy_umrc_res(dev);
}

static void mlx5_ib_stage_ib_reg_cleanup(struct mlx5_ib_dev *dev)
{
	ib_unregister_device(&dev->ib_dev);
}

static int mlx5_ib_stage_post_ib_reg_umr_init(struct mlx5_ib_dev *dev)
{
	return create_umr_res(dev);
}

static int mlx5_ib_stage_delay_drop_init(struct mlx5_ib_dev *dev)
{
	init_delay_drop(dev);

	return 0;
}

static void mlx5_ib_stage_delay_drop_cleanup(struct mlx5_ib_dev *dev)
{
	cancel_delay_drop(dev);
}

static int mlx5_ib_stage_dev_notifier_init(struct mlx5_ib_dev *dev)
{
	dev->mdev_events.notifier_call = mlx5_ib_event;
	mlx5_notifier_register(dev->mdev, &dev->mdev_events);
	return 0;
}

static void mlx5_ib_stage_dev_notifier_cleanup(struct mlx5_ib_dev *dev)
{
	mlx5_notifier_unregister(dev->mdev, &dev->mdev_events);
}

static int mlx5_ib_stage_devx_init(struct mlx5_ib_dev *dev)
{
	int uid;

	uid = mlx5_ib_devx_create(dev, false);
	if (uid > 0) {
		dev->devx_whitelist_uid = uid;
		mlx5_ib_devx_init_event_table(dev);
	}

	return 0;
}
static void mlx5_ib_stage_devx_cleanup(struct mlx5_ib_dev *dev)
{
	if (dev->devx_whitelist_uid) {
		mlx5_ib_devx_cleanup_event_table(dev);
		mlx5_ib_devx_destroy(dev, dev->devx_whitelist_uid);
	}
}

int mlx5_ib_enable_driver(struct ib_device *dev)
{
	struct mlx5_ib_dev *mdev = to_mdev(dev);
	int ret;

	ret = mlx5_ib_test_wc(mdev);
	mlx5_ib_dbg(mdev, "Write-Combining %s",
		    mdev->wc_support ? "supported" : "not supported");

	return ret;
}

void __mlx5_ib_remove(struct mlx5_ib_dev *dev,
		      const struct mlx5_ib_profile *profile,
		      int stage)
{
	dev->ib_active = false;

	/* Number of stages to cleanup */
	while (stage) {
		stage--;
		if (profile->stage[stage].cleanup)
			profile->stage[stage].cleanup(dev);
	}

	kfree(dev->port);
	ib_dealloc_device(&dev->ib_dev);
}

void *__mlx5_ib_add(struct mlx5_ib_dev *dev,
		    const struct mlx5_ib_profile *profile)
{
	int err;
	int i;

	for (i = 0; i < MLX5_IB_STAGE_MAX; i++) {
		if (profile->stage[i].init) {
			err = profile->stage[i].init(dev);
			if (err)
				goto err_out;
		}
	}

	dev->profile = profile;
	dev->ib_active = true;

	return dev;

err_out:
	__mlx5_ib_remove(dev, profile, i);

	return NULL;
}

static const struct mlx5_ib_profile pf_profile = {
	STAGE_CREATE(MLX5_IB_STAGE_INIT,
		     mlx5_ib_stage_init_init,
		     mlx5_ib_stage_init_cleanup),
	STAGE_CREATE(MLX5_IB_STAGE_FLOW_DB,
		     mlx5_ib_stage_flow_db_init,
		     mlx5_ib_stage_flow_db_cleanup),
	STAGE_CREATE(MLX5_IB_STAGE_CAPS,
		     mlx5_ib_stage_caps_init,
		     mlx5_ib_stage_caps_cleanup),
	STAGE_CREATE(MLX5_IB_STAGE_NON_DEFAULT_CB,
		     mlx5_ib_stage_non_default_cb,
		     NULL),
	STAGE_CREATE(MLX5_IB_STAGE_ROCE,
		     mlx5_ib_stage_roce_init,
		     mlx5_ib_stage_roce_cleanup),
	STAGE_CREATE(MLX5_IB_STAGE_SRQ,
		     mlx5_init_srq_table,
		     mlx5_cleanup_srq_table),
	STAGE_CREATE(MLX5_IB_STAGE_DEVICE_RESOURCES,
		     mlx5_ib_stage_dev_res_init,
		     mlx5_ib_stage_dev_res_cleanup),
	STAGE_CREATE(MLX5_IB_STAGE_DEVICE_NOTIFIER,
		     mlx5_ib_stage_dev_notifier_init,
		     mlx5_ib_stage_dev_notifier_cleanup),
	STAGE_CREATE(MLX5_IB_STAGE_ODP,
		     mlx5_ib_stage_odp_init,
		     mlx5_ib_stage_odp_cleanup),
	STAGE_CREATE(MLX5_IB_STAGE_COUNTERS,
		     mlx5_ib_stage_counters_init,
		     mlx5_ib_stage_counters_cleanup),
	STAGE_CREATE(MLX5_IB_STAGE_CONG_DEBUGFS,
		     mlx5_ib_stage_cong_debugfs_init,
		     mlx5_ib_stage_cong_debugfs_cleanup),
	STAGE_CREATE(MLX5_IB_STAGE_UAR,
		     mlx5_ib_stage_uar_init,
		     mlx5_ib_stage_uar_cleanup),
	STAGE_CREATE(MLX5_IB_STAGE_BFREG,
		     mlx5_ib_stage_bfrag_init,
		     mlx5_ib_stage_bfrag_cleanup),
	STAGE_CREATE(MLX5_IB_STAGE_PRE_IB_REG_UMR,
		     NULL,
		     mlx5_ib_stage_pre_ib_reg_umr_cleanup),
	STAGE_CREATE(MLX5_IB_STAGE_WHITELIST_UID,
		     mlx5_ib_stage_devx_init,
		     mlx5_ib_stage_devx_cleanup),
	STAGE_CREATE(MLX5_IB_STAGE_IB_REG,
		     mlx5_ib_stage_ib_reg_init,
		     mlx5_ib_stage_ib_reg_cleanup),
	STAGE_CREATE(MLX5_IB_STAGE_POST_IB_REG_UMR,
		     mlx5_ib_stage_post_ib_reg_umr_init,
		     NULL),
	STAGE_CREATE(MLX5_IB_STAGE_DELAY_DROP,
		     mlx5_ib_stage_delay_drop_init,
		     mlx5_ib_stage_delay_drop_cleanup),
};

const struct mlx5_ib_profile raw_eth_profile = {
	STAGE_CREATE(MLX5_IB_STAGE_INIT,
		     mlx5_ib_stage_init_init,
		     mlx5_ib_stage_init_cleanup),
	STAGE_CREATE(MLX5_IB_STAGE_FLOW_DB,
		     mlx5_ib_stage_flow_db_init,
		     mlx5_ib_stage_flow_db_cleanup),
	STAGE_CREATE(MLX5_IB_STAGE_CAPS,
		     mlx5_ib_stage_caps_init,
		     mlx5_ib_stage_caps_cleanup),
	STAGE_CREATE(MLX5_IB_STAGE_NON_DEFAULT_CB,
		     mlx5_ib_stage_raw_eth_non_default_cb,
		     NULL),
	STAGE_CREATE(MLX5_IB_STAGE_ROCE,
		     mlx5_ib_stage_raw_eth_roce_init,
		     mlx5_ib_stage_raw_eth_roce_cleanup),
	STAGE_CREATE(MLX5_IB_STAGE_SRQ,
		     mlx5_init_srq_table,
		     mlx5_cleanup_srq_table),
	STAGE_CREATE(MLX5_IB_STAGE_DEVICE_RESOURCES,
		     mlx5_ib_stage_dev_res_init,
		     mlx5_ib_stage_dev_res_cleanup),
	STAGE_CREATE(MLX5_IB_STAGE_DEVICE_NOTIFIER,
		     mlx5_ib_stage_dev_notifier_init,
		     mlx5_ib_stage_dev_notifier_cleanup),
	STAGE_CREATE(MLX5_IB_STAGE_COUNTERS,
		     mlx5_ib_stage_counters_init,
		     mlx5_ib_stage_counters_cleanup),
	STAGE_CREATE(MLX5_IB_STAGE_CONG_DEBUGFS,
		     mlx5_ib_stage_cong_debugfs_init,
		     mlx5_ib_stage_cong_debugfs_cleanup),
	STAGE_CREATE(MLX5_IB_STAGE_UAR,
		     mlx5_ib_stage_uar_init,
		     mlx5_ib_stage_uar_cleanup),
	STAGE_CREATE(MLX5_IB_STAGE_BFREG,
		     mlx5_ib_stage_bfrag_init,
		     mlx5_ib_stage_bfrag_cleanup),
	STAGE_CREATE(MLX5_IB_STAGE_PRE_IB_REG_UMR,
		     NULL,
		     mlx5_ib_stage_pre_ib_reg_umr_cleanup),
	STAGE_CREATE(MLX5_IB_STAGE_WHITELIST_UID,
		     mlx5_ib_stage_devx_init,
		     mlx5_ib_stage_devx_cleanup),
	STAGE_CREATE(MLX5_IB_STAGE_IB_REG,
		     mlx5_ib_stage_ib_reg_init,
		     mlx5_ib_stage_ib_reg_cleanup),
	STAGE_CREATE(MLX5_IB_STAGE_POST_IB_REG_UMR,
		     mlx5_ib_stage_post_ib_reg_umr_init,
		     NULL),
};

static void *mlx5_ib_add_slave_port(struct mlx5_core_dev *mdev)
{
	struct mlx5_ib_multiport_info *mpi;
	struct mlx5_ib_dev *dev;
	bool bound = false;
	int err;

	mpi = kzalloc(sizeof(*mpi), GFP_KERNEL);
	if (!mpi)
		return NULL;

	mpi->mdev = mdev;

	err = mlx5_query_nic_vport_system_image_guid(mdev,
						     &mpi->sys_image_guid);
	if (err) {
		kfree(mpi);
		return NULL;
	}

	mutex_lock(&mlx5_ib_multiport_mutex);
	list_for_each_entry(dev, &mlx5_ib_dev_list, ib_dev_list) {
		if (dev->sys_image_guid == mpi->sys_image_guid)
			bound = mlx5_ib_bind_slave_port(dev, mpi);

		if (bound) {
			rdma_roce_rescan_device(&dev->ib_dev);
			break;
		}
	}

	if (!bound) {
		list_add_tail(&mpi->list, &mlx5_ib_unaffiliated_port_list);
		dev_dbg(mdev->device,
			"no suitable IB device found to bind to, added to unaffiliated list.\n");
	}
	mutex_unlock(&mlx5_ib_multiport_mutex);

	return mpi;
}

static void *mlx5_ib_add(struct mlx5_core_dev *mdev)
{
	const struct mlx5_ib_profile *profile;
	enum rdma_link_layer ll;
	struct mlx5_ib_dev *dev;
	int port_type_cap;
	int num_ports;

	printk_once(KERN_INFO "%s", mlx5_version);

	if (MLX5_ESWITCH_MANAGER(mdev) &&
	    mlx5_ib_eswitch_mode(mdev->priv.eswitch) == MLX5_ESWITCH_OFFLOADS) {
		if (!mlx5_core_mp_enabled(mdev))
			mlx5_ib_register_vport_reps(mdev);
		return mdev;
	}

	port_type_cap = MLX5_CAP_GEN(mdev, port_type);
	ll = mlx5_port_type_cap_to_rdma_ll(port_type_cap);

	if (mlx5_core_is_mp_slave(mdev) && ll == IB_LINK_LAYER_ETHERNET)
		return mlx5_ib_add_slave_port(mdev);

	num_ports = max(MLX5_CAP_GEN(mdev, num_ports),
			MLX5_CAP_GEN(mdev, num_vhca_ports));
	dev = ib_alloc_device(mlx5_ib_dev, ib_dev);
	if (!dev)
		return NULL;
	dev->port = kcalloc(num_ports, sizeof(*dev->port),
			     GFP_KERNEL);
	if (!dev->port) {
		ib_dealloc_device(&dev->ib_dev);
		return NULL;
	}

	dev->mdev = mdev;
	dev->num_ports = num_ports;

	if (ll == IB_LINK_LAYER_ETHERNET && !mlx5_is_roce_enabled(mdev))
		profile = &raw_eth_profile;
	else
		profile = &pf_profile;

	return __mlx5_ib_add(dev, profile);
}

static void mlx5_ib_remove(struct mlx5_core_dev *mdev, void *context)
{
	struct mlx5_ib_multiport_info *mpi;
	struct mlx5_ib_dev *dev;

	if (MLX5_ESWITCH_MANAGER(mdev) && context == mdev) {
		mlx5_ib_unregister_vport_reps(mdev);
		return;
	}

	if (mlx5_core_is_mp_slave(mdev)) {
		mpi = context;
		mutex_lock(&mlx5_ib_multiport_mutex);
		if (mpi->ibdev)
			mlx5_ib_unbind_slave_port(mpi->ibdev, mpi);
		list_del(&mpi->list);
		mutex_unlock(&mlx5_ib_multiport_mutex);
		kfree(mpi);
		return;
	}

	dev = context;
	__mlx5_ib_remove(dev, dev->profile, MLX5_IB_STAGE_MAX);
}

static struct mlx5_interface mlx5_ib_interface = {
	.add            = mlx5_ib_add,
	.remove         = mlx5_ib_remove,
	.protocol	= MLX5_INTERFACE_PROTOCOL_IB,
};

unsigned long mlx5_ib_get_xlt_emergency_page(void)
{
	mutex_lock(&xlt_emergency_page_mutex);
	return xlt_emergency_page;
}

void mlx5_ib_put_xlt_emergency_page(void)
{
	mutex_unlock(&xlt_emergency_page_mutex);
}

static int __init mlx5_ib_init(void)
{
	int err;

	xlt_emergency_page = __get_free_page(GFP_KERNEL);
	if (!xlt_emergency_page)
		return -ENOMEM;

	mutex_init(&xlt_emergency_page_mutex);

	mlx5_ib_event_wq = alloc_ordered_workqueue("mlx5_ib_event_wq", 0);
	if (!mlx5_ib_event_wq) {
		free_page(xlt_emergency_page);
		return -ENOMEM;
	}

	mlx5_ib_odp_init();

	err = mlx5_register_interface(&mlx5_ib_interface);

	return err;
}

static void __exit mlx5_ib_cleanup(void)
{
	mlx5_unregister_interface(&mlx5_ib_interface);
	destroy_workqueue(mlx5_ib_event_wq);
	mutex_destroy(&xlt_emergency_page_mutex);
	free_page(xlt_emergency_page);
}

module_init(mlx5_ib_init);
module_exit(mlx5_ib_cleanup);<|MERGE_RESOLUTION|>--- conflicted
+++ resolved
@@ -39,12 +39,6 @@
 #include <linux/dma-mapping.h>
 #include <linux/slab.h>
 #include <linux/bitmap.h>
-<<<<<<< HEAD
-#if defined(CONFIG_X86)
-#include <asm/memtype.h>
-#endif
-=======
->>>>>>> 04d5ce62
 #include <linux/sched.h>
 #include <linux/sched/mm.h>
 #include <linux/sched/task.h>
@@ -901,11 +895,7 @@
 			props->raw_packet_caps |=
 				IB_RAW_PACKET_CAP_CVLAN_STRIPPING;
 
-<<<<<<< HEAD
-		if (field_avail(typeof(resp), tso_caps, uhw_outlen)) {
-=======
 		if (offsetofend(typeof(resp), tso_caps) <= uhw_outlen) {
->>>>>>> 04d5ce62
 			max_tso = MLX5_CAP_ETH(mdev, max_lso_cap);
 			if (max_tso) {
 				resp.tso_caps.max_tso = 1 << max_tso;
@@ -915,11 +905,7 @@
 			}
 		}
 
-<<<<<<< HEAD
-		if (field_avail(typeof(resp), rss_caps, uhw_outlen)) {
-=======
 		if (offsetofend(typeof(resp), rss_caps) <= uhw_outlen) {
->>>>>>> 04d5ce62
 			resp.rss_caps.rx_hash_function =
 						MLX5_RX_HASH_FUNC_TOEPLITZ;
 			resp.rss_caps.rx_hash_fields_mask =
@@ -939,15 +925,9 @@
 			resp.response_length += sizeof(resp.rss_caps);
 		}
 	} else {
-<<<<<<< HEAD
-		if (field_avail(typeof(resp), tso_caps, uhw_outlen))
-			resp.response_length += sizeof(resp.tso_caps);
-		if (field_avail(typeof(resp), rss_caps, uhw_outlen))
-=======
 		if (offsetofend(typeof(resp), tso_caps) <= uhw_outlen)
 			resp.response_length += sizeof(resp.tso_caps);
 		if (offsetofend(typeof(resp), rss_caps) <= uhw_outlen)
->>>>>>> 04d5ce62
 			resp.response_length += sizeof(resp.rss_caps);
 	}
 
@@ -1089,11 +1069,7 @@
 						MLX5_MAX_CQ_PERIOD;
 	}
 
-<<<<<<< HEAD
-	if (field_avail(typeof(resp), cqe_comp_caps, uhw_outlen)) {
-=======
 	if (offsetofend(typeof(resp), cqe_comp_caps) <= uhw_outlen) {
->>>>>>> 04d5ce62
 		resp.response_length += sizeof(resp.cqe_comp_caps);
 
 		if (MLX5_CAP_GEN(dev->mdev, cqe_compression)) {
@@ -1111,11 +1087,7 @@
 		}
 	}
 
-<<<<<<< HEAD
-	if (field_avail(typeof(resp), packet_pacing_caps, uhw_outlen) &&
-=======
 	if (offsetofend(typeof(resp), packet_pacing_caps) <= uhw_outlen &&
->>>>>>> 04d5ce62
 	    raw_support) {
 		if (MLX5_CAP_QOS(mdev, packet_pacing) &&
 		    MLX5_CAP_GEN(mdev, qos)) {
@@ -1133,13 +1105,8 @@
 		resp.response_length += sizeof(resp.packet_pacing_caps);
 	}
 
-<<<<<<< HEAD
-	if (field_avail(typeof(resp), mlx5_ib_support_multi_pkt_send_wqes,
-			uhw_outlen)) {
-=======
 	if (offsetofend(typeof(resp), mlx5_ib_support_multi_pkt_send_wqes) <=
 	    uhw_outlen) {
->>>>>>> 04d5ce62
 		if (MLX5_CAP_ETH(mdev, multi_pkt_send_wqe))
 			resp.mlx5_ib_support_multi_pkt_send_wqes =
 				MLX5_IB_ALLOW_MPW;
@@ -1152,11 +1119,7 @@
 			sizeof(resp.mlx5_ib_support_multi_pkt_send_wqes);
 	}
 
-<<<<<<< HEAD
-	if (field_avail(typeof(resp), flags, uhw_outlen)) {
-=======
 	if (offsetofend(typeof(resp), flags) <= uhw_outlen) {
->>>>>>> 04d5ce62
 		resp.response_length += sizeof(resp.flags);
 
 		if (MLX5_CAP_GEN(mdev, cqe_compression_128))
@@ -1172,11 +1135,7 @@
 		resp.flags |= MLX5_IB_QUERY_DEV_RESP_FLAGS_SCAT2CQE_DCT;
 	}
 
-<<<<<<< HEAD
-	if (field_avail(typeof(resp), sw_parsing_caps, uhw_outlen)) {
-=======
 	if (offsetofend(typeof(resp), sw_parsing_caps) <= uhw_outlen) {
->>>>>>> 04d5ce62
 		resp.response_length += sizeof(resp.sw_parsing_caps);
 		if (MLX5_CAP_ETH(mdev, swp)) {
 			resp.sw_parsing_caps.sw_parsing_offloads |=
@@ -1196,11 +1155,7 @@
 		}
 	}
 
-<<<<<<< HEAD
-	if (field_avail(typeof(resp), striding_rq_caps, uhw_outlen) &&
-=======
 	if (offsetofend(typeof(resp), striding_rq_caps) <= uhw_outlen &&
->>>>>>> 04d5ce62
 	    raw_support) {
 		resp.response_length += sizeof(resp.striding_rq_caps);
 		if (MLX5_CAP_GEN(mdev, striding_rq)) {
@@ -1223,11 +1178,7 @@
 		}
 	}
 
-<<<<<<< HEAD
-	if (field_avail(typeof(resp), tunnel_offloads_caps, uhw_outlen)) {
-=======
 	if (offsetofend(typeof(resp), tunnel_offloads_caps) <= uhw_outlen) {
->>>>>>> 04d5ce62
 		resp.response_length += sizeof(resp.tunnel_offloads_caps);
 		if (MLX5_CAP_ETH(mdev, tunnel_stateless_vxlan))
 			resp.tunnel_offloads_caps |=
@@ -2173,14 +2124,11 @@
 		mutex_unlock(&var_table->bitmap_lock);
 		kfree(mentry);
 		break;
-<<<<<<< HEAD
-=======
 	case MLX5_IB_MMAP_TYPE_UAR_WC:
 	case MLX5_IB_MMAP_TYPE_UAR_NC:
 		mlx5_cmd_free_uar(dev->mdev, mentry->page_idx);
 		kfree(mentry);
 		break;
->>>>>>> 04d5ce62
 	default:
 		WARN_ON(true);
 	}
@@ -2335,12 +2283,8 @@
 
 	mentry = to_mmmap(entry);
 	pfn = (mentry->address >> PAGE_SHIFT);
-<<<<<<< HEAD
-	if (mentry->mmap_flag == MLX5_IB_MMAP_TYPE_VAR)
-=======
 	if (mentry->mmap_flag == MLX5_IB_MMAP_TYPE_VAR ||
 	    mentry->mmap_flag == MLX5_IB_MMAP_TYPE_UAR_NC)
->>>>>>> 04d5ce62
 		prot = pgprot_noncached(vma->vm_page_prot);
 	else
 		prot = pgprot_writecombine(vma->vm_page_prot);
@@ -6171,15 +6115,9 @@
 	mlx5_nic_vport_disable_roce(dev->mdev);
 }
 
-<<<<<<< HEAD
-static int var_obj_cleanup(struct ib_uobject *uobject,
-			   enum rdma_remove_reason why,
-			   struct uverbs_attr_bundle *attrs)
-=======
 static int mmap_obj_cleanup(struct ib_uobject *uobject,
 			    enum rdma_remove_reason why,
 			    struct uverbs_attr_bundle *attrs)
->>>>>>> 04d5ce62
 {
 	struct mlx5_user_mmap_entry *obj = uobject->object;
 
@@ -6187,8 +6125,6 @@
 	return 0;
 }
 
-<<<<<<< HEAD
-=======
 static int mlx5_rdma_user_mmap_entry_insert(struct mlx5_ib_ucontext *c,
 					    struct mlx5_user_mmap_entry *entry,
 					    size_t length)
@@ -6199,7 +6135,6 @@
 		((MLX5_IB_MMAP_OFFSET_END << 16) + (1UL << 16) - 1));
 }
 
->>>>>>> 04d5ce62
 static struct mlx5_user_mmap_entry *
 alloc_var_entry(struct mlx5_ib_ucontext *c)
 {
@@ -6230,15 +6165,8 @@
 	entry->page_idx = page_idx;
 	entry->mmap_flag = MLX5_IB_MMAP_TYPE_VAR;
 
-<<<<<<< HEAD
-	err = rdma_user_mmap_entry_insert_range(
-		&c->ibucontext, &entry->rdma_entry, var_table->stride_size,
-		MLX5_IB_MMAP_OFFSET_START << 16,
-		(MLX5_IB_MMAP_OFFSET_END << 16) + (1UL << 16) - 1);
-=======
 	err = mlx5_rdma_user_mmap_entry_insert(c, entry,
 					       var_table->stride_size);
->>>>>>> 04d5ce62
 	if (err)
 		goto err_insert;
 
@@ -6322,11 +6250,7 @@
 			UA_MANDATORY));
 
 DECLARE_UVERBS_NAMED_OBJECT(MLX5_IB_OBJECT_VAR,
-<<<<<<< HEAD
-			    UVERBS_TYPE_ALLOC_IDR(var_obj_cleanup),
-=======
 			    UVERBS_TYPE_ALLOC_IDR(mmap_obj_cleanup),
->>>>>>> 04d5ce62
 			    &UVERBS_METHOD(MLX5_IB_METHOD_VAR_OBJ_ALLOC),
 			    &UVERBS_METHOD(MLX5_IB_METHOD_VAR_OBJ_DESTROY));
 
@@ -6338,8 +6262,6 @@
 			MLX5_GENERAL_OBJ_TYPES_CAP_VIRTIO_NET_Q);
 }
 
-<<<<<<< HEAD
-=======
 static struct mlx5_user_mmap_entry *
 alloc_uar_entry(struct mlx5_ib_ucontext *c,
 		enum mlx5_ib_uapi_uar_alloc_type alloc_type)
@@ -6468,7 +6390,6 @@
 			    &UVERBS_METHOD(MLX5_IB_METHOD_UAR_OBJ_ALLOC),
 			    &UVERBS_METHOD(MLX5_IB_METHOD_UAR_OBJ_DESTROY));
 
->>>>>>> 04d5ce62
 ADD_UVERBS_ATTRIBUTES_SIMPLE(
 	mlx5_ib_dm,
 	UVERBS_OBJECT_DM,
@@ -6493,20 +6414,14 @@
 static const struct uapi_definition mlx5_ib_defs[] = {
 	UAPI_DEF_CHAIN(mlx5_ib_devx_defs),
 	UAPI_DEF_CHAIN(mlx5_ib_flow_defs),
-<<<<<<< HEAD
-=======
 	UAPI_DEF_CHAIN(mlx5_ib_qos_defs),
->>>>>>> 04d5ce62
 
 	UAPI_DEF_CHAIN_OBJ_TREE(UVERBS_OBJECT_FLOW_ACTION,
 				&mlx5_ib_flow_action),
 	UAPI_DEF_CHAIN_OBJ_TREE(UVERBS_OBJECT_DM, &mlx5_ib_dm),
 	UAPI_DEF_CHAIN_OBJ_TREE_NAMED(MLX5_IB_OBJECT_VAR,
 				UAPI_DEF_IS_OBJ_SUPPORTED(var_is_supported)),
-<<<<<<< HEAD
-=======
 	UAPI_DEF_CHAIN_OBJ_TREE_NAMED(MLX5_IB_OBJECT_UAR),
->>>>>>> 04d5ce62
 	{}
 };
 
@@ -6796,12 +6711,8 @@
 					doorbell_bar_offset);
 	bar_size = (1ULL << log_doorbell_bar_size) * 4096;
 	var_table->stride_size = 1ULL << log_doorbell_stride;
-<<<<<<< HEAD
-	var_table->num_var_hw_entries = div64_u64(bar_size, var_table->stride_size);
-=======
 	var_table->num_var_hw_entries = div_u64(bar_size,
 						var_table->stride_size);
->>>>>>> 04d5ce62
 	mutex_init(&var_table->bitmap_lock);
 	var_table->bitmap = bitmap_zalloc(var_table->num_var_hw_entries,
 					  GFP_KERNEL);
