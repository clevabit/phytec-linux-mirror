/*
 *  ec.c - ACPI Embedded Controller Driver (v3)
 *
 *  Copyright (C) 2001-2015 Intel Corporation
 *    Author: 2014, 2015 Lv Zheng <lv.zheng@intel.com>
 *            2006, 2007 Alexey Starikovskiy <alexey.y.starikovskiy@intel.com>
 *            2006       Denis Sadykov <denis.m.sadykov@intel.com>
 *            2004       Luming Yu <luming.yu@intel.com>
 *            2001, 2002 Andy Grover <andrew.grover@intel.com>
 *            2001, 2002 Paul Diefenbaugh <paul.s.diefenbaugh@intel.com>
 *  Copyright (C) 2008      Alexey Starikovskiy <astarikovskiy@suse.de>
 *
 * ~~~~~~~~~~~~~~~~~~~~~~~~~~~~~~~~~~~~~~~~~~~~~~~~~~~~~~~~~~~~~~~~~~~~~~~~~~
 *
 *  This program is free software; you can redistribute it and/or modify
 *  it under the terms of the GNU General Public License as published by
 *  the Free Software Foundation; either version 2 of the License, or (at
 *  your option) any later version.
 *
 *  This program is distributed in the hope that it will be useful, but
 *  WITHOUT ANY WARRANTY; without even the implied warranty of
 *  MERCHANTABILITY or FITNESS FOR A PARTICULAR PURPOSE.  See the GNU
 *  General Public License for more details.
 *
 * ~~~~~~~~~~~~~~~~~~~~~~~~~~~~~~~~~~~~~~~~~~~~~~~~~~~~~~~~~~~~~~~~~~~~~~~~~~
 */

/* Uncomment next line to get verbose printout */
/* #define DEBUG */
#define pr_fmt(fmt) "ACPI: EC: " fmt

#include <linux/kernel.h>
#include <linux/module.h>
#include <linux/init.h>
#include <linux/types.h>
#include <linux/delay.h>
#include <linux/interrupt.h>
#include <linux/list.h>
#include <linux/spinlock.h>
#include <linux/slab.h>
#include <linux/acpi.h>
#include <linux/dmi.h>
#include <asm/io.h>

#include "internal.h"

#define ACPI_EC_CLASS			"embedded_controller"
#define ACPI_EC_DEVICE_NAME		"Embedded Controller"
#define ACPI_EC_FILE_INFO		"info"

/* EC status register */
#define ACPI_EC_FLAG_OBF	0x01	/* Output buffer full */
#define ACPI_EC_FLAG_IBF	0x02	/* Input buffer full */
#define ACPI_EC_FLAG_CMD	0x08	/* Input buffer contains a command */
#define ACPI_EC_FLAG_BURST	0x10	/* burst mode */
#define ACPI_EC_FLAG_SCI	0x20	/* EC-SCI occurred */

/*
 * The SCI_EVT clearing timing is not defined by the ACPI specification.
 * This leads to lots of practical timing issues for the host EC driver.
 * The following variations are defined (from the target EC firmware's
 * perspective):
 * STATUS: After indicating SCI_EVT edge triggered IRQ to the host, the
 *         target can clear SCI_EVT at any time so long as the host can see
 *         the indication by reading the status register (EC_SC). So the
 *         host should re-check SCI_EVT after the first time the SCI_EVT
 *         indication is seen, which is the same time the query request
 *         (QR_EC) is written to the command register (EC_CMD). SCI_EVT set
 *         at any later time could indicate another event. Normally such
 *         kind of EC firmware has implemented an event queue and will
 *         return 0x00 to indicate "no outstanding event".
 * QUERY: After seeing the query request (QR_EC) written to the command
 *        register (EC_CMD) by the host and having prepared the responding
 *        event value in the data register (EC_DATA), the target can safely
 *        clear SCI_EVT because the target can confirm that the current
 *        event is being handled by the host. The host then should check
 *        SCI_EVT right after reading the event response from the data
 *        register (EC_DATA).
 * EVENT: After seeing the event response read from the data register
 *        (EC_DATA) by the host, the target can clear SCI_EVT. As the
 *        target requires time to notice the change in the data register
 *        (EC_DATA), the host may be required to wait additional guarding
 *        time before checking the SCI_EVT again. Such guarding may not be
 *        necessary if the host is notified via another IRQ.
 */
#define ACPI_EC_EVT_TIMING_STATUS	0x00
#define ACPI_EC_EVT_TIMING_QUERY	0x01
#define ACPI_EC_EVT_TIMING_EVENT	0x02

/* EC commands */
enum ec_command {
	ACPI_EC_COMMAND_READ = 0x80,
	ACPI_EC_COMMAND_WRITE = 0x81,
	ACPI_EC_BURST_ENABLE = 0x82,
	ACPI_EC_BURST_DISABLE = 0x83,
	ACPI_EC_COMMAND_QUERY = 0x84,
};

#define ACPI_EC_DELAY		500	/* Wait 500ms max. during EC ops */
#define ACPI_EC_UDELAY_GLK	1000	/* Wait 1ms max. to get global lock */
#define ACPI_EC_UDELAY_POLL	550	/* Wait 1ms for EC transaction polling */
#define ACPI_EC_CLEAR_MAX	100	/* Maximum number of events to query
					 * when trying to clear the EC */
#define ACPI_EC_MAX_QUERIES	16	/* Maximum number of parallel queries */

enum {
	EC_FLAGS_QUERY_ENABLED,		/* Query is enabled */
	EC_FLAGS_QUERY_PENDING,		/* Query is pending */
	EC_FLAGS_QUERY_GUARDING,	/* Guard for SCI_EVT check */
	EC_FLAGS_GPE_HANDLER_INSTALLED,	/* GPE handler installed */
	EC_FLAGS_EC_HANDLER_INSTALLED,	/* OpReg handler installed */
	EC_FLAGS_EVT_HANDLER_INSTALLED, /* _Qxx handlers installed */
	EC_FLAGS_STARTED,		/* Driver is started */
	EC_FLAGS_STOPPED,		/* Driver is stopped */
	EC_FLAGS_GPE_MASKED,		/* GPE masked */
};

#define ACPI_EC_COMMAND_POLL		0x01 /* Available for command byte */
#define ACPI_EC_COMMAND_COMPLETE	0x02 /* Completed last byte */

/* ec.c is compiled in acpi namespace so this shows up as acpi.ec_delay param */
static unsigned int ec_delay __read_mostly = ACPI_EC_DELAY;
module_param(ec_delay, uint, 0644);
MODULE_PARM_DESC(ec_delay, "Timeout(ms) waited until an EC command completes");

static unsigned int ec_max_queries __read_mostly = ACPI_EC_MAX_QUERIES;
module_param(ec_max_queries, uint, 0644);
MODULE_PARM_DESC(ec_max_queries, "Maximum parallel _Qxx evaluations");

static bool ec_busy_polling __read_mostly;
module_param(ec_busy_polling, bool, 0644);
MODULE_PARM_DESC(ec_busy_polling, "Use busy polling to advance EC transaction");

static unsigned int ec_polling_guard __read_mostly = ACPI_EC_UDELAY_POLL;
module_param(ec_polling_guard, uint, 0644);
MODULE_PARM_DESC(ec_polling_guard, "Guard time(us) between EC accesses in polling modes");

static unsigned int ec_event_clearing __read_mostly = ACPI_EC_EVT_TIMING_QUERY;

/*
 * If the number of false interrupts per one transaction exceeds
 * this threshold, will think there is a GPE storm happened and
 * will disable the GPE for normal transaction.
 */
static unsigned int ec_storm_threshold  __read_mostly = 8;
module_param(ec_storm_threshold, uint, 0644);
MODULE_PARM_DESC(ec_storm_threshold, "Maxim false GPE numbers not considered as GPE storm");

static bool ec_freeze_events __read_mostly = false;
module_param(ec_freeze_events, bool, 0644);
MODULE_PARM_DESC(ec_freeze_events, "Disabling event handling during suspend/resume");

static bool ec_no_wakeup __read_mostly;
module_param(ec_no_wakeup, bool, 0644);
MODULE_PARM_DESC(ec_no_wakeup, "Do not wake up from suspend-to-idle");

struct acpi_ec_query_handler {
	struct list_head node;
	acpi_ec_query_func func;
	acpi_handle handle;
	void *data;
	u8 query_bit;
	struct kref kref;
};

struct transaction {
	const u8 *wdata;
	u8 *rdata;
	unsigned short irq_count;
	u8 command;
	u8 wi;
	u8 ri;
	u8 wlen;
	u8 rlen;
	u8 flags;
};

struct acpi_ec_query {
	struct transaction transaction;
	struct work_struct work;
	struct acpi_ec_query_handler *handler;
};

static int acpi_ec_query(struct acpi_ec *ec, u8 *data);
static void advance_transaction(struct acpi_ec *ec);
static void acpi_ec_event_handler(struct work_struct *work);
static void acpi_ec_event_processor(struct work_struct *work);

struct acpi_ec *boot_ec, *first_ec;
EXPORT_SYMBOL(first_ec);
static bool boot_ec_is_ecdt = false;
static struct workqueue_struct *ec_query_wq;

static int EC_FLAGS_QUERY_HANDSHAKE; /* Needs QR_EC issued when SCI_EVT set */
static int EC_FLAGS_CORRECT_ECDT; /* Needs ECDT port address correction */
static int EC_FLAGS_IGNORE_DSDT_GPE; /* Needs ECDT GPE as correction setting */

/* --------------------------------------------------------------------------
 *                           Logging/Debugging
 * -------------------------------------------------------------------------- */

/*
 * Splitters used by the developers to track the boundary of the EC
 * handling processes.
 */
#ifdef DEBUG
#define EC_DBG_SEP	" "
#define EC_DBG_DRV	"+++++"
#define EC_DBG_STM	"====="
#define EC_DBG_REQ	"*****"
#define EC_DBG_EVT	"#####"
#else
#define EC_DBG_SEP	""
#define EC_DBG_DRV
#define EC_DBG_STM
#define EC_DBG_REQ
#define EC_DBG_EVT
#endif

#define ec_log_raw(fmt, ...) \
	pr_info(fmt "\n", ##__VA_ARGS__)
#define ec_dbg_raw(fmt, ...) \
	pr_debug(fmt "\n", ##__VA_ARGS__)
#define ec_log(filter, fmt, ...) \
	ec_log_raw(filter EC_DBG_SEP fmt EC_DBG_SEP filter, ##__VA_ARGS__)
#define ec_dbg(filter, fmt, ...) \
	ec_dbg_raw(filter EC_DBG_SEP fmt EC_DBG_SEP filter, ##__VA_ARGS__)

#define ec_log_drv(fmt, ...) \
	ec_log(EC_DBG_DRV, fmt, ##__VA_ARGS__)
#define ec_dbg_drv(fmt, ...) \
	ec_dbg(EC_DBG_DRV, fmt, ##__VA_ARGS__)
#define ec_dbg_stm(fmt, ...) \
	ec_dbg(EC_DBG_STM, fmt, ##__VA_ARGS__)
#define ec_dbg_req(fmt, ...) \
	ec_dbg(EC_DBG_REQ, fmt, ##__VA_ARGS__)
#define ec_dbg_evt(fmt, ...) \
	ec_dbg(EC_DBG_EVT, fmt, ##__VA_ARGS__)
#define ec_dbg_ref(ec, fmt, ...) \
	ec_dbg_raw("%lu: " fmt, ec->reference_count, ## __VA_ARGS__)

/* --------------------------------------------------------------------------
 *                           Device Flags
 * -------------------------------------------------------------------------- */

static bool acpi_ec_started(struct acpi_ec *ec)
{
	return test_bit(EC_FLAGS_STARTED, &ec->flags) &&
	       !test_bit(EC_FLAGS_STOPPED, &ec->flags);
}

static bool acpi_ec_event_enabled(struct acpi_ec *ec)
{
	/*
	 * There is an OSPM early stage logic. During the early stages
	 * (boot/resume), OSPMs shouldn't enable the event handling, only
	 * the EC transactions are allowed to be performed.
	 */
	if (!test_bit(EC_FLAGS_QUERY_ENABLED, &ec->flags))
		return false;
	/*
	 * However, disabling the event handling is experimental for late
	 * stage (suspend), and is controlled by the boot parameter of
	 * "ec_freeze_events":
	 * 1. true:  The EC event handling is disabled before entering
	 *           the noirq stage.
	 * 2. false: The EC event handling is automatically disabled as
	 *           soon as the EC driver is stopped.
	 */
	if (ec_freeze_events)
		return acpi_ec_started(ec);
	else
		return test_bit(EC_FLAGS_STARTED, &ec->flags);
}

static bool acpi_ec_flushed(struct acpi_ec *ec)
{
	return ec->reference_count == 1;
}

/* --------------------------------------------------------------------------
 *                           EC Registers
 * -------------------------------------------------------------------------- */

static inline u8 acpi_ec_read_status(struct acpi_ec *ec)
{
	u8 x = inb(ec->command_addr);

	ec_dbg_raw("EC_SC(R) = 0x%2.2x "
		   "SCI_EVT=%d BURST=%d CMD=%d IBF=%d OBF=%d",
		   x,
		   !!(x & ACPI_EC_FLAG_SCI),
		   !!(x & ACPI_EC_FLAG_BURST),
		   !!(x & ACPI_EC_FLAG_CMD),
		   !!(x & ACPI_EC_FLAG_IBF),
		   !!(x & ACPI_EC_FLAG_OBF));
	return x;
}

static inline u8 acpi_ec_read_data(struct acpi_ec *ec)
{
	u8 x = inb(ec->data_addr);

	ec->timestamp = jiffies;
	ec_dbg_raw("EC_DATA(R) = 0x%2.2x", x);
	return x;
}

static inline void acpi_ec_write_cmd(struct acpi_ec *ec, u8 command)
{
	ec_dbg_raw("EC_SC(W) = 0x%2.2x", command);
	outb(command, ec->command_addr);
	ec->timestamp = jiffies;
}

static inline void acpi_ec_write_data(struct acpi_ec *ec, u8 data)
{
	ec_dbg_raw("EC_DATA(W) = 0x%2.2x", data);
	outb(data, ec->data_addr);
	ec->timestamp = jiffies;
}

#if defined(DEBUG) || defined(CONFIG_DYNAMIC_DEBUG)
static const char *acpi_ec_cmd_string(u8 cmd)
{
	switch (cmd) {
	case 0x80:
		return "RD_EC";
	case 0x81:
		return "WR_EC";
	case 0x82:
		return "BE_EC";
	case 0x83:
		return "BD_EC";
	case 0x84:
		return "QR_EC";
	}
	return "UNKNOWN";
}
#else
#define acpi_ec_cmd_string(cmd)		"UNDEF"
#endif

/* --------------------------------------------------------------------------
 *                           GPE Registers
 * -------------------------------------------------------------------------- */

static inline bool acpi_ec_is_gpe_raised(struct acpi_ec *ec)
{
	acpi_event_status gpe_status = 0;

	(void)acpi_get_gpe_status(NULL, ec->gpe, &gpe_status);
	return (gpe_status & ACPI_EVENT_FLAG_STATUS_SET) ? true : false;
}

static inline void acpi_ec_enable_gpe(struct acpi_ec *ec, bool open)
{
	if (open)
		acpi_enable_gpe(NULL, ec->gpe);
	else {
		BUG_ON(ec->reference_count < 1);
		acpi_set_gpe(NULL, ec->gpe, ACPI_GPE_ENABLE);
	}
	if (acpi_ec_is_gpe_raised(ec)) {
		/*
		 * On some platforms, EN=1 writes cannot trigger GPE. So
		 * software need to manually trigger a pseudo GPE event on
		 * EN=1 writes.
		 */
		ec_dbg_raw("Polling quirk");
		advance_transaction(ec);
	}
}

static inline void acpi_ec_disable_gpe(struct acpi_ec *ec, bool close)
{
	if (close)
		acpi_disable_gpe(NULL, ec->gpe);
	else {
		BUG_ON(ec->reference_count < 1);
		acpi_set_gpe(NULL, ec->gpe, ACPI_GPE_DISABLE);
	}
}

static inline void acpi_ec_clear_gpe(struct acpi_ec *ec)
{
	/*
	 * GPE STS is a W1C register, which means:
	 * 1. Software can clear it without worrying about clearing other
	 *    GPEs' STS bits when the hardware sets them in parallel.
	 * 2. As long as software can ensure only clearing it when it is
	 *    set, hardware won't set it in parallel.
	 * So software can clear GPE in any contexts.
	 * Warning: do not move the check into advance_transaction() as the
	 * EC commands will be sent without GPE raised.
	 */
	if (!acpi_ec_is_gpe_raised(ec))
		return;
	acpi_clear_gpe(NULL, ec->gpe);
}

/* --------------------------------------------------------------------------
 *                           Transaction Management
 * -------------------------------------------------------------------------- */

static void acpi_ec_submit_request(struct acpi_ec *ec)
{
	ec->reference_count++;
	if (test_bit(EC_FLAGS_GPE_HANDLER_INSTALLED, &ec->flags) &&
	    ec->reference_count == 1)
		acpi_ec_enable_gpe(ec, true);
}

static void acpi_ec_complete_request(struct acpi_ec *ec)
{
	bool flushed = false;

	ec->reference_count--;
	if (test_bit(EC_FLAGS_GPE_HANDLER_INSTALLED, &ec->flags) &&
	    ec->reference_count == 0)
		acpi_ec_disable_gpe(ec, true);
	flushed = acpi_ec_flushed(ec);
	if (flushed)
		wake_up(&ec->wait);
}

static void acpi_ec_mask_gpe(struct acpi_ec *ec)
{
	if (!test_bit(EC_FLAGS_GPE_MASKED, &ec->flags)) {
		acpi_ec_disable_gpe(ec, false);
		ec_dbg_drv("Polling enabled");
		set_bit(EC_FLAGS_GPE_MASKED, &ec->flags);
	}
}

static void acpi_ec_unmask_gpe(struct acpi_ec *ec)
{
	if (test_bit(EC_FLAGS_GPE_MASKED, &ec->flags)) {
		clear_bit(EC_FLAGS_GPE_MASKED, &ec->flags);
		acpi_ec_enable_gpe(ec, false);
		ec_dbg_drv("Polling disabled");
	}
}

/*
 * acpi_ec_submit_flushable_request() - Increase the reference count unless
 *                                      the flush operation is not in
 *                                      progress
 * @ec: the EC device
 *
 * This function must be used before taking a new action that should hold
 * the reference count.  If this function returns false, then the action
 * must be discarded or it will prevent the flush operation from being
 * completed.
 */
static bool acpi_ec_submit_flushable_request(struct acpi_ec *ec)
{
	if (!acpi_ec_started(ec))
		return false;
	acpi_ec_submit_request(ec);
	return true;
}

static void acpi_ec_submit_query(struct acpi_ec *ec)
{
<<<<<<< HEAD
	acpi_ec_set_storm(ec, EC_FLAGS_COMMAND_STORM);
=======
	acpi_ec_mask_gpe(ec);
>>>>>>> bb176f67
	if (!acpi_ec_event_enabled(ec))
		return;
	if (!test_and_set_bit(EC_FLAGS_QUERY_PENDING, &ec->flags)) {
		ec_dbg_evt("Command(%s) submitted/blocked",
			   acpi_ec_cmd_string(ACPI_EC_COMMAND_QUERY));
		ec->nr_pending_queries++;
		schedule_work(&ec->work);
	}
}

static void acpi_ec_complete_query(struct acpi_ec *ec)
{
	if (test_and_clear_bit(EC_FLAGS_QUERY_PENDING, &ec->flags))
		ec_dbg_evt("Command(%s) unblocked",
			   acpi_ec_cmd_string(ACPI_EC_COMMAND_QUERY));
<<<<<<< HEAD
	acpi_ec_clear_storm(ec, EC_FLAGS_COMMAND_STORM);
=======
	acpi_ec_unmask_gpe(ec);
>>>>>>> bb176f67
}

static inline void __acpi_ec_enable_event(struct acpi_ec *ec)
{
	if (!test_and_set_bit(EC_FLAGS_QUERY_ENABLED, &ec->flags))
		ec_log_drv("event unblocked");
	if (!test_bit(EC_FLAGS_QUERY_PENDING, &ec->flags))
		advance_transaction(ec);
}

static inline void __acpi_ec_disable_event(struct acpi_ec *ec)
{
	if (test_and_clear_bit(EC_FLAGS_QUERY_ENABLED, &ec->flags))
		ec_log_drv("event blocked");
}

static void acpi_ec_enable_event(struct acpi_ec *ec)
{
	unsigned long flags;

	spin_lock_irqsave(&ec->lock, flags);
	if (acpi_ec_started(ec))
		__acpi_ec_enable_event(ec);
	spin_unlock_irqrestore(&ec->lock, flags);
}

#ifdef CONFIG_PM_SLEEP
static bool acpi_ec_query_flushed(struct acpi_ec *ec)
{
	bool flushed;
	unsigned long flags;

	spin_lock_irqsave(&ec->lock, flags);
	flushed = !ec->nr_pending_queries;
	spin_unlock_irqrestore(&ec->lock, flags);
	return flushed;
}

static void __acpi_ec_flush_event(struct acpi_ec *ec)
{
	/*
	 * When ec_freeze_events is true, we need to flush events in
	 * the proper position before entering the noirq stage.
	 */
	wait_event(ec->wait, acpi_ec_query_flushed(ec));
	if (ec_query_wq)
		flush_workqueue(ec_query_wq);
}

static void acpi_ec_disable_event(struct acpi_ec *ec)
{
	unsigned long flags;

	spin_lock_irqsave(&ec->lock, flags);
	__acpi_ec_disable_event(ec);
	spin_unlock_irqrestore(&ec->lock, flags);
	__acpi_ec_flush_event(ec);
}

void acpi_ec_flush_work(void)
{
	if (first_ec)
		__acpi_ec_flush_event(first_ec);

	flush_scheduled_work();
}
#endif /* CONFIG_PM_SLEEP */

static bool acpi_ec_guard_event(struct acpi_ec *ec)
{
	bool guarded = true;
	unsigned long flags;

	spin_lock_irqsave(&ec->lock, flags);
	/*
	 * If firmware SCI_EVT clearing timing is "event", we actually
	 * don't know when the SCI_EVT will be cleared by firmware after
	 * evaluating _Qxx, so we need to re-check SCI_EVT after waiting an
	 * acceptable period.
	 *
	 * The guarding period begins when EC_FLAGS_QUERY_PENDING is
	 * flagged, which means SCI_EVT check has just been performed.
	 * But if the current transaction is ACPI_EC_COMMAND_QUERY, the
	 * guarding should have already been performed (via
	 * EC_FLAGS_QUERY_GUARDING) and should not be applied so that the
	 * ACPI_EC_COMMAND_QUERY transaction can be transitioned into
	 * ACPI_EC_COMMAND_POLL state immediately.
	 */
	if (ec_event_clearing == ACPI_EC_EVT_TIMING_STATUS ||
	    ec_event_clearing == ACPI_EC_EVT_TIMING_QUERY ||
	    !test_bit(EC_FLAGS_QUERY_PENDING, &ec->flags) ||
	    (ec->curr && ec->curr->command == ACPI_EC_COMMAND_QUERY))
		guarded = false;
	spin_unlock_irqrestore(&ec->lock, flags);
	return guarded;
}

static int ec_transaction_polled(struct acpi_ec *ec)
{
	unsigned long flags;
	int ret = 0;

	spin_lock_irqsave(&ec->lock, flags);
	if (ec->curr && (ec->curr->flags & ACPI_EC_COMMAND_POLL))
		ret = 1;
	spin_unlock_irqrestore(&ec->lock, flags);
	return ret;
}

static int ec_transaction_completed(struct acpi_ec *ec)
{
	unsigned long flags;
	int ret = 0;

	spin_lock_irqsave(&ec->lock, flags);
	if (ec->curr && (ec->curr->flags & ACPI_EC_COMMAND_COMPLETE))
		ret = 1;
	spin_unlock_irqrestore(&ec->lock, flags);
	return ret;
}

static inline void ec_transaction_transition(struct acpi_ec *ec, unsigned long flag)
{
	ec->curr->flags |= flag;
	if (ec->curr->command == ACPI_EC_COMMAND_QUERY) {
		if (ec_event_clearing == ACPI_EC_EVT_TIMING_STATUS &&
		    flag == ACPI_EC_COMMAND_POLL)
			acpi_ec_complete_query(ec);
		if (ec_event_clearing == ACPI_EC_EVT_TIMING_QUERY &&
		    flag == ACPI_EC_COMMAND_COMPLETE)
			acpi_ec_complete_query(ec);
		if (ec_event_clearing == ACPI_EC_EVT_TIMING_EVENT &&
		    flag == ACPI_EC_COMMAND_COMPLETE)
			set_bit(EC_FLAGS_QUERY_GUARDING, &ec->flags);
	}
}

static void advance_transaction(struct acpi_ec *ec)
{
	struct transaction *t;
	u8 status;
	bool wakeup = false;

	ec_dbg_stm("%s (%d)", in_interrupt() ? "IRQ" : "TASK",
		   smp_processor_id());
	/*
	 * By always clearing STS before handling all indications, we can
	 * ensure a hardware STS 0->1 change after this clearing can always
	 * trigger a GPE interrupt.
	 */
	acpi_ec_clear_gpe(ec);
	status = acpi_ec_read_status(ec);
	t = ec->curr;
	/*
	 * Another IRQ or a guarded polling mode advancement is detected,
	 * the next QR_EC submission is then allowed.
	 */
	if (!t || !(t->flags & ACPI_EC_COMMAND_POLL)) {
		if (ec_event_clearing == ACPI_EC_EVT_TIMING_EVENT &&
		    (!ec->nr_pending_queries ||
		     test_bit(EC_FLAGS_QUERY_GUARDING, &ec->flags))) {
			clear_bit(EC_FLAGS_QUERY_GUARDING, &ec->flags);
			acpi_ec_complete_query(ec);
		}
	}
	if (!t)
		goto err;
	if (t->flags & ACPI_EC_COMMAND_POLL) {
		if (t->wlen > t->wi) {
			if ((status & ACPI_EC_FLAG_IBF) == 0)
				acpi_ec_write_data(ec, t->wdata[t->wi++]);
			else
				goto err;
		} else if (t->rlen > t->ri) {
			if ((status & ACPI_EC_FLAG_OBF) == 1) {
				t->rdata[t->ri++] = acpi_ec_read_data(ec);
				if (t->rlen == t->ri) {
					ec_transaction_transition(ec, ACPI_EC_COMMAND_COMPLETE);
					if (t->command == ACPI_EC_COMMAND_QUERY)
						ec_dbg_evt("Command(%s) completed by hardware",
							   acpi_ec_cmd_string(ACPI_EC_COMMAND_QUERY));
					wakeup = true;
				}
			} else
				goto err;
		} else if (t->wlen == t->wi &&
			   (status & ACPI_EC_FLAG_IBF) == 0) {
			ec_transaction_transition(ec, ACPI_EC_COMMAND_COMPLETE);
			wakeup = true;
		}
		goto out;
	} else {
		if (EC_FLAGS_QUERY_HANDSHAKE &&
		    !(status & ACPI_EC_FLAG_SCI) &&
		    (t->command == ACPI_EC_COMMAND_QUERY)) {
			ec_transaction_transition(ec, ACPI_EC_COMMAND_POLL);
			t->rdata[t->ri++] = 0x00;
			ec_transaction_transition(ec, ACPI_EC_COMMAND_COMPLETE);
			ec_dbg_evt("Command(%s) completed by software",
				   acpi_ec_cmd_string(ACPI_EC_COMMAND_QUERY));
			wakeup = true;
		} else if ((status & ACPI_EC_FLAG_IBF) == 0) {
			acpi_ec_write_cmd(ec, t->command);
			ec_transaction_transition(ec, ACPI_EC_COMMAND_POLL);
		} else
			goto err;
		goto out;
	}
err:
	/*
	 * If SCI bit is set, then don't think it's a false IRQ
	 * otherwise will take a not handled IRQ as a false one.
	 */
	if (!(status & ACPI_EC_FLAG_SCI)) {
		if (in_interrupt() && t) {
			if (t->irq_count < ec_storm_threshold)
				++t->irq_count;
			/* Allow triggering on 0 threshold */
			if (t->irq_count == ec_storm_threshold)
				acpi_ec_mask_gpe(ec);
		}
	}
out:
	if (status & ACPI_EC_FLAG_SCI)
		acpi_ec_submit_query(ec);
	if (wakeup && in_interrupt())
		wake_up(&ec->wait);
}

static void start_transaction(struct acpi_ec *ec)
{
	ec->curr->irq_count = ec->curr->wi = ec->curr->ri = 0;
	ec->curr->flags = 0;
}

static int ec_guard(struct acpi_ec *ec)
{
	unsigned long guard = usecs_to_jiffies(ec->polling_guard);
	unsigned long timeout = ec->timestamp + guard;

	/* Ensure guarding period before polling EC status */
	do {
		if (ec->busy_polling) {
			/* Perform busy polling */
			if (ec_transaction_completed(ec))
				return 0;
			udelay(jiffies_to_usecs(guard));
		} else {
			/*
			 * Perform wait polling
			 * 1. Wait the transaction to be completed by the
			 *    GPE handler after the transaction enters
			 *    ACPI_EC_COMMAND_POLL state.
			 * 2. A special guarding logic is also required
			 *    for event clearing mode "event" before the
			 *    transaction enters ACPI_EC_COMMAND_POLL
			 *    state.
			 */
			if (!ec_transaction_polled(ec) &&
			    !acpi_ec_guard_event(ec))
				break;
			if (wait_event_timeout(ec->wait,
					       ec_transaction_completed(ec),
					       guard))
				return 0;
		}
	} while (time_before(jiffies, timeout));
	return -ETIME;
}

static int ec_poll(struct acpi_ec *ec)
{
	unsigned long flags;
	int repeat = 5; /* number of command restarts */

	while (repeat--) {
		unsigned long delay = jiffies +
			msecs_to_jiffies(ec_delay);
		do {
			if (!ec_guard(ec))
				return 0;
			spin_lock_irqsave(&ec->lock, flags);
			advance_transaction(ec);
			spin_unlock_irqrestore(&ec->lock, flags);
		} while (time_before(jiffies, delay));
		pr_debug("controller reset, restart transaction\n");
		spin_lock_irqsave(&ec->lock, flags);
		start_transaction(ec);
		spin_unlock_irqrestore(&ec->lock, flags);
	}
	return -ETIME;
}

static int acpi_ec_transaction_unlocked(struct acpi_ec *ec,
					struct transaction *t)
{
	unsigned long tmp;
	int ret = 0;

	/* start transaction */
	spin_lock_irqsave(&ec->lock, tmp);
	/* Enable GPE for command processing (IBF=0/OBF=1) */
	if (!acpi_ec_submit_flushable_request(ec)) {
		ret = -EINVAL;
		goto unlock;
	}
	ec_dbg_ref(ec, "Increase command");
	/* following two actions should be kept atomic */
	ec->curr = t;
	ec_dbg_req("Command(%s) started", acpi_ec_cmd_string(t->command));
	start_transaction(ec);
	spin_unlock_irqrestore(&ec->lock, tmp);

	ret = ec_poll(ec);

	spin_lock_irqsave(&ec->lock, tmp);
	if (t->irq_count == ec_storm_threshold)
		acpi_ec_unmask_gpe(ec);
	ec_dbg_req("Command(%s) stopped", acpi_ec_cmd_string(t->command));
	ec->curr = NULL;
	/* Disable GPE for command processing (IBF=0/OBF=1) */
	acpi_ec_complete_request(ec);
	ec_dbg_ref(ec, "Decrease command");
unlock:
	spin_unlock_irqrestore(&ec->lock, tmp);
	return ret;
}

static int acpi_ec_transaction(struct acpi_ec *ec, struct transaction *t)
{
	int status;
	u32 glk;

	if (!ec || (!t) || (t->wlen && !t->wdata) || (t->rlen && !t->rdata))
		return -EINVAL;
	if (t->rdata)
		memset(t->rdata, 0, t->rlen);

	mutex_lock(&ec->mutex);
	if (ec->global_lock) {
		status = acpi_acquire_global_lock(ACPI_EC_UDELAY_GLK, &glk);
		if (ACPI_FAILURE(status)) {
			status = -ENODEV;
			goto unlock;
		}
	}

	status = acpi_ec_transaction_unlocked(ec, t);

	if (ec->global_lock)
		acpi_release_global_lock(glk);
unlock:
	mutex_unlock(&ec->mutex);
	return status;
}

static int acpi_ec_burst_enable(struct acpi_ec *ec)
{
	u8 d;
	struct transaction t = {.command = ACPI_EC_BURST_ENABLE,
				.wdata = NULL, .rdata = &d,
				.wlen = 0, .rlen = 1};

	return acpi_ec_transaction(ec, &t);
}

static int acpi_ec_burst_disable(struct acpi_ec *ec)
{
	struct transaction t = {.command = ACPI_EC_BURST_DISABLE,
				.wdata = NULL, .rdata = NULL,
				.wlen = 0, .rlen = 0};

	return (acpi_ec_read_status(ec) & ACPI_EC_FLAG_BURST) ?
				acpi_ec_transaction(ec, &t) : 0;
}

static int acpi_ec_read(struct acpi_ec *ec, u8 address, u8 *data)
{
	int result;
	u8 d;
	struct transaction t = {.command = ACPI_EC_COMMAND_READ,
				.wdata = &address, .rdata = &d,
				.wlen = 1, .rlen = 1};

	result = acpi_ec_transaction(ec, &t);
	*data = d;
	return result;
}

static int acpi_ec_write(struct acpi_ec *ec, u8 address, u8 data)
{
	u8 wdata[2] = { address, data };
	struct transaction t = {.command = ACPI_EC_COMMAND_WRITE,
				.wdata = wdata, .rdata = NULL,
				.wlen = 2, .rlen = 0};

	return acpi_ec_transaction(ec, &t);
}

int ec_read(u8 addr, u8 *val)
{
	int err;
	u8 temp_data;

	if (!first_ec)
		return -ENODEV;

	err = acpi_ec_read(first_ec, addr, &temp_data);

	if (!err) {
		*val = temp_data;
		return 0;
	}
	return err;
}
EXPORT_SYMBOL(ec_read);

int ec_write(u8 addr, u8 val)
{
	int err;

	if (!first_ec)
		return -ENODEV;

	err = acpi_ec_write(first_ec, addr, val);

	return err;
}
EXPORT_SYMBOL(ec_write);

int ec_transaction(u8 command,
		   const u8 *wdata, unsigned wdata_len,
		   u8 *rdata, unsigned rdata_len)
{
	struct transaction t = {.command = command,
				.wdata = wdata, .rdata = rdata,
				.wlen = wdata_len, .rlen = rdata_len};

	if (!first_ec)
		return -ENODEV;

	return acpi_ec_transaction(first_ec, &t);
}
EXPORT_SYMBOL(ec_transaction);

/* Get the handle to the EC device */
acpi_handle ec_get_handle(void)
{
	if (!first_ec)
		return NULL;
	return first_ec->handle;
}
EXPORT_SYMBOL(ec_get_handle);

static void acpi_ec_start(struct acpi_ec *ec, bool resuming)
{
	unsigned long flags;

	spin_lock_irqsave(&ec->lock, flags);
	if (!test_and_set_bit(EC_FLAGS_STARTED, &ec->flags)) {
		ec_dbg_drv("Starting EC");
		/* Enable GPE for event processing (SCI_EVT=1) */
		if (!resuming) {
			acpi_ec_submit_request(ec);
			ec_dbg_ref(ec, "Increase driver");
		}
		ec_log_drv("EC started");
	}
	spin_unlock_irqrestore(&ec->lock, flags);
}

static bool acpi_ec_stopped(struct acpi_ec *ec)
{
	unsigned long flags;
	bool flushed;

	spin_lock_irqsave(&ec->lock, flags);
	flushed = acpi_ec_flushed(ec);
	spin_unlock_irqrestore(&ec->lock, flags);
	return flushed;
}

static void acpi_ec_stop(struct acpi_ec *ec, bool suspending)
{
	unsigned long flags;

	spin_lock_irqsave(&ec->lock, flags);
	if (acpi_ec_started(ec)) {
		ec_dbg_drv("Stopping EC");
		set_bit(EC_FLAGS_STOPPED, &ec->flags);
		spin_unlock_irqrestore(&ec->lock, flags);
		wait_event(ec->wait, acpi_ec_stopped(ec));
		spin_lock_irqsave(&ec->lock, flags);
		/* Disable GPE for event processing (SCI_EVT=1) */
		if (!suspending) {
			acpi_ec_complete_request(ec);
			ec_dbg_ref(ec, "Decrease driver");
		} else if (!ec_freeze_events)
			__acpi_ec_disable_event(ec);
		clear_bit(EC_FLAGS_STARTED, &ec->flags);
		clear_bit(EC_FLAGS_STOPPED, &ec->flags);
		ec_log_drv("EC stopped");
	}
	spin_unlock_irqrestore(&ec->lock, flags);
}

static void acpi_ec_enter_noirq(struct acpi_ec *ec)
{
	unsigned long flags;

	spin_lock_irqsave(&ec->lock, flags);
	ec->busy_polling = true;
	ec->polling_guard = 0;
	ec_log_drv("interrupt blocked");
	spin_unlock_irqrestore(&ec->lock, flags);
}

static void acpi_ec_leave_noirq(struct acpi_ec *ec)
{
	unsigned long flags;

	spin_lock_irqsave(&ec->lock, flags);
	ec->busy_polling = ec_busy_polling;
	ec->polling_guard = ec_polling_guard;
	ec_log_drv("interrupt unblocked");
	spin_unlock_irqrestore(&ec->lock, flags);
}

void acpi_ec_block_transactions(void)
{
	struct acpi_ec *ec = first_ec;

	if (!ec)
		return;

	mutex_lock(&ec->mutex);
	/* Prevent transactions from being carried out */
	acpi_ec_stop(ec, true);
	mutex_unlock(&ec->mutex);
}

void acpi_ec_unblock_transactions(void)
{
	/*
	 * Allow transactions to happen again (this function is called from
	 * atomic context during wakeup, so we don't need to acquire the mutex).
	 */
	if (first_ec)
		acpi_ec_start(first_ec, true);
}

/* --------------------------------------------------------------------------
                                Event Management
   -------------------------------------------------------------------------- */
static struct acpi_ec_query_handler *
acpi_ec_get_query_handler(struct acpi_ec_query_handler *handler)
{
	if (handler)
		kref_get(&handler->kref);
	return handler;
}

static struct acpi_ec_query_handler *
acpi_ec_get_query_handler_by_value(struct acpi_ec *ec, u8 value)
{
	struct acpi_ec_query_handler *handler;
	bool found = false;

	mutex_lock(&ec->mutex);
	list_for_each_entry(handler, &ec->list, node) {
		if (value == handler->query_bit) {
			found = true;
			break;
		}
	}
	mutex_unlock(&ec->mutex);
	return found ? acpi_ec_get_query_handler(handler) : NULL;
}

static void acpi_ec_query_handler_release(struct kref *kref)
{
	struct acpi_ec_query_handler *handler =
		container_of(kref, struct acpi_ec_query_handler, kref);

	kfree(handler);
}

static void acpi_ec_put_query_handler(struct acpi_ec_query_handler *handler)
{
	kref_put(&handler->kref, acpi_ec_query_handler_release);
}

int acpi_ec_add_query_handler(struct acpi_ec *ec, u8 query_bit,
			      acpi_handle handle, acpi_ec_query_func func,
			      void *data)
{
	struct acpi_ec_query_handler *handler =
	    kzalloc(sizeof(struct acpi_ec_query_handler), GFP_KERNEL);

	if (!handler)
		return -ENOMEM;

	handler->query_bit = query_bit;
	handler->handle = handle;
	handler->func = func;
	handler->data = data;
	mutex_lock(&ec->mutex);
	kref_init(&handler->kref);
	list_add(&handler->node, &ec->list);
	mutex_unlock(&ec->mutex);
	return 0;
}
EXPORT_SYMBOL_GPL(acpi_ec_add_query_handler);

static void acpi_ec_remove_query_handlers(struct acpi_ec *ec,
					  bool remove_all, u8 query_bit)
{
	struct acpi_ec_query_handler *handler, *tmp;
	LIST_HEAD(free_list);

	mutex_lock(&ec->mutex);
	list_for_each_entry_safe(handler, tmp, &ec->list, node) {
		if (remove_all || query_bit == handler->query_bit) {
			list_del_init(&handler->node);
			list_add(&handler->node, &free_list);
		}
	}
	mutex_unlock(&ec->mutex);
	list_for_each_entry_safe(handler, tmp, &free_list, node)
		acpi_ec_put_query_handler(handler);
}

void acpi_ec_remove_query_handler(struct acpi_ec *ec, u8 query_bit)
{
	acpi_ec_remove_query_handlers(ec, false, query_bit);
}
EXPORT_SYMBOL_GPL(acpi_ec_remove_query_handler);

static struct acpi_ec_query *acpi_ec_create_query(u8 *pval)
{
	struct acpi_ec_query *q;
	struct transaction *t;

	q = kzalloc(sizeof (struct acpi_ec_query), GFP_KERNEL);
	if (!q)
		return NULL;
	INIT_WORK(&q->work, acpi_ec_event_processor);
	t = &q->transaction;
	t->command = ACPI_EC_COMMAND_QUERY;
	t->rdata = pval;
	t->rlen = 1;
	return q;
}

static void acpi_ec_delete_query(struct acpi_ec_query *q)
{
	if (q) {
		if (q->handler)
			acpi_ec_put_query_handler(q->handler);
		kfree(q);
	}
}

static void acpi_ec_event_processor(struct work_struct *work)
{
	struct acpi_ec_query *q = container_of(work, struct acpi_ec_query, work);
	struct acpi_ec_query_handler *handler = q->handler;

	ec_dbg_evt("Query(0x%02x) started", handler->query_bit);
	if (handler->func)
		handler->func(handler->data);
	else if (handler->handle)
		acpi_evaluate_object(handler->handle, NULL, NULL, NULL);
	ec_dbg_evt("Query(0x%02x) stopped", handler->query_bit);
	acpi_ec_delete_query(q);
}

static int acpi_ec_query(struct acpi_ec *ec, u8 *data)
{
	u8 value = 0;
	int result;
	struct acpi_ec_query *q;

	q = acpi_ec_create_query(&value);
	if (!q)
		return -ENOMEM;

	/*
	 * Query the EC to find out which _Qxx method we need to evaluate.
	 * Note that successful completion of the query causes the ACPI_EC_SCI
	 * bit to be cleared (and thus clearing the interrupt source).
	 */
	result = acpi_ec_transaction(ec, &q->transaction);
	if (!value)
		result = -ENODATA;
	if (result)
		goto err_exit;

	q->handler = acpi_ec_get_query_handler_by_value(ec, value);
	if (!q->handler) {
		result = -ENODATA;
		goto err_exit;
	}

	/*
	 * It is reported that _Qxx are evaluated in a parallel way on
	 * Windows:
	 * https://bugzilla.kernel.org/show_bug.cgi?id=94411
	 *
	 * Put this log entry before schedule_work() in order to make
	 * it appearing before any other log entries occurred during the
	 * work queue execution.
	 */
	ec_dbg_evt("Query(0x%02x) scheduled", value);
	if (!queue_work(ec_query_wq, &q->work)) {
		ec_dbg_evt("Query(0x%02x) overlapped", value);
		result = -EBUSY;
	}

err_exit:
	if (result)
		acpi_ec_delete_query(q);
	if (data)
		*data = value;
	return result;
}

static void acpi_ec_check_event(struct acpi_ec *ec)
{
	unsigned long flags;

	if (ec_event_clearing == ACPI_EC_EVT_TIMING_EVENT) {
		if (ec_guard(ec)) {
			spin_lock_irqsave(&ec->lock, flags);
			/*
			 * Take care of the SCI_EVT unless no one else is
			 * taking care of it.
			 */
			if (!ec->curr)
				advance_transaction(ec);
			spin_unlock_irqrestore(&ec->lock, flags);
		}
	}
}

static void acpi_ec_event_handler(struct work_struct *work)
{
	unsigned long flags;
	struct acpi_ec *ec = container_of(work, struct acpi_ec, work);

	ec_dbg_evt("Event started");

	spin_lock_irqsave(&ec->lock, flags);
	while (ec->nr_pending_queries) {
		spin_unlock_irqrestore(&ec->lock, flags);
		(void)acpi_ec_query(ec, NULL);
		spin_lock_irqsave(&ec->lock, flags);
		ec->nr_pending_queries--;
		/*
		 * Before exit, make sure that this work item can be
		 * scheduled again. There might be QR_EC failures, leaving
		 * EC_FLAGS_QUERY_PENDING uncleared and preventing this work
		 * item from being scheduled again.
		 */
		if (!ec->nr_pending_queries) {
			if (ec_event_clearing == ACPI_EC_EVT_TIMING_STATUS ||
			    ec_event_clearing == ACPI_EC_EVT_TIMING_QUERY)
				acpi_ec_complete_query(ec);
		}
	}
	spin_unlock_irqrestore(&ec->lock, flags);

	ec_dbg_evt("Event stopped");

	acpi_ec_check_event(ec);
}

static u32 acpi_ec_gpe_handler(acpi_handle gpe_device,
	u32 gpe_number, void *data)
{
	unsigned long flags;
	struct acpi_ec *ec = data;

	spin_lock_irqsave(&ec->lock, flags);
	advance_transaction(ec);
	spin_unlock_irqrestore(&ec->lock, flags);
	return ACPI_INTERRUPT_HANDLED;
}

/* --------------------------------------------------------------------------
 *                           Address Space Management
 * -------------------------------------------------------------------------- */

static acpi_status
acpi_ec_space_handler(u32 function, acpi_physical_address address,
		      u32 bits, u64 *value64,
		      void *handler_context, void *region_context)
{
	struct acpi_ec *ec = handler_context;
	int result = 0, i, bytes = bits / 8;
	u8 *value = (u8 *)value64;

	if ((address > 0xFF) || !value || !handler_context)
		return AE_BAD_PARAMETER;

	if (function != ACPI_READ && function != ACPI_WRITE)
		return AE_BAD_PARAMETER;

	if (ec->busy_polling || bits > 8)
		acpi_ec_burst_enable(ec);

	for (i = 0; i < bytes; ++i, ++address, ++value)
		result = (function == ACPI_READ) ?
			acpi_ec_read(ec, address, value) :
			acpi_ec_write(ec, address, *value);

	if (ec->busy_polling || bits > 8)
		acpi_ec_burst_disable(ec);

	switch (result) {
	case -EINVAL:
		return AE_BAD_PARAMETER;
	case -ENODEV:
		return AE_NOT_FOUND;
	case -ETIME:
		return AE_TIME;
	default:
		return AE_OK;
	}
}

/* --------------------------------------------------------------------------
 *                             Driver Interface
 * -------------------------------------------------------------------------- */

static acpi_status
ec_parse_io_ports(struct acpi_resource *resource, void *context);

static void acpi_ec_free(struct acpi_ec *ec)
{
	if (first_ec == ec)
		first_ec = NULL;
	if (boot_ec == ec)
		boot_ec = NULL;
	kfree(ec);
}

static struct acpi_ec *acpi_ec_alloc(void)
{
	struct acpi_ec *ec = kzalloc(sizeof(struct acpi_ec), GFP_KERNEL);

	if (!ec)
		return NULL;
	mutex_init(&ec->mutex);
	init_waitqueue_head(&ec->wait);
	INIT_LIST_HEAD(&ec->list);
	spin_lock_init(&ec->lock);
	INIT_WORK(&ec->work, acpi_ec_event_handler);
	ec->timestamp = jiffies;
	ec->busy_polling = true;
	ec->polling_guard = 0;
	return ec;
}

static acpi_status
acpi_ec_register_query_methods(acpi_handle handle, u32 level,
			       void *context, void **return_value)
{
	char node_name[5];
	struct acpi_buffer buffer = { sizeof(node_name), node_name };
	struct acpi_ec *ec = context;
	int value = 0;
	acpi_status status;

	status = acpi_get_name(handle, ACPI_SINGLE_NAME, &buffer);

	if (ACPI_SUCCESS(status) && sscanf(node_name, "_Q%x", &value) == 1)
		acpi_ec_add_query_handler(ec, value, handle, NULL, NULL);
	return AE_OK;
}

static acpi_status
ec_parse_device(acpi_handle handle, u32 Level, void *context, void **retval)
{
	acpi_status status;
	unsigned long long tmp = 0;
	struct acpi_ec *ec = context;

	/* clear addr values, ec_parse_io_ports depend on it */
	ec->command_addr = ec->data_addr = 0;

	status = acpi_walk_resources(handle, METHOD_NAME__CRS,
				     ec_parse_io_ports, ec);
	if (ACPI_FAILURE(status))
		return status;
	if (ec->data_addr == 0 || ec->command_addr == 0)
		return AE_OK;

	if (boot_ec && boot_ec_is_ecdt && EC_FLAGS_IGNORE_DSDT_GPE) {
		/*
		 * Always inherit the GPE number setting from the ECDT
		 * EC.
		 */
		ec->gpe = boot_ec->gpe;
	} else {
		/* Get GPE bit assignment (EC events). */
		/* TODO: Add support for _GPE returning a package */
		status = acpi_evaluate_integer(handle, "_GPE", NULL, &tmp);
		if (ACPI_FAILURE(status))
			return status;
		ec->gpe = tmp;
	}
	/* Use the global lock for all EC transactions? */
	tmp = 0;
	acpi_evaluate_integer(handle, "_GLK", NULL, &tmp);
	ec->global_lock = tmp;
	ec->handle = handle;
	return AE_CTRL_TERMINATE;
}

/*
 * Note: This function returns an error code only when the address space
 *       handler is not installed, which means "not able to handle
 *       transactions".
 */
static int ec_install_handlers(struct acpi_ec *ec, bool handle_events)
{
	acpi_status status;

	acpi_ec_start(ec, false);

	if (!test_bit(EC_FLAGS_EC_HANDLER_INSTALLED, &ec->flags)) {
		acpi_ec_enter_noirq(ec);
		status = acpi_install_address_space_handler(ec->handle,
							    ACPI_ADR_SPACE_EC,
							    &acpi_ec_space_handler,
							    NULL, ec);
		if (ACPI_FAILURE(status)) {
			if (status == AE_NOT_FOUND) {
				/*
				 * Maybe OS fails in evaluating the _REG
				 * object. The AE_NOT_FOUND error will be
				 * ignored and OS * continue to initialize
				 * EC.
				 */
				pr_err("Fail in evaluating the _REG object"
					" of EC device. Broken bios is suspected.\n");
			} else {
				acpi_ec_stop(ec, false);
				return -ENODEV;
			}
		}
		set_bit(EC_FLAGS_EC_HANDLER_INSTALLED, &ec->flags);
	}

	if (!handle_events)
		return 0;

	if (!test_bit(EC_FLAGS_EVT_HANDLER_INSTALLED, &ec->flags)) {
		/* Find and register all query methods */
		acpi_walk_namespace(ACPI_TYPE_METHOD, ec->handle, 1,
				    acpi_ec_register_query_methods,
				    NULL, ec, NULL);
		set_bit(EC_FLAGS_EVT_HANDLER_INSTALLED, &ec->flags);
	}
	if (!test_bit(EC_FLAGS_GPE_HANDLER_INSTALLED, &ec->flags)) {
		status = acpi_install_gpe_raw_handler(NULL, ec->gpe,
					  ACPI_GPE_EDGE_TRIGGERED,
					  &acpi_ec_gpe_handler, ec);
		/* This is not fatal as we can poll EC events */
		if (ACPI_SUCCESS(status)) {
			set_bit(EC_FLAGS_GPE_HANDLER_INSTALLED, &ec->flags);
			acpi_ec_leave_noirq(ec);
			if (test_bit(EC_FLAGS_STARTED, &ec->flags) &&
			    ec->reference_count >= 1)
				acpi_ec_enable_gpe(ec, true);

			/* EC is fully operational, allow queries */
			acpi_ec_enable_event(ec);
		}
	}

	return 0;
}

static void ec_remove_handlers(struct acpi_ec *ec)
{
	if (test_bit(EC_FLAGS_EC_HANDLER_INSTALLED, &ec->flags)) {
		if (ACPI_FAILURE(acpi_remove_address_space_handler(ec->handle,
					ACPI_ADR_SPACE_EC, &acpi_ec_space_handler)))
			pr_err("failed to remove space handler\n");
		clear_bit(EC_FLAGS_EC_HANDLER_INSTALLED, &ec->flags);
	}

	/*
	 * Stops handling the EC transactions after removing the operation
	 * region handler. This is required because _REG(DISCONNECT)
	 * invoked during the removal can result in new EC transactions.
	 *
	 * Flushes the EC requests and thus disables the GPE before
	 * removing the GPE handler. This is required by the current ACPICA
	 * GPE core. ACPICA GPE core will automatically disable a GPE when
	 * it is indicated but there is no way to handle it. So the drivers
	 * must disable the GPEs prior to removing the GPE handlers.
	 */
	acpi_ec_stop(ec, false);

	if (test_bit(EC_FLAGS_GPE_HANDLER_INSTALLED, &ec->flags)) {
		if (ACPI_FAILURE(acpi_remove_gpe_handler(NULL, ec->gpe,
					&acpi_ec_gpe_handler)))
			pr_err("failed to remove gpe handler\n");
		clear_bit(EC_FLAGS_GPE_HANDLER_INSTALLED, &ec->flags);
	}
	if (test_bit(EC_FLAGS_EVT_HANDLER_INSTALLED, &ec->flags)) {
		acpi_ec_remove_query_handlers(ec, true, 0);
		clear_bit(EC_FLAGS_EVT_HANDLER_INSTALLED, &ec->flags);
	}
}

static int acpi_ec_setup(struct acpi_ec *ec, bool handle_events)
{
	int ret;

	ret = ec_install_handlers(ec, handle_events);
	if (ret)
		return ret;

	/* First EC capable of handling transactions */
	if (!first_ec) {
		first_ec = ec;
		acpi_handle_info(first_ec->handle, "Used as first EC\n");
	}

	acpi_handle_info(ec->handle,
			 "GPE=0x%lx, EC_CMD/EC_SC=0x%lx, EC_DATA=0x%lx\n",
			 ec->gpe, ec->command_addr, ec->data_addr);
	return ret;
}

static int acpi_config_boot_ec(struct acpi_ec *ec, acpi_handle handle,
			       bool handle_events, bool is_ecdt)
{
	int ret;

	/*
	 * Changing the ACPI handle results in a re-configuration of the
	 * boot EC. And if it happens after the namespace initialization,
	 * it causes _REG evaluations.
	 */
	if (boot_ec && boot_ec->handle != handle)
		ec_remove_handlers(boot_ec);

	/* Unset old boot EC */
	if (boot_ec != ec)
		acpi_ec_free(boot_ec);

	/*
	 * ECDT device creation is split into acpi_ec_ecdt_probe() and
	 * acpi_ec_ecdt_start(). This function takes care of completing the
	 * ECDT parsing logic as the handle update should be performed
	 * between the installation/uninstallation of the handlers.
	 */
	if (ec->handle != handle)
		ec->handle = handle;

	ret = acpi_ec_setup(ec, handle_events);
	if (ret)
		return ret;

	/* Set new boot EC */
	if (!boot_ec) {
		boot_ec = ec;
		boot_ec_is_ecdt = is_ecdt;
	}

	acpi_handle_info(boot_ec->handle,
			 "Used as boot %s EC to handle transactions%s\n",
			 is_ecdt ? "ECDT" : "DSDT",
			 handle_events ? " and events" : "");
	return ret;
}

static bool acpi_ec_ecdt_get_handle(acpi_handle *phandle)
{
	struct acpi_table_ecdt *ecdt_ptr;
	acpi_status status;
	acpi_handle handle;

	status = acpi_get_table(ACPI_SIG_ECDT, 1,
				(struct acpi_table_header **)&ecdt_ptr);
	if (ACPI_FAILURE(status))
		return false;

	status = acpi_get_handle(NULL, ecdt_ptr->id, &handle);
	if (ACPI_FAILURE(status))
		return false;

	*phandle = handle;
	return true;
}

static bool acpi_is_boot_ec(struct acpi_ec *ec)
{
	if (!boot_ec)
		return false;
	if (ec->command_addr == boot_ec->command_addr &&
	    ec->data_addr == boot_ec->data_addr)
		return true;
	return false;
}

static int acpi_ec_add(struct acpi_device *device)
{
	struct acpi_ec *ec = NULL;
	int ret;

	strcpy(acpi_device_name(device), ACPI_EC_DEVICE_NAME);
	strcpy(acpi_device_class(device), ACPI_EC_CLASS);

	ec = acpi_ec_alloc();
	if (!ec)
		return -ENOMEM;
	if (ec_parse_device(device->handle, 0, ec, NULL) !=
		AE_CTRL_TERMINATE) {
			ret = -EINVAL;
			goto err_alloc;
	}

	if (acpi_is_boot_ec(ec)) {
		boot_ec_is_ecdt = false;
		/*
		 * Trust PNP0C09 namespace location rather than ECDT ID.
		 *
		 * But trust ECDT GPE rather than _GPE because of ASUS quirks,
		 * so do not change boot_ec->gpe to ec->gpe.
		 */
		boot_ec->handle = ec->handle;
		acpi_handle_debug(ec->handle, "duplicated.\n");
		acpi_ec_free(ec);
		ec = boot_ec;
		ret = acpi_config_boot_ec(ec, ec->handle, true, false);
	} else
		ret = acpi_ec_setup(ec, true);
	if (ret)
		goto err_query;

	device->driver_data = ec;

	ret = !!request_region(ec->data_addr, 1, "EC data");
	WARN(!ret, "Could not request EC data io port 0x%lx", ec->data_addr);
	ret = !!request_region(ec->command_addr, 1, "EC cmd");
	WARN(!ret, "Could not request EC cmd io port 0x%lx", ec->command_addr);

	/* Reprobe devices depending on the EC */
	acpi_walk_dep_device_list(ec->handle);
	acpi_handle_debug(ec->handle, "enumerated.\n");
	return 0;

err_query:
	if (ec != boot_ec)
		acpi_ec_remove_query_handlers(ec, true, 0);
err_alloc:
	if (ec != boot_ec)
		acpi_ec_free(ec);
	return ret;
}

static int acpi_ec_remove(struct acpi_device *device)
{
	struct acpi_ec *ec;

	if (!device)
		return -EINVAL;

	ec = acpi_driver_data(device);
	release_region(ec->data_addr, 1);
	release_region(ec->command_addr, 1);
	device->driver_data = NULL;
	if (ec != boot_ec) {
		ec_remove_handlers(ec);
		acpi_ec_free(ec);
	}
	return 0;
}

static acpi_status
ec_parse_io_ports(struct acpi_resource *resource, void *context)
{
	struct acpi_ec *ec = context;

	if (resource->type != ACPI_RESOURCE_TYPE_IO)
		return AE_OK;

	/*
	 * The first address region returned is the data port, and
	 * the second address region returned is the status/command
	 * port.
	 */
	if (ec->data_addr == 0)
		ec->data_addr = resource->data.io.minimum;
	else if (ec->command_addr == 0)
		ec->command_addr = resource->data.io.minimum;
	else
		return AE_CTRL_TERMINATE;

	return AE_OK;
}

static const struct acpi_device_id ec_device_ids[] = {
	{"PNP0C09", 0},
	{"", 0},
};

/*
 * This function is not Windows-compatible as Windows never enumerates the
 * namespace EC before the main ACPI device enumeration process. It is
 * retained for historical reason and will be deprecated in the future.
 */
int __init acpi_ec_dsdt_probe(void)
{
	acpi_status status;
	struct acpi_ec *ec;
	int ret;

	/*
	 * If a platform has ECDT, there is no need to proceed as the
	 * following probe is not a part of the ACPI device enumeration,
	 * executing _STA is not safe, and thus this probe may risk of
	 * picking up an invalid EC device.
	 */
	if (boot_ec)
		return -ENODEV;

	ec = acpi_ec_alloc();
	if (!ec)
		return -ENOMEM;
	/*
	 * At this point, the namespace is initialized, so start to find
	 * the namespace objects.
	 */
	status = acpi_get_devices(ec_device_ids[0].id,
				  ec_parse_device, ec, NULL);
	if (ACPI_FAILURE(status) || !ec->handle) {
		ret = -ENODEV;
		goto error;
	}
	/*
	 * When the DSDT EC is available, always re-configure boot EC to
	 * have _REG evaluated. _REG can only be evaluated after the
	 * namespace initialization.
	 * At this point, the GPE is not fully initialized, so do not to
	 * handle the events.
	 */
	ret = acpi_config_boot_ec(ec, ec->handle, false, false);
error:
	if (ret)
		acpi_ec_free(ec);
	return ret;
}

/*
 * If the DSDT EC is not functioning, we still need to prepare a fully
 * functioning ECDT EC first in order to handle the events.
 * https://bugzilla.kernel.org/show_bug.cgi?id=115021
 */
static int __init acpi_ec_ecdt_start(void)
{
	acpi_handle handle;

	if (!boot_ec)
		return -ENODEV;
	/* In case acpi_ec_ecdt_start() is called after acpi_ec_add() */
	if (!boot_ec_is_ecdt)
		return -ENODEV;

	/*
	 * At this point, the namespace and the GPE is initialized, so
	 * start to find the namespace objects and handle the events.
	 *
	 * Note: ec->handle can be valid if this function is called after
	 * acpi_ec_add(), hence the fast path.
	 */
	if (boot_ec->handle != ACPI_ROOT_OBJECT)
		handle = boot_ec->handle;
	else if (!acpi_ec_ecdt_get_handle(&handle))
		return -ENODEV;
	return acpi_config_boot_ec(boot_ec, handle, true, true);
}

#if 0
/*
 * Some EC firmware variations refuses to respond QR_EC when SCI_EVT is not
 * set, for which case, we complete the QR_EC without issuing it to the
 * firmware.
 * https://bugzilla.kernel.org/show_bug.cgi?id=82611
 * https://bugzilla.kernel.org/show_bug.cgi?id=97381
 */
static int ec_flag_query_handshake(const struct dmi_system_id *id)
{
	pr_debug("Detected the EC firmware requiring QR_EC issued when SCI_EVT set\n");
	EC_FLAGS_QUERY_HANDSHAKE = 1;
	return 0;
}
#endif

/*
 * Some ECDTs contain wrong register addresses.
 * MSI MS-171F
 * https://bugzilla.kernel.org/show_bug.cgi?id=12461
 */
static int ec_correct_ecdt(const struct dmi_system_id *id)
{
	pr_debug("Detected system needing ECDT address correction.\n");
	EC_FLAGS_CORRECT_ECDT = 1;
	return 0;
}

/*
 * Some DSDTs contain wrong GPE setting.
 * Asus FX502VD/VE, GL702VMK, X550VXK, X580VD
 * https://bugzilla.kernel.org/show_bug.cgi?id=195651
 */
static int ec_honor_ecdt_gpe(const struct dmi_system_id *id)
{
	pr_debug("Detected system needing ignore DSDT GPE setting.\n");
	EC_FLAGS_IGNORE_DSDT_GPE = 1;
	return 0;
}

<<<<<<< HEAD
static struct dmi_system_id ec_dmi_table[] __initdata = {
=======
static const struct dmi_system_id ec_dmi_table[] __initconst = {
>>>>>>> bb176f67
	{
	ec_correct_ecdt, "MSI MS-171F", {
	DMI_MATCH(DMI_SYS_VENDOR, "Micro-Star"),
	DMI_MATCH(DMI_PRODUCT_NAME, "MS-171F"),}, NULL},
	{
	ec_honor_ecdt_gpe, "ASUS FX502VD", {
	DMI_MATCH(DMI_SYS_VENDOR, "ASUSTeK COMPUTER INC."),
	DMI_MATCH(DMI_PRODUCT_NAME, "FX502VD"),}, NULL},
	{
	ec_honor_ecdt_gpe, "ASUS FX502VE", {
	DMI_MATCH(DMI_SYS_VENDOR, "ASUSTeK COMPUTER INC."),
	DMI_MATCH(DMI_PRODUCT_NAME, "FX502VE"),}, NULL},
	{
	ec_honor_ecdt_gpe, "ASUS GL702VMK", {
	DMI_MATCH(DMI_SYS_VENDOR, "ASUSTeK COMPUTER INC."),
	DMI_MATCH(DMI_PRODUCT_NAME, "GL702VMK"),}, NULL},
	{
	ec_honor_ecdt_gpe, "ASUS X550VXK", {
	DMI_MATCH(DMI_SYS_VENDOR, "ASUSTeK COMPUTER INC."),
	DMI_MATCH(DMI_PRODUCT_NAME, "X550VXK"),}, NULL},
	{
	ec_honor_ecdt_gpe, "ASUS X580VD", {
	DMI_MATCH(DMI_SYS_VENDOR, "ASUSTeK COMPUTER INC."),
	DMI_MATCH(DMI_PRODUCT_NAME, "X580VD"),}, NULL},
	{},
};

int __init acpi_ec_ecdt_probe(void)
{
	int ret;
	acpi_status status;
	struct acpi_table_ecdt *ecdt_ptr;
	struct acpi_ec *ec;

	ec = acpi_ec_alloc();
	if (!ec)
		return -ENOMEM;
	/*
	 * Generate a boot ec context
	 */
	dmi_check_system(ec_dmi_table);
	status = acpi_get_table(ACPI_SIG_ECDT, 1,
				(struct acpi_table_header **)&ecdt_ptr);
	if (ACPI_FAILURE(status)) {
		ret = -ENODEV;
		goto error;
	}

	if (!ecdt_ptr->control.address || !ecdt_ptr->data.address) {
		/*
		 * Asus X50GL:
		 * https://bugzilla.kernel.org/show_bug.cgi?id=11880
		 */
		ret = -ENODEV;
		goto error;
	}

	if (EC_FLAGS_CORRECT_ECDT) {
		ec->command_addr = ecdt_ptr->data.address;
		ec->data_addr = ecdt_ptr->control.address;
	} else {
		ec->command_addr = ecdt_ptr->control.address;
		ec->data_addr = ecdt_ptr->data.address;
	}
	ec->gpe = ecdt_ptr->gpe;

	/*
	 * At this point, the namespace is not initialized, so do not find
	 * the namespace objects, or handle the events.
	 */
	ret = acpi_config_boot_ec(ec, ACPI_ROOT_OBJECT, false, true);
error:
	if (ret)
		acpi_ec_free(ec);
	return ret;
}

#ifdef CONFIG_PM_SLEEP
static int acpi_ec_suspend(struct device *dev)
{
	struct acpi_ec *ec =
		acpi_driver_data(to_acpi_device(dev));

	if (acpi_sleep_no_ec_events() && ec_freeze_events)
		acpi_ec_disable_event(ec);
	return 0;
}

static int acpi_ec_suspend_noirq(struct device *dev)
{
	struct acpi_ec *ec = acpi_driver_data(to_acpi_device(dev));

	/*
	 * The SCI handler doesn't run at this point, so the GPE can be
	 * masked at the low level without side effects.
	 */
	if (ec_no_wakeup && test_bit(EC_FLAGS_STARTED, &ec->flags) &&
	    ec->reference_count >= 1)
		acpi_set_gpe(NULL, ec->gpe, ACPI_GPE_DISABLE);

	return 0;
}

static int acpi_ec_resume_noirq(struct device *dev)
{
	struct acpi_ec *ec = acpi_driver_data(to_acpi_device(dev));

	if (ec_no_wakeup && test_bit(EC_FLAGS_STARTED, &ec->flags) &&
	    ec->reference_count >= 1)
		acpi_set_gpe(NULL, ec->gpe, ACPI_GPE_ENABLE);

	return 0;
}

static int acpi_ec_resume(struct device *dev)
{
	struct acpi_ec *ec =
		acpi_driver_data(to_acpi_device(dev));

	acpi_ec_enable_event(ec);
	return 0;
}
#endif

static const struct dev_pm_ops acpi_ec_pm = {
	SET_NOIRQ_SYSTEM_SLEEP_PM_OPS(acpi_ec_suspend_noirq, acpi_ec_resume_noirq)
	SET_SYSTEM_SLEEP_PM_OPS(acpi_ec_suspend, acpi_ec_resume)
};

static int param_set_event_clearing(const char *val, struct kernel_param *kp)
{
	int result = 0;

	if (!strncmp(val, "status", sizeof("status") - 1)) {
		ec_event_clearing = ACPI_EC_EVT_TIMING_STATUS;
		pr_info("Assuming SCI_EVT clearing on EC_SC accesses\n");
	} else if (!strncmp(val, "query", sizeof("query") - 1)) {
		ec_event_clearing = ACPI_EC_EVT_TIMING_QUERY;
		pr_info("Assuming SCI_EVT clearing on QR_EC writes\n");
	} else if (!strncmp(val, "event", sizeof("event") - 1)) {
		ec_event_clearing = ACPI_EC_EVT_TIMING_EVENT;
		pr_info("Assuming SCI_EVT clearing on event reads\n");
	} else
		result = -EINVAL;
	return result;
}

static int param_get_event_clearing(char *buffer, struct kernel_param *kp)
{
	switch (ec_event_clearing) {
	case ACPI_EC_EVT_TIMING_STATUS:
		return sprintf(buffer, "status");
	case ACPI_EC_EVT_TIMING_QUERY:
		return sprintf(buffer, "query");
	case ACPI_EC_EVT_TIMING_EVENT:
		return sprintf(buffer, "event");
	default:
		return sprintf(buffer, "invalid");
	}
	return 0;
}

module_param_call(ec_event_clearing, param_set_event_clearing, param_get_event_clearing,
		  NULL, 0644);
MODULE_PARM_DESC(ec_event_clearing, "Assumed SCI_EVT clearing timing");

static struct acpi_driver acpi_ec_driver = {
	.name = "ec",
	.class = ACPI_EC_CLASS,
	.ids = ec_device_ids,
	.ops = {
		.add = acpi_ec_add,
		.remove = acpi_ec_remove,
		},
	.drv.pm = &acpi_ec_pm,
};

static inline int acpi_ec_query_init(void)
{
	if (!ec_query_wq) {
		ec_query_wq = alloc_workqueue("kec_query", 0,
					      ec_max_queries);
		if (!ec_query_wq)
			return -ENODEV;
	}
	return 0;
}

static inline void acpi_ec_query_exit(void)
{
	if (ec_query_wq) {
		destroy_workqueue(ec_query_wq);
		ec_query_wq = NULL;
	}
}

int __init acpi_ec_init(void)
{
	int result;
	int ecdt_fail, dsdt_fail;

	/* register workqueue for _Qxx evaluations */
	result = acpi_ec_query_init();
	if (result)
		return result;

	/* Drivers must be started after acpi_ec_query_init() */
<<<<<<< HEAD
	ecdt_fail = acpi_ec_ecdt_start();
	dsdt_fail = acpi_bus_register_driver(&acpi_ec_driver);
=======
	dsdt_fail = acpi_bus_register_driver(&acpi_ec_driver);
	ecdt_fail = acpi_ec_ecdt_start();
>>>>>>> bb176f67
	return ecdt_fail && dsdt_fail ? -ENODEV : 0;
}

/* EC driver currently not unloadable */
#if 0
static void __exit acpi_ec_exit(void)
{

	acpi_bus_unregister_driver(&acpi_ec_driver);
	acpi_ec_query_exit();
}
#endif	/* 0 */<|MERGE_RESOLUTION|>--- conflicted
+++ resolved
@@ -463,11 +463,7 @@
 
 static void acpi_ec_submit_query(struct acpi_ec *ec)
 {
-<<<<<<< HEAD
-	acpi_ec_set_storm(ec, EC_FLAGS_COMMAND_STORM);
-=======
 	acpi_ec_mask_gpe(ec);
->>>>>>> bb176f67
 	if (!acpi_ec_event_enabled(ec))
 		return;
 	if (!test_and_set_bit(EC_FLAGS_QUERY_PENDING, &ec->flags)) {
@@ -483,11 +479,7 @@
 	if (test_and_clear_bit(EC_FLAGS_QUERY_PENDING, &ec->flags))
 		ec_dbg_evt("Command(%s) unblocked",
 			   acpi_ec_cmd_string(ACPI_EC_COMMAND_QUERY));
-<<<<<<< HEAD
-	acpi_ec_clear_storm(ec, EC_FLAGS_COMMAND_STORM);
-=======
 	acpi_ec_unmask_gpe(ec);
->>>>>>> bb176f67
 }
 
 static inline void __acpi_ec_enable_event(struct acpi_ec *ec)
@@ -1817,11 +1809,7 @@
 	return 0;
 }
 
-<<<<<<< HEAD
-static struct dmi_system_id ec_dmi_table[] __initdata = {
-=======
 static const struct dmi_system_id ec_dmi_table[] __initconst = {
->>>>>>> bb176f67
 	{
 	ec_correct_ecdt, "MSI MS-171F", {
 	DMI_MATCH(DMI_SYS_VENDOR, "Micro-Star"),
@@ -2029,13 +2017,8 @@
 		return result;
 
 	/* Drivers must be started after acpi_ec_query_init() */
-<<<<<<< HEAD
-	ecdt_fail = acpi_ec_ecdt_start();
-	dsdt_fail = acpi_bus_register_driver(&acpi_ec_driver);
-=======
 	dsdt_fail = acpi_bus_register_driver(&acpi_ec_driver);
 	ecdt_fail = acpi_ec_ecdt_start();
->>>>>>> bb176f67
 	return ecdt_fail && dsdt_fail ? -ENODEV : 0;
 }
 
