--- conflicted
+++ resolved
@@ -512,13 +512,8 @@
 }
 
 static struct usb_request *cdns3_wa2_gadget_giveback(struct cdns3_device *priv_dev,
-<<<<<<< HEAD
-					      struct cdns3_endpoint *priv_ep,
-					      struct cdns3_request *priv_req)
-=======
 						     struct cdns3_endpoint *priv_ep,
 						     struct cdns3_request *priv_req)
->>>>>>> 1c11e74e
 {
 	if (priv_ep->flags & EP_QUIRK_EXTRA_BUF_EN &&
 	    priv_req->flags & REQUEST_INTERNAL) {
@@ -557,13 +552,8 @@
 }
 
 static int cdns3_wa2_gadget_ep_queue(struct cdns3_device *priv_dev,
-<<<<<<< HEAD
-			      struct cdns3_endpoint *priv_ep,
-			      struct cdns3_request *priv_req)
-=======
 				     struct cdns3_endpoint *priv_ep,
 				     struct cdns3_request *priv_req)
->>>>>>> 1c11e74e
 {
 	int deferred = 0;
 
@@ -1915,11 +1905,7 @@
 }
 
 static void cdns3_stream_ep_reconfig(struct cdns3_device *priv_dev,
-<<<<<<< HEAD
-			      struct cdns3_endpoint *priv_ep)
-=======
 				     struct cdns3_endpoint *priv_ep)
->>>>>>> 1c11e74e
 {
 	if (!priv_ep->use_streams || priv_dev->gadget.speed < USB_SPEED_SUPER)
 		return;
@@ -1940,11 +1926,7 @@
 }
 
 static void cdns3_configure_dmult(struct cdns3_device *priv_dev,
-<<<<<<< HEAD
-			   struct cdns3_endpoint *priv_ep)
-=======
 				  struct cdns3_endpoint *priv_ep)
->>>>>>> 1c11e74e
 {
 	struct cdns3_usb_regs __iomem *regs = priv_dev->regs;
 
